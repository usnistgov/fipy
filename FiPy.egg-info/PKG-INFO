Metadata-Version: 1.0
Name: FiPy
<<<<<<< HEAD
Version: 2.2-dev4065
=======
Version: 2.2-dev4055
>>>>>>> b5deea7a
Summary: A finite volume PDE solver in Python
Home-page: http://www.ctcms.nist.gov/fipy/
Author: Jonathan Guyer, Daniel Wheeler, & Jim Warren
Author-email: fipy@nist.gov
License: 
        ------------
        Terms of Use
        ------------
        
        This software was developed at the `National Institute of Standards
        and Technology`_ by employees of the Federal Government in the course
        of their official duties.  Pursuant to `title 17 section 105`_ of the
        United States Code this software is not subject to copyright
        protection and is in the public domain.  FiPy is an experimental
        system.  NIST_ assumes no responsibility whatsoever for its use by
        other parties, and makes no guarantees, expressed or implied, about
        its quality, reliability, or any other characteristic.  We would
        appreciate acknowledgement if the software is used.
        
        This software can be redistributed and/or modified freely
        provided that any derivative works bear some notice that they are
        derived from it, and any modified versions bear some notice that
        they have been modified.
        
        
        .. _National Institute of Standards and Technology: http://www.nist.gov/
        .. _NIST:                 http://www.nist.gov/
        .. _title 17 section 105: http://www.nist.gov/cgi-bin/exit_nist.cgi?url=http://uscode.house.gov/uscode-cgi/fastweb.exe?getdoc+uscview+t17t20+9+0++

Description: 
        ========
        Overview
        ========
        
        .. only:: latex
        
           :term:`FiPy` is an object oriented, partial differential equation (PDE) solver,
           written in :term:`Python`, based on a standard finite volume (FV)
           approach.  The framework has been developed in the `Metallurgy Division`_
           and Center for Theoretical and Computational Materials Science (CTCMS_), in
           the Material Measurement Laboratory (MML_) at the National
           Institute of Standards and Technology (NIST_).
        
           The solution of coupled sets of PDEs is ubiquitous to the numerical
           simulation of science problems.  Numerous PDE solvers exist, using a
           variety of languages and numerical approaches. Many are proprietary,
           expensive and difficult to customize.  As a result, scientists spend
           considerable resources repeatedly developing limited tools for
           specific problems.  Our approach, combining the FV method and :term:`Python`,
           provides a tool that is extensible, powerful and freely available. A
           significant advantage to :term:`Python` is the existing suite of tools for
           array calculations, sparse matrices and data rendering. 
        
           The :term:`FiPy` framework includes terms for transient diffusion,
           convection and standard sources, enabling the solution of arbitrary
           combinations of coupled elliptic, hyperbolic and parabolic PDEs. Currently
           implemented models include phase field
           [BoettingerReview:2002]_ [ChenReview:2002]_ [McFaddenReview:2002]_ treatments of
           polycrystalline, dendritic, and electrochemical phase transformations as
           well as a level set treatment of the electrodeposition process
           [NIST:damascene:2001]_.
        
        .. only:: latex
          
           The latest information about :term:`FiPy` can be found at
           http://www.ctcms.nist.gov/fipy/.
        
        ---------------------------------
        Even if you don't read manuals...
        ---------------------------------
        
        ...please read :ref:`INSTALLATION` and the :ref:`FAQ`. 
        
        --------------------------------
        What's new in version |release|?
        --------------------------------
        
        The relatively small change in version number belies significant advances
        in :term:`FiPy` capabilities. This release did not receive a "full" version
        increment because it is completely (er... [#almost]_) compatible with older scripts.
        
        The significant changes since version 2.0.2 are:
        
        - :term:`FiPy` can use :term:`Trilinos` for `solving in parallel`_.
        
        - We have switched from :term:`MayaVi` 1 to :term:`Mayavi` 2. This 
          :class:`~fipy.viewers.viewer.Viewer` is an independent process that 
          allows interaction with the display while a simulation is running.
        
        - Documentation has been switched to :term:`Sphinx`, allowing the entire manual to 
          be available on the web and for our documentation to link to the
          documentation for packages such as :mod:`numpy`, :mod:`scipy`,
          :mod:`matplotlib`, and for :term:`Python` itself.
        
        Tickets fixed in this release::
        
            171	update the mayavi viewer to use  mayavi 2
            286	'matplotlib: list index out of range' when no title given, but only sometimes
            197	~binOp doesn't work on branches/version-2_0
            194	`easy_install` instructions for MacOSX are broken
            192	broken setuptools url with python 2.6
            184	The FiPy webpage seems to be broken on Internet Explorer
            168	Switch documentation to use `:math:` directive
            198	FiPy2.0.2 LinearJORSolver.__init__  calls Solver rather than PysparseSolver
            199	`gmshExport.exportAsMesh()` doesn't work
            195	broken arithmetic face to cell distance calculations
        
        .. warning::
        
           :term:`FiPy` 2 brought unavoidable syntax changes from :term:`FiPy` 1.
           Please see :mod:`examples.updating.update1_0to2_0` for guidance on the
           changes that you will need to make to your :term:`FiPy` 1.x scripts.
           Few, if any, changes should be needed to migrate from :term:`FiPy` 2.0.x
           to :term:`FiPy` 2.1.
        
        -------------------------
        Download and Installation
        -------------------------
        
        Please refer to :ref:`INSTALLATION` for details on download and
        installation. :term:`FiPy` can be redistributed and/or modified
        freely, provided that any derivative works bear some notice that they
        are derived from it, and any modified versions bear some notice that
        they have been modified.
        
        -------
        Support
        -------
        
        You can communicate with the :term:`FiPy` developers and with other users via our
        `mailing list`_ and we welcome you to use the `tracking
        system`_ for bugs, support requests, feature requests and
        patch submissions <http://matforge.org/fipy/report>. We welcome collaborative efforts on this project.
        
        :term:`FiPy` is a member of MatForge_, a project of the `Materials Digital Library
        Pathway`_. This National Science Foundation funded service provides
        management of our public source code repository, our bug tracking system, and
        a "wiki" space for public contributions of code snippets, discussions, and
        tutorials.
        
        .. toctree::
        
           documentation/MAIL
        
        ------------------------
        Conventions and Notation
        ------------------------
        
        :term:`FiPy` is driven by :term:`Python` script files than you can view or modify in any
        text editor.  :term:`FiPy` sessions are invoked from a command-line shell, such
        as :command:`tcsh` or :command:`bash`.
        
        Throughout, text to be typed at the keyboard will appear ``like this``.
        Commands to be issued from an interactive shell will appear::
        
            $ like this
        
        where you would enter the text ("``like this``") following the shell prompt,
        denoted by "``$``".
        
        Text blocks of the form::
        
            >>> a = 3 * 4
            >>> a
            12
            >>> if a == 12:
            ...     print "a is twelve"
            ...
            a is twelve
        
        are intended to indicate an interactive session in the :term:`Python` interpreter.
        We will refer to these as "interactive sessions" or as "doctest blocks".
        The text "``>>>``" at the beginning of a line denotes the *primary prompt*,
        calling for input of a :term:`Python` command.  The text "``...``" denotes the
        *secondary prompt*, which calls for input that continues from the line
        above, when required by :term:`Python` syntax.  All remaining lines, which begin
        at the left margin, denote output from the :term:`Python` interpreter.  In all
        cases, the prompt is supplied by the :term:`Python` interpreter and should not be
        typed by you.
        
        .. warning::
        
           :term:`Python` is sensitive to indentation and care should be taken to enter
           text exactly as it appears in the examples.
        
        When references are made to file system paths, it is assumed that the
        current working directory is the :term:`FiPy` distribution directory, refered to
        as the "base directory", such that::
        
            examples/diffusion/steadyState/mesh1D.py
        
        will correspond to, *e.g.*::
        
            /some/where/FiPy-X.Y/examples/diffusion/steadyState/mesh1D.py
        
        Paths will always be rendered using POSIX conventions (path elements
        separated by "``/``").  Any references of the form::
        
            examples.diffusion.steadyState.mesh1D
        
        are in the :term:`Python` module notation and correspond to the equivalent POSIX
        path given above.
        
        We may at times use a 
        
        .. note::
        
           to indicate something that may be of interest
        
        or a
        
        .. warning::
        
           to indicate something that could cause serious problems.
        
        .. _PARALLEL:
        
        -------------------
        Solving in Parallel
        -------------------
        
        :term:`FiPy` can use :term:`Trilinos` to solve equations in parallel, as 
        long as they are defined on a "``Grid``" mesh 
        (:class:`~fipy.meshes.numMesh.grid1D.Grid1D`, 
        :class:`~fipy.meshes.numMesh.cylindricalGrid1D.CylindricalGrid1D`,
        :class:`~fipy.meshes.numMesh.grid2D.Grid2D`,
        :class:`~fipy.meshes.numMesh.cylindricalGrid2D.CylindricalGrid2D`, or
        :class:`~fipy.meshes.numMesh.grid3D.Grid3D`). 
        
        .. attention::
        
           :term:`Trilinos` *must* be compiled with MPI support.
        
        .. attention::
        
           :term:`FiPy` requires `mpi4py <http://mpi4py.scipy.org/>`_ to work in parallel::
        
               $ easy_install mpi4py
        
        .. note::
        
           A design wart presently *also* requires that :term:`PySparse` be
           installed. We hope to alleviate this requirement in a future release.
        
        * It should not generally be necessary to change anything in your script. s
          Simply invoke::
        
             $ mpirun -np {# of processors} python myScript.py
        
          instead of::
        
             $ python myScript.py
        
        * To confirm that :term:`FiPy` and :term:`Trilinos` are properly 
          configured to solve in parallel, you can execute
        
          .. code-block:: python
        
             from fipy import parallel, Grid1D
             mesh = Grid1D(nx=10)
             print "%d cells on processor %d of %d" \
               % (mesh.getNumberOfCells(), parallel.procID, parallel.Nproc)
        
          (available as :file:`examples/parallel.py`) to check that :term:`FiPy` is
          distributing a mesh across processes as expected. E.g.::
        
             $ mpirun -np 3 python examples/parallel.py
        
          should print out::
        
             5 cells on processor 0 of 3
             7 cells on processor 1 of 3
             6 cells on processor 2 of 3
        
        A complete list of the changes to FiPy's examples needed for parallel 
        can be found at
        
          http://www.matforge.org/fipy/wiki/upgrade2_0examplesTo2_1
        
        Most of the changes were required to ensure that :term:`FiPy` provides the
        same literal output for both single and multiple processor solutions and
        are not relevant to most "real" scripts. The two changes you *might* wish
        to make to your own scripts are:
        
         * It is now preferable to use the 
           :class:`~fipy.solvers.DefaultAssymetricSolver` instead of the 
           :class:`~fipy.solvers.linearLUSolver.LinearLUSolver`. 
        
         * When solving in parallel, :term:`FiPy` essentially breaks the problem up 
           into separate sub-domains and solves them (somewhat) independently. 
           :term:`FiPy` generally "does the right thing", but if you find that you 
           need to do something with the entire solution, you can call
           ``var.``:meth:`~fipy.variables.cellVariable.CellVariable.getGlobalValue`.
        
        .. [#almost] Only two examples from :term:`FiPy` 2.0 fail when run with :term:`FiPy` 2.1:
        
            * :mod:`examples.phase.symmetry` fails because 
              :class:`~fipy.meshes.numMesh.mesh.Mesh` no longer provides a
              :meth:`~fipy.meshes.numMesh.mesh.Mesh.getCells` method. The mechanism
              for enforcing symmetry in the updated example is both clearer and 
              faster.
        
            * :mod:`examples.levelSet.distanceFunction.circle` fails because of a 
              change in the comparison of masked values.
        
           Both of these are subtle issues unlikely to affect very many 
           :term:`FiPy` users.
        
        .. _MML:                  http://www.nist.gov/mml/
        .. _CTCMS:                http://www.ctcms.nist.gov/
        .. _Metallurgy Division:  http://www.nist.gov/mml/metallurgy/
        .. _NIST:                 http://www.nist.gov/
        .. _Subversion:           http://www.nist.gov/cgi-bin/exit_nist.cgi?url=http://matforge.org/fipy/browser
        .. _compressed archive:   http://www.ctcms.nist.gov/fipy/download/FiPy-1.1.tar.gz
        .. _tracking system:      http://www.nist.gov/cgi-bin/exit_nist.cgi?url=http://matforge.org/fipy/report
        .. _mailing list:         http://www.ctcms.nist.gov/fipy/mail.html
        .. _Sourceforge:          http://www.nist.gov/cgi-bin/exit_nist.cgi?url=http://www.sourceforge.net/projects/fipy
        .. _Materials Digital Library Pathway: http://www.nist.gov/cgi-bin/exit_nist.cgi?url=http://matdl.org
        .. _MatForge:             http://www.nist.gov/cgi-bin/exit_nist.cgi?url=http://matforge.org/
        
        
Platform: UNKNOWN
Classifier: Development Status :: 5 - Production/Stable
Classifier: Environment :: Console
Classifier: Environment :: X11 Applications
Classifier: Intended Audience :: Science/Research
Classifier: License :: Public Domain
Classifier: Natural Language :: English
Classifier: Operating System :: OS Independent
Classifier: Programming Language :: Python
Classifier: Topic :: Scientific/Engineering :: Mathematics
Classifier: Topic :: Scientific/Engineering :: Physics
Classifier: Topic :: Scientific/Engineering :: Visualization
Classifier: Topic :: Software Development :: Libraries :: Python Modules<|MERGE_RESOLUTION|>--- conflicted
+++ resolved
@@ -1,10 +1,6 @@
 Metadata-Version: 1.0
 Name: FiPy
-<<<<<<< HEAD
-Version: 2.2-dev4065
-=======
-Version: 2.2-dev4055
->>>>>>> b5deea7a
+Version: 2.2-dev4071
 Summary: A finite volume PDE solver in Python
 Home-page: http://www.ctcms.nist.gov/fipy/
 Author: Jonathan Guyer, Daniel Wheeler, & Jim Warren
@@ -41,42 +37,42 @@
         
         .. only:: latex
         
-           :term:`FiPy` is an object oriented, partial differential equation (PDE) solver,
-           written in :term:`Python`, based on a standard finite volume (FV)
-           approach.  The framework has been developed in the `Metallurgy Division`_
-           and Center for Theoretical and Computational Materials Science (CTCMS_), in
-           the Material Measurement Laboratory (MML_) at the National
-           Institute of Standards and Technology (NIST_).
-        
-           The solution of coupled sets of PDEs is ubiquitous to the numerical
-           simulation of science problems.  Numerous PDE solvers exist, using a
-           variety of languages and numerical approaches. Many are proprietary,
-           expensive and difficult to customize.  As a result, scientists spend
-           considerable resources repeatedly developing limited tools for
-           specific problems.  Our approach, combining the FV method and :term:`Python`,
-           provides a tool that is extensible, powerful and freely available. A
-           significant advantage to :term:`Python` is the existing suite of tools for
-           array calculations, sparse matrices and data rendering. 
-        
-           The :term:`FiPy` framework includes terms for transient diffusion,
-           convection and standard sources, enabling the solution of arbitrary
-           combinations of coupled elliptic, hyperbolic and parabolic PDEs. Currently
-           implemented models include phase field
-           [BoettingerReview:2002]_ [ChenReview:2002]_ [McFaddenReview:2002]_ treatments of
-           polycrystalline, dendritic, and electrochemical phase transformations as
-           well as a level set treatment of the electrodeposition process
-           [NIST:damascene:2001]_.
+        :term:`FiPy` is an object oriented, partial differential equation (PDE) solver,
+        written in :term:`Python`, based on a standard finite volume (FV)
+        approach.  The framework has been developed in the `Metallurgy Division`_
+        and Center for Theoretical and Computational Materials Science (CTCMS_), in
+        the Material Measurement Laboratory (MML_) at the National
+        Institute of Standards and Technology (NIST_).
+        
+        The solution of coupled sets of PDEs is ubiquitous to the numerical
+        simulation of science problems.  Numerous PDE solvers exist, using a
+        variety of languages and numerical approaches. Many are proprietary,
+        expensive and difficult to customize.  As a result, scientists spend
+        considerable resources repeatedly developing limited tools for
+        specific problems.  Our approach, combining the FV method and :term:`Python`,
+        provides a tool that is extensible, powerful and freely available. A
+        significant advantage to :term:`Python` is the existing suite of tools for
+        array calculations, sparse matrices and data rendering.
+        
+        The :term:`FiPy` framework includes terms for transient diffusion,
+        convection and standard sources, enabling the solution of arbitrary
+        combinations of coupled elliptic, hyperbolic and parabolic PDEs. Currently
+        implemented models include phase field
+        [BoettingerReview:2002]_ [ChenReview:2002]_ [McFaddenReview:2002]_ treatments of
+        polycrystalline, dendritic, and electrochemical phase transformations as
+        well as a level set treatment of the electrodeposition process
+        [NIST:damascene:2001]_.
         
         .. only:: latex
-          
-           The latest information about :term:`FiPy` can be found at
-           http://www.ctcms.nist.gov/fipy/.
+        
+        The latest information about :term:`FiPy` can be found at
+        http://www.ctcms.nist.gov/fipy/.
         
         ---------------------------------
         Even if you don't read manuals...
         ---------------------------------
         
-        ...please read :ref:`INSTALLATION` and the :ref:`FAQ`. 
+        ...please read :ref:`INSTALLATION` and the :ref:`FAQ`.
         
         --------------------------------
         What's new in version |release|?
@@ -90,35 +86,35 @@
         
         - :term:`FiPy` can use :term:`Trilinos` for `solving in parallel`_.
         
-        - We have switched from :term:`MayaVi` 1 to :term:`Mayavi` 2. This 
-          :class:`~fipy.viewers.viewer.Viewer` is an independent process that 
-          allows interaction with the display while a simulation is running.
-        
-        - Documentation has been switched to :term:`Sphinx`, allowing the entire manual to 
-          be available on the web and for our documentation to link to the
-          documentation for packages such as :mod:`numpy`, :mod:`scipy`,
-          :mod:`matplotlib`, and for :term:`Python` itself.
+        - We have switched from :term:`MayaVi` 1 to :term:`Mayavi` 2. This
+        :class:`~fipy.viewers.viewer.Viewer` is an independent process that
+        allows interaction with the display while a simulation is running.
+        
+        - Documentation has been switched to :term:`Sphinx`, allowing the entire manual to
+        be available on the web and for our documentation to link to the
+        documentation for packages such as :mod:`numpy`, :mod:`scipy`,
+        :mod:`matplotlib`, and for :term:`Python` itself.
         
         Tickets fixed in this release::
         
-            171	update the mayavi viewer to use  mayavi 2
-            286	'matplotlib: list index out of range' when no title given, but only sometimes
-            197	~binOp doesn't work on branches/version-2_0
-            194	`easy_install` instructions for MacOSX are broken
-            192	broken setuptools url with python 2.6
-            184	The FiPy webpage seems to be broken on Internet Explorer
-            168	Switch documentation to use `:math:` directive
-            198	FiPy2.0.2 LinearJORSolver.__init__  calls Solver rather than PysparseSolver
-            199	`gmshExport.exportAsMesh()` doesn't work
-            195	broken arithmetic face to cell distance calculations
+        171	update the mayavi viewer to use  mayavi 2
+        286	'matplotlib: list index out of range' when no title given, but only sometimes
+        197	~binOp doesn't work on branches/version-2_0
+        194	`easy_install` instructions for MacOSX are broken
+        192	broken setuptools url with python 2.6
+        184	The FiPy webpage seems to be broken on Internet Explorer
+        168	Switch documentation to use `:math:` directive
+        198	FiPy2.0.2 LinearJORSolver.__init__  calls Solver rather than PysparseSolver
+        199	`gmshExport.exportAsMesh()` doesn't work
+        195	broken arithmetic face to cell distance calculations
         
         .. warning::
         
-           :term:`FiPy` 2 brought unavoidable syntax changes from :term:`FiPy` 1.
-           Please see :mod:`examples.updating.update1_0to2_0` for guidance on the
-           changes that you will need to make to your :term:`FiPy` 1.x scripts.
-           Few, if any, changes should be needed to migrate from :term:`FiPy` 2.0.x
-           to :term:`FiPy` 2.1.
+        :term:`FiPy` 2 brought unavoidable syntax changes from :term:`FiPy` 1.
+        Please see :mod:`examples.updating.update1_0to2_0` for guidance on the
+        changes that you will need to make to your :term:`FiPy` 1.x scripts.
+        Few, if any, changes should be needed to migrate from :term:`FiPy` 2.0.x
+        to :term:`FiPy` 2.1.
         
         -------------------------
         Download and Installation
@@ -147,7 +143,7 @@
         
         .. toctree::
         
-           documentation/MAIL
+        documentation/MAIL
         
         ------------------------
         Conventions and Notation
@@ -160,20 +156,20 @@
         Throughout, text to be typed at the keyboard will appear ``like this``.
         Commands to be issued from an interactive shell will appear::
         
-            $ like this
+        $ like this
         
         where you would enter the text ("``like this``") following the shell prompt,
         denoted by "``$``".
         
         Text blocks of the form::
         
-            >>> a = 3 * 4
-            >>> a
-            12
-            >>> if a == 12:
-            ...     print "a is twelve"
-            ...
-            a is twelve
+        >>> a = 3 * 4
+        >>> a
+        12
+        >>> if a == 12:
+        ...     print "a is twelve"
+        ...
+        a is twelve
         
         are intended to indicate an interactive session in the :term:`Python` interpreter.
         We will refer to these as "interactive sessions" or as "doctest blocks".
@@ -187,38 +183,38 @@
         
         .. warning::
         
-           :term:`Python` is sensitive to indentation and care should be taken to enter
-           text exactly as it appears in the examples.
+        :term:`Python` is sensitive to indentation and care should be taken to enter
+        text exactly as it appears in the examples.
         
         When references are made to file system paths, it is assumed that the
         current working directory is the :term:`FiPy` distribution directory, refered to
         as the "base directory", such that::
         
-            examples/diffusion/steadyState/mesh1D.py
+        examples/diffusion/steadyState/mesh1D.py
         
         will correspond to, *e.g.*::
         
-            /some/where/FiPy-X.Y/examples/diffusion/steadyState/mesh1D.py
+        /some/where/FiPy-X.Y/examples/diffusion/steadyState/mesh1D.py
         
         Paths will always be rendered using POSIX conventions (path elements
         separated by "``/``").  Any references of the form::
         
-            examples.diffusion.steadyState.mesh1D
+        examples.diffusion.steadyState.mesh1D
         
         are in the :term:`Python` module notation and correspond to the equivalent POSIX
         path given above.
         
-        We may at times use a 
+        We may at times use a
         
         .. note::
         
-           to indicate something that may be of interest
+        to indicate something that may be of interest
         
         or a
         
         .. warning::
         
-           to indicate something that could cause serious problems.
+        to indicate something that could cause serious problems.
         
         .. _PARALLEL:
         
@@ -226,92 +222,92 @@
         Solving in Parallel
         -------------------
         
-        :term:`FiPy` can use :term:`Trilinos` to solve equations in parallel, as 
-        long as they are defined on a "``Grid``" mesh 
-        (:class:`~fipy.meshes.numMesh.grid1D.Grid1D`, 
+        :term:`FiPy` can use :term:`Trilinos` to solve equations in parallel, as
+        long as they are defined on a "``Grid``" mesh
+        (:class:`~fipy.meshes.numMesh.grid1D.Grid1D`,
         :class:`~fipy.meshes.numMesh.cylindricalGrid1D.CylindricalGrid1D`,
         :class:`~fipy.meshes.numMesh.grid2D.Grid2D`,
         :class:`~fipy.meshes.numMesh.cylindricalGrid2D.CylindricalGrid2D`, or
-        :class:`~fipy.meshes.numMesh.grid3D.Grid3D`). 
+        :class:`~fipy.meshes.numMesh.grid3D.Grid3D`).
         
         .. attention::
         
-           :term:`Trilinos` *must* be compiled with MPI support.
+        :term:`Trilinos` *must* be compiled with MPI support.
         
         .. attention::
         
-           :term:`FiPy` requires `mpi4py <http://mpi4py.scipy.org/>`_ to work in parallel::
-        
-               $ easy_install mpi4py
+        :term:`FiPy` requires `mpi4py <http://mpi4py.scipy.org/>`_ to work in parallel::
+        
+        $ easy_install mpi4py
         
         .. note::
         
-           A design wart presently *also* requires that :term:`PySparse` be
-           installed. We hope to alleviate this requirement in a future release.
+        A design wart presently *also* requires that :term:`PySparse` be
+        installed. We hope to alleviate this requirement in a future release.
         
         * It should not generally be necessary to change anything in your script. s
-          Simply invoke::
-        
-             $ mpirun -np {# of processors} python myScript.py
-        
-          instead of::
-        
-             $ python myScript.py
-        
-        * To confirm that :term:`FiPy` and :term:`Trilinos` are properly 
-          configured to solve in parallel, you can execute
-        
-          .. code-block:: python
-        
-             from fipy import parallel, Grid1D
-             mesh = Grid1D(nx=10)
-             print "%d cells on processor %d of %d" \
-               % (mesh.getNumberOfCells(), parallel.procID, parallel.Nproc)
-        
-          (available as :file:`examples/parallel.py`) to check that :term:`FiPy` is
-          distributing a mesh across processes as expected. E.g.::
-        
-             $ mpirun -np 3 python examples/parallel.py
-        
-          should print out::
-        
-             5 cells on processor 0 of 3
-             7 cells on processor 1 of 3
-             6 cells on processor 2 of 3
-        
-        A complete list of the changes to FiPy's examples needed for parallel 
+        Simply invoke::
+        
+        $ mpirun -np {# of processors} python myScript.py
+        
+        instead of::
+        
+        $ python myScript.py
+        
+        * To confirm that :term:`FiPy` and :term:`Trilinos` are properly
+        configured to solve in parallel, you can execute
+        
+        .. code-block:: python
+        
+        from fipy import parallel, Grid1D
+        mesh = Grid1D(nx=10)
+        print "%d cells on processor %d of %d" \
+        % (mesh.getNumberOfCells(), parallel.procID, parallel.Nproc)
+        
+        (available as :file:`examples/parallel.py`) to check that :term:`FiPy` is
+        distributing a mesh across processes as expected. E.g.::
+        
+        $ mpirun -np 3 python examples/parallel.py
+        
+        should print out::
+        
+        5 cells on processor 0 of 3
+        7 cells on processor 1 of 3
+        6 cells on processor 2 of 3
+        
+        A complete list of the changes to FiPy's examples needed for parallel
         can be found at
         
-          http://www.matforge.org/fipy/wiki/upgrade2_0examplesTo2_1
+        http://www.matforge.org/fipy/wiki/upgrade2_0examplesTo2_1
         
         Most of the changes were required to ensure that :term:`FiPy` provides the
         same literal output for both single and multiple processor solutions and
         are not relevant to most "real" scripts. The two changes you *might* wish
         to make to your own scripts are:
         
-         * It is now preferable to use the 
-           :class:`~fipy.solvers.DefaultAssymetricSolver` instead of the 
-           :class:`~fipy.solvers.linearLUSolver.LinearLUSolver`. 
-        
-         * When solving in parallel, :term:`FiPy` essentially breaks the problem up 
-           into separate sub-domains and solves them (somewhat) independently. 
-           :term:`FiPy` generally "does the right thing", but if you find that you 
-           need to do something with the entire solution, you can call
-           ``var.``:meth:`~fipy.variables.cellVariable.CellVariable.getGlobalValue`.
+        * It is now preferable to use the
+        :class:`~fipy.solvers.DefaultAssymetricSolver` instead of the
+        :class:`~fipy.solvers.linearLUSolver.LinearLUSolver`.
+        
+        * When solving in parallel, :term:`FiPy` essentially breaks the problem up
+        into separate sub-domains and solves them (somewhat) independently.
+        :term:`FiPy` generally "does the right thing", but if you find that you
+        need to do something with the entire solution, you can call
+        ``var.``:meth:`~fipy.variables.cellVariable.CellVariable.getGlobalValue`.
         
         .. [#almost] Only two examples from :term:`FiPy` 2.0 fail when run with :term:`FiPy` 2.1:
         
-            * :mod:`examples.phase.symmetry` fails because 
-              :class:`~fipy.meshes.numMesh.mesh.Mesh` no longer provides a
-              :meth:`~fipy.meshes.numMesh.mesh.Mesh.getCells` method. The mechanism
-              for enforcing symmetry in the updated example is both clearer and 
-              faster.
-        
-            * :mod:`examples.levelSet.distanceFunction.circle` fails because of a 
-              change in the comparison of masked values.
-        
-           Both of these are subtle issues unlikely to affect very many 
-           :term:`FiPy` users.
+        * :mod:`examples.phase.symmetry` fails because
+        :class:`~fipy.meshes.numMesh.mesh.Mesh` no longer provides a
+        :meth:`~fipy.meshes.numMesh.mesh.Mesh.getCells` method. The mechanism
+        for enforcing symmetry in the updated example is both clearer and
+        faster.
+        
+        * :mod:`examples.levelSet.distanceFunction.circle` fails because of a
+        change in the comparison of masked values.
+        
+        Both of these are subtle issues unlikely to affect very many
+        :term:`FiPy` users.
         
         .. _MML:                  http://www.nist.gov/mml/
         .. _CTCMS:                http://www.ctcms.nist.gov/
