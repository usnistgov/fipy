--- conflicted
+++ resolved
@@ -26,11 +26,7 @@
       - run: |
           nix develop --command bash -c "python setup.py egg_info && python setup.py test > test.out 2>&1" || true
           # nix develop --command bash -c "python -c 'import fipy; fipy.test()' > test.out 2>&1" || true
-<<<<<<< HEAD
           nix develop --command bash -c "python -c 'import fipy; print(\"fipy.__path__:\", fipy.__path__)' > test.out 2>&1" || true
-=======
-          # nix develop --command bash -c "python -c 'import fipy; print(fipy.__path__)' > test.out 2>&1" || true
->>>>>>> c8b4a4ef
           status=$?
           # echo ::set-output name=errors::`cat test.out`
           EOF=$(dd if=/dev/urandom bs=15 count=1 status=none | base64)
