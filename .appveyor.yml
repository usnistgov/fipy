# This file was adapted from what's generated by conda-smithy.

image:
- Visual Studio 2015
- Visual Studio 2019

environment:

  matrix:

    - TARGET_ARCH: x64
      CONDA_PY: 36
      CONDA_INSTALL_LOCN: C:\\Miniconda36-x64
      FIPY_SOLVERS: scipy

    - TARGET_ARCH: x64
      CONDA_PY: 27
      CONDA_INSTALL_LOCN: C:\\Miniconda-x64
      FIPY_SOLVERS: pysparse

#    - TARGET_ARCH: x64
#      CONDA_PY: 27
#      CONDA_INSTALL_LOCN: C:\\Miniconda-x64
#      FIPY_SOLVERS: pysparse
#      FIPY_INLINE: 1

#    - TARGET_ARCH: x86
#      CONDA_PY: 27
#      CONDA_INSTALL_LOCN: C:\\Miniconda
#      FIPY_SOLVERS: scipy

    - TARGET_ARCH: x64
      CONDA_PY: 27
      CONDA_INSTALL_LOCN: C:\\Miniconda-x64
      FIPY_SOLVERS: scipy

#    - TARGET_ARCH: x86
#      CONDA_PY: 38
#      CONDA_INSTALL_LOCN: C:\\Miniconda38
#      FIPY_SOLVERS: scipy

<<<<<<< HEAD
    - TARGET_ARCH: x64
      CONDA_PY: 38
      CONDA_INSTALL_LOCN: C:\\Miniconda38-x64
      FIPY_SOLVERS: scipy

=======
>>>>>>> 25483dfa
matrix:
  exclude:
    - image: Visual Studio 2015
      CONDA_PY: 38

    - image: Visual Studio 2019
      CONDA_PY: 27

# We always use a 64-bit machine, but can build x86 distributions
# with the TARGET_ARCH variable.
platform:
    - x64

# Enable remote desktop on CI
#   https://www.appveyor.com/docs/how-to/rdp-to-build-worker/
# init:
#   - ps: iex ((new-object net.webclient).DownloadString('https://raw.githubusercontent.com/appveyor/ci/master/scripts/enable-rdp.ps1'))

install:
    # If there is a newer build queued for the same PR, cancel this one.
    - cmd: |
        powershell -Command "(New-Object Net.WebClient).DownloadFile('https://raw.githubusercontent.com/conda-forge/conda-forge-build-setup-feedstock/master/recipe/ff_ci_pr_build.py', 'ff_ci_pr_build.py')"
        ff_ci_pr_build -v --ci "appveyor" "%APPVEYOR_ACCOUNT_NAME%/%APPVEYOR_PROJECT_SLUG%" "%APPVEYOR_BUILD_NUMBER%" "%APPVEYOR_PULL_REQUEST_NUMBER%"
        del ff_ci_pr_build.py

    # Cywing's git breaks conda-build. (See https://github.com/conda-forge/conda-smithy-feedstock/pull/2.)
    - cmd: rmdir C:\cygwin /s /q

    # Add path, activate `conda` and update conda.
    - cmd: call %CONDA_INSTALL_LOCN%\Scripts\activate.bat
    - cmd: conda.exe update --yes --quiet conda

    - cmd: set PYTHONUNBUFFERED=1

    # Add our channels.
    - cmd: conda.exe config --set show_channel_urls true
    - cmd: conda.exe config --set always_yes yes
    - cmd: conda.exe config --set changeps1 no
    - cmd: conda.exe config --remove channels defaults
    - cmd: if "%CONDA_PY%" == "27" conda.exe config --add channels defaults
    - cmd: conda.exe config --add channels conda-forge

    # Configure the VM.
    - cmd: if "%TARGET_ARCH%" == "x64" if "%CONDA_PY%" == "27" conda.exe install --quiet --name root python=2.7 fipy
<<<<<<< HEAD
    - cmd: if "%TARGET_ARCH%" == "x64" if "%CONDA_PY%" == "38" conda.exe install --quiet --name root python=3 fipy gmsh
=======
    - cmd: if "%TARGET_ARCH%" == "x64" if "%CONDA_PY%" == "36" conda.exe install --quiet --name root "python>3" fipy gmsh
>>>>>>> 25483dfa
    - cmd: conda.exe remove --quiet --force fipy
    # FIXME: fipy recipe on conda-forge doesn't have gmsh compatible with Python 2.7
    - ps: |
        $ErrorActionPreference = "Stop";
        if (($env:TARGET_ARCH -eq "x64") -and ($env:CONDA_PY -eq "27")) {
            Invoke-WebRequest -Uri 'https://gmsh.info/bin/Windows/gmsh-4.3.0-Windows64.zip' -OutFile gmsh-4.3.0-Windows64.zip
            Add-Type -A 'System.IO.Compression.FileSystem'
            Expand-Archive gmsh-4.3.0-Windows64.zip -DestinationPath .
            copy gmsh-4.3.0-Windows64\gmsh.exe $env:CONDA_INSTALL_LOCN\Scripts\
        }
    - cmd: if "%TARGET_ARCH%" == "x86" conda.exe install --quiet --name root python numpy scipy matplotlib
    - cmd: if "%TARGET_ARCH%" == "x86" if "%CONDA_PY%" == "27" conda.exe install --quiet --name root mayavi weave
    - cmd: if "%TARGET_ARCH%" == "x86" if "%FIPY_SOLVERS%" == "pysparse" conda.exe install --quiet --name root pysparse

    - cmd: pip install scikit-fmm

# Skip .NET project specific build phase.
build: off

build_script:
    - python setup.py release --windows

test_script:
    - python setup.py egg_info
    - if defined FIPY_INLINE python setup.py test 1> NUL 2>&1
    - python setup.py test --deprecation-errors
    - conda env export

artifacts:
  - path: dist\FiPy-*.zip
    name: Win Installer

# deploy_script:
#     - cmd: upload_or_check_non_existence .\recipe guyer --channel=main

# Hold remote desktop open
# on_finish:
#   - ps: $blockRdp = $true; iex ((new-object net.webclient).DownloadString('https://raw.githubusercontent.com/appveyor/ci/master/scripts/enable-rdp.ps1'))<|MERGE_RESOLUTION|>--- conflicted
+++ resolved
@@ -7,11 +7,6 @@
 environment:
 
   matrix:
-
-    - TARGET_ARCH: x64
-      CONDA_PY: 36
-      CONDA_INSTALL_LOCN: C:\\Miniconda36-x64
-      FIPY_SOLVERS: scipy
 
     - TARGET_ARCH: x64
       CONDA_PY: 27
@@ -39,14 +34,11 @@
 #      CONDA_INSTALL_LOCN: C:\\Miniconda38
 #      FIPY_SOLVERS: scipy
 
-<<<<<<< HEAD
     - TARGET_ARCH: x64
       CONDA_PY: 38
       CONDA_INSTALL_LOCN: C:\\Miniconda38-x64
       FIPY_SOLVERS: scipy
 
-=======
->>>>>>> 25483dfa
 matrix:
   exclude:
     - image: Visual Studio 2015
@@ -91,11 +83,7 @@
 
     # Configure the VM.
     - cmd: if "%TARGET_ARCH%" == "x64" if "%CONDA_PY%" == "27" conda.exe install --quiet --name root python=2.7 fipy
-<<<<<<< HEAD
     - cmd: if "%TARGET_ARCH%" == "x64" if "%CONDA_PY%" == "38" conda.exe install --quiet --name root python=3 fipy gmsh
-=======
-    - cmd: if "%TARGET_ARCH%" == "x64" if "%CONDA_PY%" == "36" conda.exe install --quiet --name root "python>3" fipy gmsh
->>>>>>> 25483dfa
     - cmd: conda.exe remove --quiet --force fipy
     # FIXME: fipy recipe on conda-forge doesn't have gmsh compatible with Python 2.7
     - ps: |
