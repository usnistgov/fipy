# Conda package
# Create and test a Python package on multiple Python versions.
# Add steps that analyze code, save the dist with the build record, publish to a PyPI-compatible index, and more:
# https://docs.microsoft.com/en-us/azure/devops/pipelines/ecosystems/anaconda

schedules:
- cron: "0 0 * * *"
  displayName: Daily midnight build
  branches:
    include:
    - master

variables:
  system.debug: true
  system.log: true

stages:
  - stage: Analyze
    dependsOn: []
    jobs:
    - job: spelling
      variables:
        image: ubuntu-latest

      pool:
        vmImage: ubuntu-latest

      steps:
      - template: templates/install.yml
        parameters:
          python_version: 3.10
          conda_packages: 'hunspell'

      - bash: |
          source activate myEnvironment
          pip install pyspelling
        displayName: Install pip packages

      - bash: |
          wget -O en_US.aff  https://cgit.freedesktop.org/libreoffice/dictionaries/plain/en/en_US.aff?id=a4473e06b56bfe35187e302754f6baaa8d75e54f
          wget -O en_US.dic https://cgit.freedesktop.org/libreoffice/dictionaries/plain/en/en_US.dic?id=a4473e06b56bfe35187e302754f6baaa8d75e54f
        displayName: Obtain dictionaries

      - bash: |
          source activate myEnvironment
          pyspelling
        displayName: Check spelling

    - job: lint
      variables:
        image: ubuntu-latest

      pool:
        vmImage: ubuntu-latest

      steps:
      - template: templates/install.yml
        parameters:
          python_version: 3.10
          conda_packages: 'numpy'

      - bash: |
          source activate myEnvironment
          pip install pylint
        displayName: Install pip packages

      - bash: |
          source activate myEnvironment
          pylint setup.py
        displayName: Check lint

    - job: style
      variables:
        image: ubuntu-latest

      pool:
        vmImage: ubuntu-latest

      steps:
      - template: templates/install.yml
        parameters:
          python_version: 3.10
          conda_packages: 'numpy'

      - bash: |
          source activate myEnvironment
          pip install flake8
        displayName: Install pip packages

      - bash: |
          source activate myEnvironment
          flake8 setup.py
        displayName: Check style

  - stage: Test
    dependsOn: []
    jobs:
    - job:
      strategy:
        matrix:
          linux-py3k-petsc:
            image: ubuntu-latest
            python_version: 3.10
            conda_packages: gmsh
            FIPY_SOLVERS: petsc
            MPIRUN:
          linux-py3k-petsc-parallel:
            image: ubuntu-latest
            python_version: 3.10
            conda_packages: gmsh
            FIPY_SOLVERS: petsc
            MPIRUN: 'mpirun -np 2'
          linux-py3k-scipy:
            image: ubuntu-latest
            python_version: 3.10
            conda_packages: gmsh
            FIPY_SOLVERS: scipy
            MPIRUN:
          linux-py37-trilinos:
            image: ubuntu-latest
            python_version: 3.7
            conda_packages: 'gmsh pytrilinos'
            FIPY_SOLVERS: trilinos
            MPIRUN:
          linux-py37-trilinos-parallel:
            image: ubuntu-latest
            python_version: 3.7
            conda_packages: 'gmsh pytrilinos'
            FIPY_SOLVERS: trilinos
            MPIRUN: 'mpirun -np 2'
          macos-py27-pysparse:
            image: macos-latest
            python_version: 2.7
            conda_packages: '"traitsui<7.0.0" "gmsh<4.0"'
            FIPY_SOLVERS: pysparse
            MPIRUN:
          macos-py3k-petsc:
            image: macos-latest
            python_version: 3.10
            conda_packages: gmsh
            FIPY_SOLVERS: petsc
            MPIRUN:
          macos-py3k-petsc-parallel:
            image: macos-latest
            python_version: 3.10
            conda_packages: gmsh
            FIPY_SOLVERS: petsc
            MPIRUN: 'mpirun -np 2'
          macos-py3k-scipy:
            image: macos-latest
            python_version: 3.10
            conda_packages: gmsh
            FIPY_SOLVERS: scipy
            MPIRUN:
          macos-py37-trilinos:
            image: macos-latest
            python_version: 3.7
            conda_packages: 'gmsh pytrilinos'
            FIPY_SOLVERS: trilinos
            MPIRUN:
          macos-py37-trilinos-parallel:
            image: macos-latest
            python_version: 3.7
            conda_packages: 'gmsh pytrilinos'
            FIPY_SOLVERS: trilinos
            MPIRUN: 'mpirun -np 2'
          windows-py3k-scipy:
            image: windows-latest
            python_version: 3.10
            conda_packages: gmsh
            FIPY_SOLVERS: scipy
            MPIRUN:

      pool:
        vmImage: $(image)

      steps:
      - template: templates/install.yml
        parameters:
          python_version: $(python_version)
          conda_packages: $(conda_packages)

      - bash: |
          conda env export --name myEnvironment
        displayName: Environment

      - bash: |
          source activate myEnvironment
          python setup.py install
          $MPIRUN python setup.py test --deprecation-errors
        env:
          FIPY_SOLVERS: $(FIPY_SOLVERS)
          MPIRUN: $(MPIRUN)
          OMP_NUM_THREADS: 1
          QT_QPA_PLATFORM: offscreen
        displayName: Test

  - stage: Package
    dependsOn: []
    jobs:
    - job: docs
      variables:
        image: ubuntu-latest

      pool:
        vmImage: ubuntu-latest

      steps:
      - template: templates/install.yml
        parameters:
          python_version: 3.10
          conda_packages: 'sphinx future matplotlib pandas imagemagick'

      - bash: |
          source activate myEnvironment
          pip install sphinxcontrib-bibtex
          pip install numpydoc
        displayName: Install pip packages

      - bash: |
          source activate myEnvironment
          export ETS_TOOLKIT=null
          python setup.py build_docs --html
          tar -czf html.tar.gz -C documentation/_build html
        displayName: HTML

      - publish: $(System.DefaultWorkingDirectory)/html.tar.gz
        artifact: html.tar.gz

      - publish: $(System.DefaultWorkingDirectory)/documentation/_build/html
        artifact: html

      - bash: |
          sudo apt-get --yes update
          sudo apt-get --yes install texlive-latex-base
          sudo apt-get --yes install texlive-fonts-recommended
          sudo apt-get --yes install texlive-fonts-extra
          sudo apt-get --yes install texlive-latex-extra
          sudo apt-get --yes install texlive-science
          sudo apt-get --yes install texlive-extra-utils
        displayName: Install LaTeX

      - bash: |
          source activate myEnvironment
          export ETS_TOOLKIT=null
          python setup.py build_docs --pdf
        displayName: PDF

      - publish: $(System.DefaultWorkingDirectory)/documentation/_build/latex/fipy.pdf
        artifact: fipy.pdf

    - job:
      strategy:
        matrix:
          unix:
            image: ubuntu-latest
            python_version: 3.10
            conda_packages: gmsh
            FIPY_SOLVERS: petsc
            MPIRUN:
          windows:
            image: windows-latest
            python_version: 3.10
            conda_packages: gmsh
            FIPY_SOLVERS: scipy
            MPIRUN:

      pool:
        vmImage: $(image)

      steps:
      - template: templates/install.yml
        parameters:
          python_version: $(python_version)
          conda_packages: $(conda_packages)

      - bash: git fetch origin --tags
        displayName: Fetch tags

      - bash: |
          source activate myEnvironment
          python -m pip install --upgrade setuptools wheel
          python setup.py bdist_wheel
          python3 -m pip install check-wheel-contents
          check-wheel-contents dist/*.whl
        displayName: Build wheel
        condition: startsWith(variables.image, 'ubuntu')

      - bash: |
          source activate myEnvironment
          python setup.py release --unix
        displayName: Build source
        condition: startsWith(variables.image, 'ubuntu')

      - bash: |
          source activate myEnvironment
          python setup.py release --windows
        displayName: Build source
        condition: startsWith(variables.image, 'windows')

      - bash: |
<<<<<<< HEAD
          # lack of display causes tests to abort at VtkViewer
          # Workaround @ http://docs.enthought.com/mayavi/mayavi/tips.html#rendering-using-the-virtual-framebuffer
          # and https://github.com/wpilibsuite/RobotBuilder/blob/main/azure-pipelines.yml
          sudo apt-get update
          sudo apt-get --yes install xvfb
          Xvfb :10 &
        displayName: 'Install and start xvfb'
        condition: startsWith(variables.image, 'ubuntu')

      - bash: |
          mamba create --quiet --name wheelEnvironment --channel conda-forge python=3.10 mamba
          source activate wheelEnvironment
          mkdir tmp
          cd tmp
          python -m pip install ../dist/*.whl
          FIPY_SOLVERS=scipy python -c "import fipy; fipy.test()"
        env:
          DISPLAY: ':10'
        displayName: Test wheel
        condition: startsWith(variables.image, 'ubuntu')

      - bash: |
=======
>>>>>>> a05bf61b
          source activate myEnvironment
          FIPY_VERSION=`python setup.py --version`
          mkdir tmp
          cd tmp
          cp ../dist/FiPy-${FIPY_VERSION}.tar.gz .
          tar zxvf FiPy-${FIPY_VERSION}.tar.gz
          cd FiPy-${FIPY_VERSION}
          python setup.py install
          cd ..
          python -c "import fipy; fipy.test()"
        env:
<<<<<<< HEAD
          DISPLAY: ':10'
        displayName: Test source
=======
          QT_QPA_PLATFORM: offscreen
        displayName: Test package
>>>>>>> a05bf61b
        condition: startsWith(variables.image, 'ubuntu')

      - bash: |
          source activate myEnvironment
          FIPY_VERSION=`python setup.py --version`
          mkdir tmp
          cd tmp
          cp ../dist/FiPy-${FIPY_VERSION}.zip .
          unzip FiPy-${FIPY_VERSION}.zip
          cd FiPy-${FIPY_VERSION}
          python setup.py install
          cd ..
          python -c "import fipy; fipy.test()"
        displayName: Test source
        condition: startsWith(variables.image, 'windows')

      - publish: $(System.DefaultWorkingDirectory)/dist/
        artifact: dist-$(Agent.OS)<|MERGE_RESOLUTION|>--- conflicted
+++ resolved
@@ -299,17 +299,6 @@
         condition: startsWith(variables.image, 'windows')
 
       - bash: |
-<<<<<<< HEAD
-          # lack of display causes tests to abort at VtkViewer
-          # Workaround @ http://docs.enthought.com/mayavi/mayavi/tips.html#rendering-using-the-virtual-framebuffer
-          # and https://github.com/wpilibsuite/RobotBuilder/blob/main/azure-pipelines.yml
-          sudo apt-get update
-          sudo apt-get --yes install xvfb
-          Xvfb :10 &
-        displayName: 'Install and start xvfb'
-        condition: startsWith(variables.image, 'ubuntu')
-
-      - bash: |
           mamba create --quiet --name wheelEnvironment --channel conda-forge python=3.10 mamba
           source activate wheelEnvironment
           mkdir tmp
@@ -317,13 +306,11 @@
           python -m pip install ../dist/*.whl
           FIPY_SOLVERS=scipy python -c "import fipy; fipy.test()"
         env:
-          DISPLAY: ':10'
+          QT_QPA_PLATFORM: offscreen
         displayName: Test wheel
         condition: startsWith(variables.image, 'ubuntu')
 
       - bash: |
-=======
->>>>>>> a05bf61b
           source activate myEnvironment
           FIPY_VERSION=`python setup.py --version`
           mkdir tmp
@@ -335,13 +322,8 @@
           cd ..
           python -c "import fipy; fipy.test()"
         env:
-<<<<<<< HEAD
-          DISPLAY: ':10'
+          QT_QPA_PLATFORM: offscreen
         displayName: Test source
-=======
-          QT_QPA_PLATFORM: offscreen
-        displayName: Test package
->>>>>>> a05bf61b
         condition: startsWith(variables.image, 'ubuntu')
 
       - bash: |
