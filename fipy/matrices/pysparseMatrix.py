--- conflicted
+++ resolved
@@ -165,13 +165,8 @@
                 L.put(other * numerix.ones(N))
                 return _PysparseMatrixBase(matrix=spmatrix.matrixmultiply(self.matrix, L))
             elif shape == (N,):
-<<<<<<< HEAD
-                other = numerix.array(other)
-                y = other.copy()
-=======
                 y = numerix.empty((self.matrix.shape[0],))
->>>>>>> c7167d4e
-                self.matrix.matvec(other, y)
+                self.matrix.matvec(numerix.asarray(other), y)
                 return y
             else:
                 raise TypeError
