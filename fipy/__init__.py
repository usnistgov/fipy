"""An object oriented, partial differential equation (PDE) solver

:term:`FiPy` is based on a standard finite volume (FV) approach. The
framework has been developed in the Materials Science and Engineering Division
(MSED_) and Center for Theoretical and Computational Materials Science (CTCMS_),
in the Material Measurement Laboratory (MML_) at the National Institute of
Standards and Technology (NIST_).

The solution of coupled sets of PDEs is ubiquitous to the numerical
simulation of science problems.  Numerous PDE solvers exist, using a
variety of languages and numerical approaches. Many are proprietary,
expensive and difficult to customize.  As a result, scientists spend
considerable resources repeatedly developing limited tools for
specific problems.  Our approach, combining the FV method and :term:`Python`,
provides a tool that is extensible, powerful and freely available. A
significant advantage to :term:`Python` is the existing suite of tools for
array calculations, sparse matrices and data rendering.

The :term:`FiPy` framework includes terms for transient diffusion,
convection and standard sources, enabling the solution of arbitrary
combinations of coupled elliptic, hyperbolic and parabolic PDEs. Currently
implemented models include phase field :cite:`BoettingerReview:2002`
:cite:`ChenReview:2002` :cite:`McFaddenReview:2002` treatments of polycrystalline,
dendritic, and electrochemical phase transformations, as well as drug
eluting stents :cite:`Saylor:2011p2794`, reactive wetting :cite:`PhysRevE.82.051601`,
photovoltaics :cite:`Hangarter:2011p2795` and a level set treatment of the
electrodeposition process :cite:`NIST:damascene:2001`.

.. _MML:                  http://www.nist.gov/mml/
.. _CTCMS:                http://www.ctcms.nist.gov/
.. _MSED:                 http://www.nist.gov/mml/msed/
.. _NIST:                 http://www.nist.gov/
"""
from __future__ import unicode_literals
from builtins import input
__docformat__ = 'restructuredtext'

import json
import logging
import logging.config
import os
import sys

<<<<<<< HEAD
=======
# log uncaught exceptions
def _excepthook(*args):
  _log.error('Uncaught exception:', exc_info=args)

sys.excepthook = _excepthook

>>>>>>> b3d35761
# configure logging before doing anything else, otherwise we'll miss things
if 'FIPY_LOG_CONFIG' in os.environ:
    with open(os.environ['FIPY_LOG_CONFIG'], mode='r') as fp:
        logging.config.dictConfig(json.load(fp))
else:
    # Needed for Python 2.7 to avoid
    # 'No handlers could be found for logger "fipy"'.
    # Should do nothing in Py3k.
    logging.basicConfig()

_log = logging.getLogger(__name__)

# __version__ needs to be defined before calling package_info()
from ._version import get_versions
__version__ = get_versions()['version']
del get_versions


from fipy.tools.logging import environment

_fipy_environment = {
    "argv": sys.argv,
    "platform": environment.platform_info(),
    "package": environment.package_info()
}

if _log.isEnabledFor(logging.DEBUG):
    _fipy_environment["conda"] = environment.conda_info()

_log.debug(json.dumps(_fipy_environment))


from fipy.boundaryConditions import *
from fipy.meshes import *
from fipy.solvers import *
from fipy.steppers import *
from fipy.terms import *
from fipy.tools import *
from fipy.variables import *
from fipy.viewers import *

# fipy needs to export raw_input whether or not parallel

input_original = input

if parallelComm.Nproc > 1:
    def mpi_input(prompt=""):
        parallelComm.Barrier()
        sys.stdout.flush()
        if parallelComm.procID == 0:
            sys.stdout.write(prompt)
            sys.stdout.flush()
            return sys.stdin.readline()
        else:
            return ""
    input = mpi_input

_saved_stdout = sys.stdout

def _serial_doctest_raw_input(prompt):
    """Replacement for `raw_input()` that works in doctests
    """
    _saved_stdout.write("\n")
    _saved_stdout.write(prompt)
    _saved_stdout.flush()
    return sys.stdin.readline()

def doctest_raw_input(prompt):
    """Replacement for `raw_input()` that works in doctests

    This routine attempts to be savvy about running in parallel.
    """
    try:
        from fipy.tools import parallelComm
        parallelComm.Barrier()
        _saved_stdout.flush()
        if parallelComm.procID == 0:
            txt = _serial_doctest_raw_input(prompt)
        else:
            txt = ""
        parallelComm.Barrier()
    except ImportError:
        txt = _serial_doctest_raw_input(prompt)
#     return txt

def test(*args):
    r"""
    Test `Fipy`. Equivalent to::

        $ python setup.py test --modules

    Use

    >>> import fipy
    >>> fipy.test('--help')

    for a full list of options. Options can be passed in the same way
    as they are appended at the command line. For example, to test
    `FiPy` with `Trilinos` and inlining switched on, use

    >>> fipy.test('--trilinos', '--inline')

    At the command line this would be::

        $ python setup.py test --modules --trilinos --inline

    """

    from setuptools import setup
    from fipy.tests.test import test
    import tempfile

    tmpDir = tempfile.mkdtemp()

    try:
        setup(name='FiPy',
              script_args = ['egg_info', '--egg-base=' + tmpDir,
                             'test', '--modules'] + list(args),
              cmdclass={'test': test})
    except SystemExit as exitErr:
        import shutil
        shutil.rmtree(tmpDir)
        raise exitErr<|MERGE_RESOLUTION|>--- conflicted
+++ resolved
@@ -41,15 +41,6 @@
 import os
 import sys
 
-<<<<<<< HEAD
-=======
-# log uncaught exceptions
-def _excepthook(*args):
-  _log.error('Uncaught exception:', exc_info=args)
-
-sys.excepthook = _excepthook
-
->>>>>>> b3d35761
 # configure logging before doing anything else, otherwise we'll miss things
 if 'FIPY_LOG_CONFIG' in os.environ:
     with open(os.environ['FIPY_LOG_CONFIG'], mode='r') as fp:
