--- conflicted
+++ resolved
@@ -63,18 +63,12 @@
 
 _fipy_environment = {
     "argv": sys.argv,
-<<<<<<< HEAD
-=======
     "environ": dict(os.environ),
->>>>>>> 3c7c8c19
     "platform": environment.platform_info(),
     "package": environment.package_info()
 }
 
 if _log.isEnabledFor(logging.DEBUG):
-<<<<<<< HEAD
-    _fipy_environment["conda"] = environment.conda_info()
-=======
     try:
         _fipy_environment.update(environment.conda_info())
     except:
@@ -89,7 +83,6 @@
         _fipy_environment.update(environment.nix_info())
     except:
         pass
->>>>>>> 3c7c8c19
 
 _log.debug(json.dumps(_fipy_environment))
 
