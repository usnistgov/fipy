#!/usr/bin/env python

## -*-Pyth-*-
 # ###################################################################
 #  FiPy - Python-based finite volume PDE solver
 # 
 #  FILE: "surfactantBulkDiffusionEquation.py"
 #                                    created: 8/31/04 {10:39:23 AM} 
 #                                last update: 8/31/04 {4:00:40 PM} 
 #  Author: Jonathan Guyer <guyer@nist.gov>
 #  Author: Daniel Wheeler <daniel.wheeler@nist.gov>
 #  Author: James Warren   <jwarren@nist.gov>
 #    mail: NIST
 #     www: http://www.ctcms.nist.gov/fipy/
 #  
 # ========================================================================
 # This software was developed at the National Institute of Standards
 # and Technology by employees of the Federal Government in the course
 # of their official duties.  Pursuant to title 17 Section 105 of the
 # United States Code this software is not subject to copyright
 # protection and is in the public domain.  PFM is an experimental
 # system.  NIST assumes no responsibility whatsoever for its use by
 # other parties, and makes no guarantees, expressed or implied, about
 # its quality, reliability, or any other characteristic.  We would
 # appreciate acknowledgement if the software is used.
 # 
 # This software can be redistributed and/or modified freely
 # provided that any derivative works bear some notice that they are
 # derived from it, and any modified versions bear some notice that
 # they have been modified.
 # ========================================================================
 #  
 #  Description: 
 # 
 #  History
 # 
 #  modified   by  rev reason
 #  ---------- --- --- -----------
 #  2003-11-12 JEG 1.0 original
 # ###################################################################
 ##

"""

The `SurfactantBulkDiffusionEquation` solves the bulk diffusion of a
species with a source term for the jump from the bulk to an interface.
The governing equation is given by,

.. raw:: latex

    $$ \\frac{\\partial c}{\\partial t} = \\nabla \\cdot D \\nabla  c $$

where,

.. raw:: latex

    $$ D = D_c \\;\\; \\text{when} \\;\\; \\phi > 0 $$
    $$ D = 0   \\;\\; \\text{when} \\;\\; \\phi \\le 0 $$

The jump condition at the interface is defined by Langmuir
adsorption. Langmuir adsorption essentially states that the ability for
a species to jump from an electrolyte to an interface is proportional to
the concentration in the electrolyte, available site density and a
jump coefficient. The boundary condition at the interface is given by

.. raw:: latex

    $$ D \\hat{n} \\cdot \\nabla c = -k c (1 - \\theta) \;\; \\text{at} \;\; \\phi = 0$$

"""

__docformat__ = 'restructuredtext'

import Numeric

from fipy.models.levelSet.distanceFunction.levelSetDiffusionEquation import buildLevelSetDiffusionEquation
from fipy.terms.dependentSourceTerm import DependentSourceTerm
from fipy.variables.cellVariable import CellVariable

class AdsorptionCoeff(CellVariable):
    def __init__(self, rateConstant = None, distanceVar = None):
        CellVariable.__init__(self, mesh = distanceVar.getMesh())
        self.distanceVar = self.requires(distanceVar)
        self.rateConstant = rateConstant

    def _calcValue(self):
        self.value = self.rateConstant * self.distanceVar.getCellInterfaceAreas() / self.mesh.getCellVolumes()

class ScAdsorptionCoeff(AdsorptionCoeff):
    def __init__(self, bulkVar = None, surfactantVar = None, rateConstant = None, distanceVar = None):
        AdsorptionCoeff.__init__(self, rateConstant = rateConstant, distanceVar = distanceVar)
        self.bulkVar = self.requires(bulkVar)
        self.surfactantVar = self.requires(surfactantVar)
    
    def _calcValue(self):
        AdsorptionCoeff._calcValue(self)
        bulk = Numeric.array(self.bulkVar)
        val = Numeric.array(self.value)
        self.value = val * bulk * Numeric.array(self.surfactantVar.getInterfaceVar())
<<<<<<< HEAD
        
class SurfactantBulkDiffusionEquation(LevelSetDiffusionEquation):
    
    def __init__(self,
                 var,
                 distanceVar = None,
                 surfactantVar = None,
                 otherSurfactantVar = None,
                 diffusionCoeff = None,
                 transientCoeff = 1.,
                 rateConstant = None,
                 boundaryConditions = ()):
=======

def buildSurfactantBulkDiffusionEquation(bulkVar = None,
                                         distanceVar = None,
                                         surfactantVar = None,
                                         diffusionCoeff = None,
                                         transientCoeff = 1.,
                                         rateConstant = None):

>>>>>>> c078cc80
        """
        
        A `SurfactantBulkDiffusionEquation` is instantiated with the
        following arguments,

        `var` - The bulk surfactant concentration variable.

        `distanceVar` - A `DistanceVariable` object

        `surfactantVariable` - A `SurfactantVariable` object

        `diffusionCoeff` - A float or a `FaceVariable`.

        `transientCoeff` - In general 1 is used.

        `jumpRate` - The adsorption coefficient.

        `boundaryConditions` - A tuple of `BoundaryCondition` objects.

        """
        
        spSourceTerm = DependentSourceTerm(AdsorptionCoeff(rateConstant = rateConstant,
                                                    distanceVar = distanceVar))

        coeff = ScAdsorptionCoeff(bulkVar = bulkVar,
                                  surfactantVar = surfactantVar,
                                  rateConstant = rateConstant,
                                  distanceVar = distanceVar)
                                  
        eq = buildLevelSetDiffusionEquation(ionVar = bulkVar,
                                            distanceVar = distanceVar,
                                            diffusionCoeff = diffusionCoeff,
                                            transientCoeff = transientCoeff)

<<<<<<< HEAD
        scSourceTerm = ScSourceTerm(ScAdsorptionCoeff(bulkVar = var,
                                                      surfactantVar = surfactantVar,
                                                      rateConstant = rateConstant,
                                                      distanceVar = distanceVar),
                                    mesh)

        otherTerms = (scSourceTerm, spSourceTerm)

        if otherSurfactantVar is not None:
            otherScSourceTerm = ScSourceTerm(ScAdsorptionCoeff(bulkVar = var,
                                                               surfactantVar = otherSurfactantVar,
                                                               rateConstant = rateConstant,
                                                               distanceVar = distanceVar),
                                             mesh)

            otherTerms += (otherScSourceTerm,)
            
        LevelSetDiffusionEquation.__init__(self,
                                           var,
                                           distanceVar = distanceVar,
                                           diffusionCoeff = diffusionCoeff,
                                           transientCoeff = transientCoeff,
                                           boundaryConditions = boundaryConditions,
                                           otherTerms = otherTerms)
           
=======

        return eq - coeff + spSourceTerm
>>>>>>> c078cc80
<|MERGE_RESOLUTION|>--- conflicted
+++ resolved
@@ -97,29 +97,15 @@
         bulk = Numeric.array(self.bulkVar)
         val = Numeric.array(self.value)
         self.value = val * bulk * Numeric.array(self.surfactantVar.getInterfaceVar())
-<<<<<<< HEAD
-        
-class SurfactantBulkDiffusionEquation(LevelSetDiffusionEquation):
-    
-    def __init__(self,
-                 var,
-                 distanceVar = None,
-                 surfactantVar = None,
-                 otherSurfactantVar = None,
-                 diffusionCoeff = None,
-                 transientCoeff = 1.,
-                 rateConstant = None,
-                 boundaryConditions = ()):
-=======
 
 def buildSurfactantBulkDiffusionEquation(bulkVar = None,
                                          distanceVar = None,
                                          surfactantVar = None,
+                                         otherSurfactantVar = None,
                                          diffusionCoeff = None,
                                          transientCoeff = 1.,
                                          rateConstant = None):
 
->>>>>>> c078cc80
         """
         
         A `SurfactantBulkDiffusionEquation` is instantiated with the
@@ -154,33 +140,12 @@
                                             diffusionCoeff = diffusionCoeff,
                                             transientCoeff = transientCoeff)
 
-<<<<<<< HEAD
-        scSourceTerm = ScSourceTerm(ScAdsorptionCoeff(bulkVar = var,
-                                                      surfactantVar = surfactantVar,
-                                                      rateConstant = rateConstant,
-                                                      distanceVar = distanceVar),
-                                    mesh)
-
-        otherTerms = (scSourceTerm, spSourceTerm)
-
         if otherSurfactantVar is not None:
-            otherScSourceTerm = ScSourceTerm(ScAdsorptionCoeff(bulkVar = var,
-                                                               surfactantVar = otherSurfactantVar,
-                                                               rateConstant = rateConstant,
-                                                               distanceVar = distanceVar),
-                                             mesh)
-
-            otherTerms += (otherScSourceTerm,)
+            otherCoeff = ScAdsorptionCoeff(bulkVar = var,
+                                           surfactantVar = otherSurfactantVar,
+                                           rateConstant = rateConstant,
+                                           distanceVar = distanceVar)
+        else:
+            otherCoeff = 0
             
-        LevelSetDiffusionEquation.__init__(self,
-                                           var,
-                                           distanceVar = distanceVar,
-                                           diffusionCoeff = diffusionCoeff,
-                                           transientCoeff = transientCoeff,
-                                           boundaryConditions = boundaryConditions,
-                                           otherTerms = otherTerms)
-           
-=======
-
-        return eq - coeff + spSourceTerm
->>>>>>> c078cc80
+        return eq - coeff + spSourceTerm - otherCoeff