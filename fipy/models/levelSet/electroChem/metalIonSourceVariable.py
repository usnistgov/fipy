--- conflicted
+++ resolved
@@ -52,30 +52,17 @@
 
     Here is a test,
 
-<<<<<<< HEAD
-       >>> from fipy.meshes.grid2D import Grid2D
-       >>> mesh = Grid2D(dx = 1., dy = 1., nx = 2, ny = 2)
-       >>> from fipy.models.levelSet.distanceFunction.distanceVariable import DistanceVariable
-       >>> distance = DistanceVariable(mesh = mesh, value = (-.5, .5, .5, 1.5))
-       >>> ionVar = CellVariable(mesh = mesh, value = (1, 1, 1, 1))
-       >>> depositionRate = CellVariable(mesh=mesh, value=(1, 1, 1, 1))
-       >>> arr = _MetalIonSourceVariable(ionVar, distance, depositionRate, 1)
-       >>> sqrt = numerix.sqrt(2)
-       >>> ans = CellVariable(mesh=mesh, value=(0, 1 / sqrt, 1 / sqrt, 0))
-       >>> print numerix.allclose(arr, ans)
-       True
-
-=======
     >>> from fipy.meshes.grid2D import Grid2D
     >>> mesh = Grid2D(dx = 1., dy = 1., nx = 2, ny = 2)
     >>> from fipy.models.levelSet.distanceFunction.distanceVariable import DistanceVariable
     >>> distance = DistanceVariable(mesh = mesh, value = (-.5, .5, .5, 1.5))
     >>> ionVar = CellVariable(mesh = mesh, value = (1, 1, 1, 1))
-    >>> arr = numerix.array(_MetalIonSourceVariable(ionVar, distance, (1, 1, 1, 1), 1))
+    >>> depositionRate = CellVariable(mesh=mesh, value=(1, 1, 1, 1))
+    >>> arr = _MetalIonSourceVariable(ionVar, distance, depositionRate, 1)
     >>> sqrt = numerix.sqrt(2)
-    >>> numerix.allclose(arr, (0, 1 / sqrt, 1 / sqrt, 0))
-    1
->>>>>>> 85e9c839
+    >>> ans = CellVariable(mesh=mesh, value=(0, 1 / sqrt, 1 / sqrt, 0))
+    >>> print numerix.allclose(arr, ans)
+    True
     """
     def __init__(self, ionVar = None, distanceVar = None, depositionRate = None, metalIonMolarVolume = None):
         """
