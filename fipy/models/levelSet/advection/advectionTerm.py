--- conflicted
+++ resolved
@@ -72,26 +72,6 @@
    
     Trivial test:
 
-<<<<<<< HEAD
-        >>> var = CellVariable(value = numerix.zeros(3, 'd'), mesh = mesh)
-        >>> L, b = _AdvectionTerm(0.)._buildMatrix(var, SparseMatrix)
-        >>> print numerix.allclose(b, numerix.zeros(3, 'd'), atol = 1e-10)
-        1
-   
-    Less trivial test:
-
-        >>> var = CellVariable(value = numerix.arange(3), mesh = mesh)
-        >>> L, b = _AdvectionTerm(1.)._buildMatrix(var, SparseMatrix)
-        >>> print numerix.allclose(b, numerix.array((0., -1., -1.)), atol = 1e-10)
-        1
-
-    Even less trivial
-
-        >>> var = CellVariable(value = numerix.arange(3), mesh = mesh)
-        >>> L, b = _AdvectionTerm(-1.)._buildMatrix(var, SparseMatrix)
-        >>> print numerix.allclose(b, numerix.array((1., 1., 0.)), atol = 1e-10)
-        1
-=======
     >>> var = CellVariable(value = numerix.zeros(3, 'd'), mesh = mesh)
     >>> L, b = _AdvectionTerm(0.)._buildMatrix(var, SparseMatrix)
     >>> numerix.allclose(b, numerix.zeros(3, 'd'), atol = 1e-10)
@@ -110,29 +90,10 @@
     >>> L, b = _AdvectionTerm(-1.)._buildMatrix(var, SparseMatrix)
     >>> numerix.allclose(b, numerix.array((1., 1., 0.)), atol = 1e-10)
     1
->>>>>>> 44eb92d5
 
     Another trivial test case (more trivial than a trivial test case
     standing on a harpsichord singing 'trivial test cases are here again')
 
-<<<<<<< HEAD
-        >>> vel = numerix.array((-1, 2, -3))
-        >>> var = CellVariable(value = numerix.array((4,6,1)), mesh = mesh)
-        >>> L, b = _AdvectionTerm(vel)._buildMatrix(var, SparseMatrix)
-        >>> print numerix.allclose(b, -vel * numerix.array((2, numerix.sqrt(5**2 + 2**2), 5)), atol = 1e-10)
-        1
-
-    Somewhat less trivial test case:
-
-        >>> from fipy.meshes.grid2D import Grid2D
-        >>> mesh = Grid2D(dx = 1., dy = 1., nx = 2, ny = 2)
-        >>> vel = numerix.array((3, -5, -6, -3))
-        >>> var = CellVariable(value = numerix.array((3 , 1, 6, 7)), mesh = mesh)
-        >>> L, b = _AdvectionTerm(vel)._buildMatrix(var, SparseMatrix)
-        >>> answer = -vel * numerix.array((2, numerix.sqrt(2**2 + 6**2), 1, 0))
-        >>> print numerix.allclose(b, answer, atol = 1e-10)
-        1
-=======
     >>> vel = numerix.array((-1, 2, -3))
     >>> var = CellVariable(value = numerix.array((4,6,1)), mesh = mesh)
     >>> L, b = _AdvectionTerm(vel)._buildMatrix(var, SparseMatrix)
@@ -149,7 +110,6 @@
     >>> answer = -vel * numerix.array((2, numerix.sqrt(2**2 + 6**2), 1, 0))
     >>> numerix.allclose(b, answer, atol = 1e-10)
     1
->>>>>>> 44eb92d5
 
     """
     def __init__(self, coeff = None):
