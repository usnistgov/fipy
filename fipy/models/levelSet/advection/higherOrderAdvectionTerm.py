--- conflicted
+++ resolved
@@ -153,15 +153,9 @@
 
     >>> mesh = Grid1D(dx = 1., nx = 5)
     >>> vel = 1.
-<<<<<<< HEAD
-    >>> coeff = CellVariable(mesh = mesh, value = mesh.getCellCenters()[0]**2)
+    >>> coeff = CellVariable(mesh = mesh, value = mesh.cellCenters[0]**2)
     >>> v, L, b = __BaseAdvectionTerm(vel)._buildMatrix(coeff, SparseMatrix)
-        
-=======
-    >>> coeff = CellVariable(mesh = mesh, value = mesh.cellCenters[0]**2)
-    >>> v, L, b = _AdvectionTerm(vel)._buildMatrix(coeff, SparseMatrix)
        
->>>>>>> 462909fb
     The first order term is not accurate. The first and last element are ignored because they
     don't have any neighbors for higher order evaluation
 
