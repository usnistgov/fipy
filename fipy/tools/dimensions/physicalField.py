#!/usr/bin/env python

## -*-Pyth-*-
 # ###################################################################
 #  FiPy - Python-based finite volume PDE solver
 # 
 #  FILE: "physicalField.py"
 #                                    created: 12/28/03 {10:56:55 PM} 
<<<<<<< HEAD
 #                                last update: 11/8/07 {10:13:05 AM} 
=======
 #                                last update: 4/30/07 {11:37:23 AM} 
>>>>>>> 23b19207
 #  Author: Jonathan Guyer <guyer@nist.gov>
 #  Author: Daniel Wheeler <daniel.wheeler@nist.gov>
 #  Author: James Warren   <jwarren@nist.gov>
 #    mail: NIST
 #     www: http://www.ctcms.nist.gov/fipy/
 #  
 # ========================================================================
 # This software was developed at the National Institute of Standards
 # and Technology by employees of the Federal Government in the course
 # of their official duties.  Pursuant to title 17 Section 105 of the
 # United States Code this software is not subject to copyright
 # protection and is in the public domain.  FiPy is an experimental
 # system.  NIST assumes no responsibility whatsoever for its use by
 # other parties, and makes no guarantees, expressed or implied, about
 # its quality, reliability, or any other characteristic.  We would
 # appreciate acknowledgement if the software is used.
 # 
 # This software can be redistributed and/or modified freely
 # provided that any derivative works bear some notice that they are
 # derived from it, and any modified versions bear some notice that
 # they have been modified.
 # ========================================================================
 #  Copyright 1997-2007 by Konrad Hinsen, except as noted below.
 # 
 #  Permission to use, copy, modify, and distribute this software and its
 #  documentation for any purpose and without fee is hereby granted,
 #  provided that the above copyright notice appear in all copies and that
 #  both that copyright notice and this permission notice appear in
 #  supporting documentation.
 # 
 #  THE AUTHOR DISCLAIMS ALL WARRANTIES WITH REGARD TO THIS SOFTWARE,
 #  INCLUDING ALL IMPLIED WARRANTIES OF MERCHANTABILITY AND FITNESS. IN NO
 #  EVENT SHALL THE AUTHOR BE LIABLE FOR ANY SPECIAL, INDIRECT OR
 #  CONSEQUENTIAL DAMAGES OR ANY DAMAGES WHATSOEVER RESULTING FROM LOSS OF
 #  USE, DATA OR PROFITS, WHETHER IN AN ACTION OF CONTRACT, NEGLIGENCE OR
 #  OTHER TORTIOUS ACTION, ARISING OUT OF OR IN CONNECTION WITH THE USE OR
 #  PERFORMANCE OF THIS SOFTWARE.
 #  
 #  Description: 
 # 
 # Physical fields or quantities with units
 #
 # Based on PhysicalQuantities of the Scientific package, written by Konrad
 # Hinsen <hinsen@cnrs-orleans.fr>
 #
 #  History
 # 
 #  modified   by  rev reason
 #  ---------- --- --- -----------
 #  2003-12-28 JEG 1.0 support for dimensional fields
 #  1998/09/29 GPW     now supports conversions with offset 
 #                     (for temperature units)
 #  1998/09/28 GPW     now removes __args__ from local dict after eval
 # ###################################################################
 ##


"""
Physical quantities with units.

This module derives from `Konrad Hinsen`_'s PhysicalQuantity_
|citePhysicalQuantity|.

This module provides a data type that represents a physical
quantity together with its unit. It is possible to add and
subtract these quantities if the units are compatible, and
a quantity can be converted to another compatible unit.
Multiplication, subtraction, and raising to integer powers
is allowed without restriction, and the result will have
the correct unit. A quantity can be raised to a non-integer
power only if the result can be represented by integer powers
of the base units.

The values of physical constants are taken from the 2002
recommended values from CODATA_. Other conversion factors
(e.g. for British units) come from `Appendix B of NIST Special Publication 811`_. 

.. warning::
    
   We can't guarantee for the correctness of all entries in the unit table, 
   so use this at your own risk!

.. _Konrad Hinsen:                              mailto:hinsen@cnrs-orleans.fr
.. _PhysicalQuantity:                           http://starship.python.net/~hinsen/ScientificPython/ScientificPythonManual/Scientific_31.html
.. |citePhysicalQuantity| raw:: latex

   \cite{PhysicalQuantity}
   
.. _CODATA:                                     http://www.codata.org/
.. _Appendix B of NIST Special Publication 811: http://physics.nist.gov/Pubs/SP811/appenB9.html
"""
__docformat__ = 'restructuredtext'

import re, string

from fipy.tools import numerix
from fipy.tools.numerix import MA
from fipy.tools.numerix import umath

from NumberDict import _NumberDict

# Class definitions


class PhysicalField(object):
    """
    Physical field or quantity with units
    """
    
    
    def __init__(self, value, unit = None, array = None):
        """
        Physical Fields can be constructed in one of two ways:
            
          - `PhysicalField(*value*, *unit*)`, where `*value*` is a number of
            arbitrary type and `*unit*` is a string containing the unit name
            
                >>> print PhysicalField(value = 10., unit = 'm')
                10.0 m
                
          - `PhysicalField(*string*)`, where `*string*` contains both the value
            and the unit. This form is provided to make interactive use more
            convenient
            
                >>> print PhysicalField(value = "10. m")
                10.0 m

                         
        Dimensionless quantities, with a `unit` of 1, can be specified
        in several ways
        
            >>> print PhysicalField(value = "1")
            1.0 1
            >>> print PhysicalField(value = 2., unit = " ")
            2.0 1
            >>> print PhysicalField(value = 2.)
            2.0 1
        
        Physical arrays are also possible (and are the reason this code
        was adapted from `Konrad Hinsen`_'s original PhysicalQuantity_). 
        The `value` can be a Numeric_ `array`:
            
            >>> a = numerix.array(((3.,4.),(5.,6.)))
            >>> print PhysicalField(value = a, unit = "m")
            [[ 3.  4.]
             [ 5.  6.]] m
         
        or a `tuple`:
            
            >>> print PhysicalField(value = ((3.,4.),(5.,6.)), unit = "m")
            [[ 3.  4.]
             [ 5.  6.]] m
            
        or as a single value to be applied to every element of a supplied array:
            
            >>> print PhysicalField(value = 2., unit = "m", array = a)
            [[ 2.  2.]
             [ 2.  2.]] m
         
        Every element in an array has the same unit, which is stored only
        once for the whole array.
        
        .. _Konrad Hinsen: mailto:hinsen@cnrs-orleans.fr
        .. _PhysicalQuantity: http://starship.python.net/~hinsen/ScientificPython/ScientificPythonManual/Scientific_31.html
        .. _Numeric: http://www.numpy.org
        """
        if isinstance(value, PhysicalField):
            unit = value.unit
            if hasattr(value.value, 'copy'):
                value = value.value.copy()
            else:
                value = value.value
        elif unit is not None:
            unit = _findUnit(unit)
        elif type(value) is type(''):
            s = string.strip(value)
            match = PhysicalField._number.match(s)
            if match is None:
                value = 1
                unit = _findUnit(s)
#                   raise TypeError, 'No number found'
            else:
                value = float(match.group(0))
                unit = _findUnit(s[len(match.group(0)):])
            
        if type(value) in [type([]),type(())]:
            value = [PhysicalField(item,unit) for item in value]
            if unit is None:
                unit = value[0].unit
            normalized = []
            for item in value:
                if item.unit == unit:
                    normalized += [item.value]
                else:
                    normalized += [item.inUnitsOf(unit).value]
            value = numerix.array(normalized)
            
        if unit is None:
            unit = _unity
##             unit = _findUnit("")

        self.value = value
        self.unit = unit
        if array is not None:
            array[:] = self.value
            self.value = array

    _number = re.compile('[+-]?[0-9]+(\\.[0-9]*)?([eE][+-]?[0-9]+)?')

    def copy(self):
        """
        Make a duplicate.

            >>> a = PhysicalField(1, unit = 'inch')
            >>> b = a.copy()
            
        The duplicate will not reflect changes made to the original

            >>> a.convertToUnit('cm')
            >>> print a
            2.54 cm
            >>> print b
            1 inch

        Likewise for arrays
        
            >>> a = PhysicalField(numerix.array((0,1,2)), unit  = 'm')
            >>> b = a.copy()
            >>> a[0] = 3
            >>> print a
            [3 1 2] m
            >>> print b
            [0 1 2] m
            
        """
        if hasattr(self.value, 'copy'):
            return PhysicalField(value = self.value.copy(), unit = self.unit)
        else:
            return PhysicalField(value = self.value, unit = self.unit)
        
    def __str__(self):
        """
        Return human-readable form of a physical quantity
        
            >>> print PhysicalField(value = 3., unit = "eV")
            3.0 eV
        """
        return str(self.value) + ' ' + self.unit.name()

    def __repr__(self):
        """
        Return representation of a physical quantity suitable for re-use
        
            >>> PhysicalField(value = 3., unit = "eV")
            PhysicalField(3.0,'eV')
        """
        if self.unit is _unity:
            return `self.value`
        else:
            return (self.__class__.__name__ + '(' + `self.value` + ',' + 
                    `self.unit.name()` + ')')

    def tostring(self, max_line_width=75, precision=8, suppress_small=False, separator=' '):
        """
        Return human-readable form of a physical quantity
        
            >>> p = PhysicalField(value = (3., 3.14159), unit = "eV")
            >>> print p.tostring(precision = 3, separator = '|')
            [ 3.   | 3.142] eV
        """
        from fipy.tools import numerix
        return numerix.tostring(self.value, max_line_width = max_line_width, 
                                precision = precision, 
                                suppress_small = suppress_small, 
                                separator = separator) + ' ' + self.unit.name()


    def _sum(self, other, sign1 = lambda a: a, sign2 = lambda b: b):
        # stupid Numeric bug
        # it's smart enough to negate a boolean, but not 
        # smart enough to know that it's negative when it
        # gets done.
        
        selfValue = self.value
##        if type(self.value) is type(numerix.array((0))) and self.value.typecode() == 'b':
##            selfValue = 1. * self.value
            
        if _isVariable(other):
            return sign2(other) + self.__class__(value = sign1(selfValue), unit = self.unit)
            
        if type(other) is type(''):
            other = PhysicalField(value = other)
            
        if not isinstance(other,PhysicalField):
            if numerix.alltrue(other == 0):
                new_value = sign1(selfValue)
            elif self.unit.isDimensionlessOrAngle():
                otherValue = other
##                if type(other) is type(numerix.array((0))) and other.typecode() == 'b':
##                    otherValue = 1. * other
                new_value = sign1(selfValue) + sign2(otherValue)
            else:
                raise TypeError, str(self) + ' and ' + str(other) + ' are incompatible.'
        else:
            otherValue = other.value
##            if type(other.value) is type(numerix.array((0))) and other.value.typecode() == 'b':
##                otherValue = 1. * other.value

            new_value = sign1(selfValue) + \
                        sign2(otherValue)*other.unit.conversionFactorTo(self.unit)
        return self.__class__(value = new_value, unit = self.unit)

    def __add__(self, other):
        """
        Add two physical quantities, so long as their units are compatible.
        The unit of the result is the unit of the first operand.
        
            >>> print PhysicalField(10., 'km') + PhysicalField(10., 'm')
            10.01 km
            >>> print PhysicalField(10., 'km') + PhysicalField(10., 'J')
            Traceback (most recent call last):
                ...
            TypeError: Incompatible units
        """
        return self._sum(other)

    __radd__ = __add__

    def __sub__(self, other):
        """
        Subtract two physical quantities, so long as their units are compatible.
        The unit of the result is the unit of the first operand.
        
            >>> print PhysicalField(10., 'km') - PhysicalField(10., 'm')
            9.99 km
            >>> print PhysicalField(10., 'km') - PhysicalField(10., 'J')
            Traceback (most recent call last):
                ...
            TypeError: Incompatible units
        """
        return self._sum(other, sign2 = lambda b: -b)

    def __rsub__(self, other):
        return self._sum(other, sign1 = lambda a: -a)

    def __mul__(self, other):
        """
        Multiply two physical quantities.  The unit of the result is the
        product of the units of the operands.
        
            >>> print PhysicalField(10., 'N') * PhysicalField(10., 'm')
            100.0 m*N
        
        As a special case, if the result is dimensionless, the value
        is returned without units, rather than with a dimensionless unit
        of `1`. This facilitates passing physical quantities to packages 
        such as Numeric that cannot use units, while ensuring the quantities
        have the desired units.
        
            >>> print numerix.array(PhysicalField(10., 's') * PhysicalField(2., 'Hz'))
            20.0
            >>> print numerix.array(PhysicalField(10., 's') * PhysicalField(2., 's'))
            Traceback (most recent call last):
                ...
            TypeError: Numeric array value must be dimensionless
        """
        if _isVariable(other):
            return other.__mul__(self)
        if type(other) is type(''):
            other = PhysicalField(value = other)
        if not isinstance(other,PhysicalField):
            return self.__class__(value = self.value*other, unit = self.unit)
        value = self.value*other.value
        unit = self.unit*other.unit
        if unit.isDimensionless():
            if unit.factor != 1:
                return value * unit.factor
            else:
                return value
        else:
            return self.__class__(value = value, unit = unit)

    __rmul__ = __mul__

    def __div__(self, other):
        """
        Divide two physical quantities.  The unit of the result is the
        unit of the first operand divided by the unit of the second.
        
            >>> print PhysicalField(10., 'm') / PhysicalField(2., 's')
            5.0 m/s
        
        As a special case, if the result is dimensionless, the value
        is returned without units, rather than with a dimensionless unit
        of `1`. This facilitates passing physical quantities to packages 
        such as Numeric_ that cannot use units, while ensuring the quantities
        have the desired units
        
            >>> print numerix.array(PhysicalField(1., 'inch') 
            ...                     / PhysicalField(1., 'mm'))
            25.4
            >>> print numerix.array(PhysicalField(1., 'inch') 
            ...                     / PhysicalField(1., 'kg'))
            Traceback (most recent call last):
                ...
            TypeError: Numeric array value must be dimensionless
        
        .. _Numeric: http://www.numpy.org
        """
        if _isVariable(other):
            return other.__rdiv__(self)
        if type(other) is type(''):
            other = self.__class__(value = other)
        if not isinstance(other,PhysicalField):
            value = self.value/other 
            unit = self.unit
        else:
            value = self.value/other.value
            unit = self.unit/other.unit
        if unit.isDimensionless():
            return value*unit.factor
        else:
            return self.__class__(value = value, unit = unit)

    def __rdiv__(self, other):
        if _isVariable(other):
            return other.__div__(self)
        if type(other) is type(''):
            other = PhysicalField(value = other)
        if not isinstance(other,PhysicalField):
            value = other/self.value
            unit = pow(self.unit, -1)
        else:
            value = other.value/self.value
            unit = other.unit/self.unit
        if unit.isDimensionless():
            return value*unit.factor
        else:
            return self.__class__(value = value, unit = unit)

    def __mod__(self, other):
        """
        Return the remainder of dividing two physical quantities.  The unit of the result is the
        unit of the first operand divided by the unit of the second.
        
            >>> print PhysicalField(11., 'm') % PhysicalField(2., 's')
            1.0 m/s
        """
        if _isVariable(other):
            return other.__rmod__(self)
        if type(other) is type(''):
            other = self.__class__(value = other)
        if not isinstance(other,PhysicalField):
            value = self.value % other 
            unit = self.unit
        else:
            value = self.value % other.value
            unit = self.unit/other.unit
        if unit.isDimensionless():
            return value*unit.factor
        else:
            return self.__class__(value = value, unit = unit)
            
    def __pow__(self, other):
        """
        Raise a `PhysicalField` to a power. The unit is raised to the same power.
        
            >>> print PhysicalField(10., 'm')**2
            100.0 m**2
        """
        if type(other) is type(''):
            other = PhysicalField(value = other)
        return self.__class__(value = pow(self.value, float(other)), unit = pow(self.unit, other))

    def __rpow__(self, other):
        return pow(other, float(self))

    def __abs__(self):
        """
        Return the absolute value of the quantity. The `unit` is unchanged.
        
            >>> print abs(PhysicalField(((3.,-2.),(-1.,4.)), 'm'))
            [[ 3.  2.]
             [ 1.  4.]] m
        """
        return self.__class__(value = abs(self.value), unit = self.unit)

    def __pos__(self):
        return self

    def __neg__(self):
        """
        Return the negative of the quantity. The `unit` is unchanged.
        
            >>> print -PhysicalField(((3.,-2.),(-1.,4.)), 'm')
            [[-3.  2.]
             [ 1. -4.]] m
        """
        return self.__class__(value = -self.value, unit = self.unit)

    def __nonzero__(self):
        """
        Test if the quantity is zero. 
        
        Should this only pass if the unit offset is zero?
        """
        return self.value != 0
        
    def _inMyUnits(self, other):
        if not isinstance(other,PhysicalField):
            if type(other) is type(''):
                other = PhysicalField(other)
            elif numerix.alltrue(other == 0) or self.unit.isDimensionlessOrAngle():
                other = PhysicalField(value = other, unit = self.unit)
            else:
                raise TypeError, 'Incompatible types'
        return other.inUnitsOf(self.unit)
        
    def __getitem__(self, index): 
        """
        Return the specified element of the array. The unit of the result
        will be the unit of the array.
        
            >>> a = PhysicalField(((3.,4.),(5.,6.)),"m")
            >>> print a[1,1]
            6.0 m
        """
        return self.__class__(value=self.value[index], unit=self.unit)
        
    def __setitem__(self, index, value):
        """
        Assign the specified element of the array, performing apropriate
        conversions.
        
            >>> a = PhysicalField(((3.,4.),(5.,6.)),"m")
            >>> a[0,1] = PhysicalField("6 ft")
            >>> print a
            [[ 3.      1.8288]
             [ 5.      6.    ]] m
            >>> a[1,0] = PhysicalField("2 min")
            Traceback (most recent call last):
                ...
            TypeError: Incompatible units
        """
        if type(value) is type(''):
            value = PhysicalField(value)
        if isinstance(value,PhysicalField):
            value = self._inMyUnits(value)
            self.value[index] = value.value
        else:
            self.value[index] = value
            
    def __array__(self, t = None):
        """
        Return a dimensionless `PhysicalField` as a Numeric_ ``array``.
        
            >>> print numerix.array(PhysicalField(((2.,3.),(4.,5.)),"m/m"))
            [[ 2.  3.]
             [ 4.  5.]]
         
        As a special case, fields with angular units are converted to base
        units (radians) and then assumed dimensionless.
        
            >>> print numerix.array(PhysicalField(((2.,3.),(4.,5.)),"deg"))
            [[ 0.03490659  0.05235988]
             [ 0.06981317  0.08726646]]

         
        If the array is not dimensionless, the conversion fails.
        
            >>> numerix.array(PhysicalField(((2.,3.),(4.,5.)),"m"))
            Traceback (most recent call last):
                ...
            TypeError: Numeric array value must be dimensionless
        
        .. _Numeric: http://www.numpy.org
        """
        if self.unit.isDimensionlessOrAngle():
            value = self.getNumericValue()
##            if type(value) is type(numerix.array((0))) and (t is None or t == value.typecode()):
            if type(value) is type(numerix.array((0))) and (t is None or t == value.dtype.char):
                return value
            else:
                return numerix.array(self.getNumericValue(), t)
        else:
            raise TypeError, 'Numeric array value must be dimensionless'
        
    def _getArray(self):
        if self.unit.isDimensionlessOrAngle():
            return self.value
        else:
            raise TypeError, 'Numeric array value must be dimensionless'
	
    def __float__(self):
        """
        Return a dimensionless PhysicalField quantity as a float.
        
            >>> float(PhysicalField("2. m/m"))
            2.0
         
        As a special case, quantities with angular units are converted to
        base units (radians) and then assumed dimensionless.
        
            >>> print round(float(PhysicalField("2. deg")), 6)
            0.034907
         
        If the quantity is not dimensionless, the conversion fails.
        
            >>> float(PhysicalField("2. m"))
            Traceback (most recent call last):
                ...
            TypeError: Not possible to convert a PhysicalField with dimensions to float
        
        Just as a Numeric_ `array` cannot be cast to float, neither can PhysicalField arrays
        
            >>> float(PhysicalField(((2.,3.),(4.,5.)),"m/m"))
            Traceback (most recent call last):
                ...
            TypeError: only length-1 arrays can be converted to Python scalars
        
        .. _Numeric: http://www.numpy.org
        """
        if self.unit.isDimensionlessOrAngle():
            return float(self.getNumericValue())
        else:
            raise TypeError, 'Not possible to convert a PhysicalField with dimensions to float'
                    
    def __gt__(self,other):
        """
        Compare `self` to `other`, returning an array of boolean values
        corresponding to the test against each element.
        
            >>> a = PhysicalField(((3.,4.),(5.,6.)),"m")
            >>> print a > PhysicalField("13 ft") #doctest: +NORMALIZE_WHITESPACE
            [[False True]
             [ True True]]

        Appropriately formatted dimensional quantity strings can also be
        compared.
        
            >>> print a > "13 ft" #doctest: +NORMALIZE_WHITESPACE
            [[False True]
             [ True True]]
                    
        Arrays are compared element to element
        
            >>> print a > PhysicalField(((3.,13.),(17.,6.)),"ft") #doctest: +NORMALIZE_WHITESPACE
            [[ True True]
             [False True]]
         
        Units must be compatible
        
            >>> print a > PhysicalField("1 lb")
            Traceback (most recent call last):
                ...
            TypeError: Incompatible units
        
        And so must array dimensions
        
            >>> print a > PhysicalField(((3.,13.,4.),(17.,6.,2.)),"ft")
            Traceback (most recent call last):
                ...
            ValueError: shape mismatch: objects cannot be broadcast to a single shape
        """
        other = self._inMyUnits(other)
        return self.value > other.value
        
    def __lt__(self,other):
        other = self._inMyUnits(other)
        return self.value < other.value

    def __le__(self,other):
        other = self._inMyUnits(other)
        return self.value <= other.value
        
    def __eq__(self,other):
        other = self._inMyUnits(other)
        return self.value == other.value
        
    def __ne__(self,other):
        other = self._inMyUnits(other)
        return self.value != other.value
        
    def __ge__(self,other):
        other = self._inMyUnits(other)
        return self.value >= other.value
            
    def __len__(self):
        if type(self.value) in [type(1), type(1.)]:
            return 1
        else:
            return len(self.value)
        
    def convertToUnit(self, unit):
        """
        Changes the unit to `unit` and adjusts the value such that the
        combination is equivalent.  The new unit is by a string containing
        its name.  The new unit must be compatible with the previous unit
        of the object.
        
            >>> e = PhysicalField('2.7 Hartree*Nav')
            >>> e.convertToUnit('kcal/mol')
            >>> print e
            1694.27557621 kcal/mol
        """
        unit = _findUnit(unit)
        self.value = _convertValue (self.value, self.unit, unit)
        self.unit = unit

    def inUnitsOf(self, *units):
        """
	Returns one or more `PhysicalField` objects that express the same
        physical quantity in different units.  The units are specified by
        strings containing their names.  The units must be compatible with
        the unit of the object.  If one unit is specified, the return value
        is a single `PhysicalField`.
        
            >>> freeze = PhysicalField('0 degC')
            >>> print freeze.inUnitsOf('degF')
            32.0 degF
        
        If several units are specified, the return value is a tuple of
	`PhysicalField` instances with with one element per unit such that
        the sum of all quantities in the tuple equals the the original
        quantity and all the values except for the last one are integers.
        This is used to convert to irregular unit systems like
        hour/minute/second.  The original object will not be changed.
        
            >>> t = PhysicalField(314159., 's')
            >>> [str(element) for element in t.inUnitsOf('d','h','min','s')]
            ['3.0 d', '15.0 h', '15.0 min', '59.0 s']
        """
        units = map(_findUnit, units)
        if len(units) == 1:
            unit = units[0]
            value = _convertValue (self.value, self.unit, unit)
            return self.__class__(value = value, unit = unit)
        else:
            units.sort()
            result = []
            value = self.value
            unit = self.unit
            for i in range(len(units)-1,-1,-1):
                value = value*unit.conversionFactorTo(units[i])
                if i == 0:
                    rounded = value
                else:
                    rounded = _round(value)
                result.append(self.__class__(value = rounded, unit = units[i]))
                value = value - rounded
                unit = units[i]
            return tuple(result)

    def getUnit(self):
        """
        Return the unit object of `self`.
        
            >>> PhysicalField("1 m").getUnit()
            <PhysicalUnit m>
        """
        return self.unit
        
    def getNumericValue(self):
        """
        Return the `PhysicalField` without units, after conversion to base SI units.
        
            >>> print round(PhysicalField("1 inch").getNumericValue(), 6)
            0.0254
        """
        return self.inSIUnits().value
        
    # Contributed by Berthold Hoellmann
    def inBaseUnits(self):
        """
        Return the quantity with all units reduced to their base SI elements.
        
            >>> e = PhysicalField('2.7 Hartree*Nav')
            >>> print e.inBaseUnits()
            7088849.01085 kg*m**2/s**2/mol
        """
        if self.unit.factor != 1:
            new_value = self.value * self.unit.factor
        else:
            new_value = self.value
        num = ''
        denom = ''
        for i in xrange(9):
            unit = _base_names[i]
            power = self.unit.powers[i]
            if power < 0:
                denom = denom + '/' + unit
                if power < -1:
                    denom = denom + '**' + str(-power)
            elif power > 0:
                num = num + '*' + unit
                if power > 1:
                    num = num + '**' + str(power)
        if len(num) == 0:
            num = '1'
        else:
            num = num[1:]
        return self.__class__(value = new_value, unit = num + denom)

    def inSIUnits(self):
        """
        Return the quantity with all units reduced to SI-compatible elements.
        
            >>> e = PhysicalField('2.7 Hartree*Nav')
            >>> print e.inSIUnits()
            7088849.01085 kg*m**2/s**2/mol
        """
        if self.unit.factor != 1:
            return self.inBaseUnits()
        else:
            return self

    def isCompatible (self, unit):
        unit = _findUnit (unit)
        return self.unit.isCompatible (unit)

    def arccos(self):
        """
        Return the inverse cosine of the `PhysicalField` in radians
        
            >>> print PhysicalField(0).arccos()
            1.57079632679 rad
        
        The input `PhysicalField` must be dimensionless
        
            >>> print round(PhysicalField("1 m").arccos(), 6)
            Traceback (most recent call last):
                ...
            TypeError: Numeric array value must be dimensionless
        """
        return PhysicalField(value = umath.arccos(self), unit = "rad")
        
    def arccosh(self):
        """
        Return the inverse hyperbolic cosine of the `PhysicalField`
        
            >>> print PhysicalField(2).arccosh()
            1.31695789692
        
        The input `PhysicalField` must be dimensionless
        
            >>> print round(PhysicalField("1 m").arccosh(), 6)
            Traceback (most recent call last):
                ...
            TypeError: Numeric array value must be dimensionless
        """
        return umath.arccosh(self)

    def arcsin(self):
        """
        Return the inverse sine of the `PhysicalField` in radians
        
            >>> print PhysicalField(1).arcsin()
            1.57079632679 rad
        
        The input `PhysicalField` must be dimensionless
        
            >>> print round(PhysicalField("1 m").arcsin(), 6)
            Traceback (most recent call last):
                ...
            TypeError: Numeric array value must be dimensionless
        """
        return PhysicalField(value = umath.arcsin(self), unit = "rad")
        
    def sqrt(self):
        """
        Return the square root of the `PhysicalField`
        
            >>> print PhysicalField("100. m**2").sqrt()
            10.0 m
        
        The resulting unit must be integral 
        
            >>> print PhysicalField("100. m").sqrt()
            Traceback (most recent call last):
                ...
            TypeError: Illegal exponent
        """
        return pow(self, 0.5)

    def sin(self):
        """
        Return the sine of the `PhysicalField`
        
            >>> print PhysicalField(numerix.pi/6,"rad").sin()
            0.5
            >>> print PhysicalField(30.,"deg").sin()
            0.5
        
        The units of the PhysicalField must be an angle
        
            >>> PhysicalField(30.,"m").sin()
            Traceback (most recent call last):
                ...
            TypeError: Argument of sin must be an angle
        """
        if self.unit.isAngle():
            return umath.sin(self.value * \
                             self.unit.conversionFactorTo(_unit_table['rad']))
        else:
            raise TypeError, 'Argument of sin must be an angle'

    def sinh(self):
        """
        Return the hyperbolic sine of the `PhysicalField`
        
            >>> PhysicalField(0.).sinh()
            0.0
        
        The units of the `PhysicalField` must be dimensionless
        
            >>> PhysicalField(60.,"m").sinh()
            Traceback (most recent call last):
                ...
            TypeError: Numeric array value must be dimensionless
        """
        return umath.sinh(self)

    def cos(self):
        """
        Return the cosine of the `PhysicalField`
        
            >>> print round(PhysicalField(2*numerix.pi/6,"rad").cos(), 6)
            0.5
            >>> print round(PhysicalField(60.,"deg").cos(), 6)
            0.5
        
        The units of the `PhysicalField` must be an angle
        
            >>> PhysicalField(60.,"m").cos()
            Traceback (most recent call last):
                ...
            TypeError: Argument of cos must be an angle
        """
        if self.unit.isAngle():
            return umath.cos(self.value * \
                             self.unit.conversionFactorTo(_unit_table['rad']))
        else:
            raise TypeError, 'Argument of cos must be an angle'

    def cosh(self):
        """
        Return the hyperbolic cosine of the `PhysicalField`
        
            >>> PhysicalField(0.).cosh()
            1.0
        
        The units of the `PhysicalField` must be dimensionless
        
            >>> PhysicalField(60.,"m").cosh()
            Traceback (most recent call last):
                ...
            TypeError: Numeric array value must be dimensionless
        """
        return umath.cosh(self)

    def tan(self):
        """
        Return the tangent of the `PhysicalField`
        
            >>> round(PhysicalField(numerix.pi/4,"rad").tan(), 6)
            1.0
            >>> round(PhysicalField(45,"deg").tan(), 6)
            1.0
        
        The units of the `PhysicalField` must be an angle
        
            >>> PhysicalField(45.,"m").tan()
            Traceback (most recent call last):
                ...
            TypeError: Argument of tan must be an angle
        """
        if self.unit.isAngle():
            return umath.tan(self.value * \
                             self.unit.conversionFactorTo(_unit_table['rad']))
        else:
            raise TypeError, 'Argument of tan must be an angle'
            
    def tanh(self):
        """
        Return the hyperbolic tangent of the `PhysicalField`
        
            >>> PhysicalField(1.).tanh()
            0.761594155956
        
        The units of the `PhysicalField` must be dimensionless
        
            >>> PhysicalField(60.,"m").tanh()
            Traceback (most recent call last):
                ...
            TypeError: Numeric array value must be dimensionless
        """
        return umath.tanh(self)

    def arctan2(self,other):
        """
        Return the arctangent of `self` divided by `other` in radians
        
            >>> print round(PhysicalField(2.).arctan2(PhysicalField(5.)), 6)
            0.380506
        
        The input `PhysicalField` objects must be dimensionless
        
            >>> print round(PhysicalField(2.).arctan2(PhysicalField("5. m")), 6)
            Traceback (most recent call last):
                ...
            TypeError: Incompatible units
        """
        other = self._inMyUnits(other)
        return PhysicalField(value = umath.arctan2(self, other), unit = "rad")
            
    def arctan(self):
        """
        Return the arctangent of the `PhysicalField` in radians
        
            >>> print round(PhysicalField(1).arctan(), 6)
            0.785398
        
        The input `PhysicalField` must be dimensionless
        
            >>> print round(PhysicalField("1 m").arctan(), 6)
            Traceback (most recent call last):
                ...
            TypeError: Numeric array value must be dimensionless
        """
        return PhysicalField(value = umath.arctan(self), unit = "rad")
        
    def arctanh(self):
        """
        Return the inverse hyperbolic tangent of the `PhysicalField`
        
            >>> print PhysicalField(0.5).arctanh()
            0.549306144334
        
        The input `PhysicalField` must be dimensionless
        
            >>> print round(PhysicalField("1 m").arccosh(), 6)
            Traceback (most recent call last):
                ...
            TypeError: Numeric array value must be dimensionless
        """
        return umath.arctanh(self)


    def log(self):
        """
        Return the natural logarithm of the `PhysicalField`
        
            >>> print round(PhysicalField(10).log(), 6)
            2.302585
            
        The input `PhysicalField` must be dimensionless
        
            >>> print round(PhysicalField("1 m").log(), 6)
            Traceback (most recent call last):
                ...
            TypeError: Numeric array value must be dimensionless
        """
        return umath.log(self)
            
    def log10(self):
        """
        Return the base-10 logarithm of the `PhysicalField`
        
            >>> print round(PhysicalField(10).log10(), 6)
            1.0
            
        The input `PhysicalField` must be dimensionless
        
            >>> print round(PhysicalField("1 m").log10(), 6)
            Traceback (most recent call last):
                ...
            TypeError: Numeric array value must be dimensionless
        """
        return umath.log10(self)
        
        
    def floor(self):
        """
        Return the largest integer less than or equal to the `PhysicalField`. 
        
            >>> print PhysicalField(2.2,"m").floor()
            2.0 m
        """
        return self.__class__(value = umath.floor(self.value), unit = self.unit)

    def ceil(self):
        """
        Return the smallest integer greater than or equal to the `PhysicalField`. 
        
            >>> print PhysicalField(2.2,"m").ceil()
            3.0 m
        """
        return self.__class__(value = umath.ceil(self.value), unit = self.unit)
        
    def conjugate(self):
        """
        Return the complex conjugate of the `PhysicalField`. 
        
            >>> print PhysicalField(2.2 - 3j,"ohm").conjugate()
            (2.2+3j) ohm
        """
        return self.__class__(value = umath.conjugate(self.value), unit = self.unit)

    def dot(self, other):
        """
        Return the dot product of `self` with `other`. The resulting
        unit is the product of the units of `self` and `other`.
        
            >>> v = PhysicalField(((5.,6.),(7.,8.)), "m")
            >>> print PhysicalField(((1.,2.),(3.,4.)), "m").dot(v)
            [ 26.  44.] m**2
             
        """
        if not isinstance(other,PhysicalField):
            return self.__class__(value = numerix.dot(self.value,other), unit = self.unit)
        value = numerix.dot(self.value,other.value)
        unit = self.unit*other.unit
        if unit.isDimensionless():
            return value*unit.factor
        else:
            return self.__class__(value = value, unit = unit)
            
    def minimum(self, other):
        other = self._inMyUnits(other)
        return self.__class__(value=numerix.minimum(self.value, other.value),
                              unit=self.unit)

    def maximum(self, other):
        other = self._inMyUnits(other)
        return self.__class__(value=numerix.maximum(self.value, other.value),
                              unit=self.unit)

    def take(self, indices, axis = 0):
        """
        Return the elements of `self` specified by the elements of `indices`.  
        The resulting `PhysicalField` array has the same units as the original.
        
            >>> print PhysicalField((1.,2.,3.),"m").take((2,0))
            [ 3.  1.] m
        
        The optional third argument specifies the axis along which the selection 
        occurs, and the default value (as in the example above) is 0, the first axis.  
        
            >>> print PhysicalField(((1.,2.,3.),(4.,5.,6.)),"m").take((2,0), axis = 1)
            [[ 3.  1.]
             [ 6.  4.]] m

        """
        return self.__class__(value = numerix.take(self.value, indices, axis), unit = self.unit)
        
    def put(self, indices, values):
        """
        `put` is the opposite of `take`. The values of `self` at the locations 
        specified in `indices` are set to the corresponding value of `values`. 
        
        The `indices` can be any integer sequence object with values suitable for 
        indexing into the flat form of `self`. The `values` must be any sequence of 
        values that can be converted to the typecode of `self`. 
        
            >>> f = PhysicalField((1.,2.,3.),"m")
            >>> f.put((2,0), PhysicalField((2.,3.),"inch"))
            >>> print f
            [ 0.0762  2.      0.0508] m
        
        The units of `values` must be compatible with `self`.
        
            >>> f.put(1, PhysicalField(3,"kg"))
            Traceback (most recent call last):
                ...
            TypeError: Incompatible units
        """
        numerix.put(self.value, indices, self._inMyUnits(values).value)
      
    def getShape(self):
        from fipy.tools import numerix
        return numerix.getShape(self.value)
        
    shape = property(fget=getShape, doc="Tuple of array dimensions.")

    def reshape(self, shape):
        """
        Changes the shape of `self` to that specified in `shape`
        
            >>> print PhysicalField((1.,2.,3.,4.),"m").reshape((2,2))
            [[ 1.  2.]
             [ 3.  4.]] m
         
        The new shape must have the same size as the existing one.
        
            >>> print PhysicalField((1.,2.,3.,4.),"m").reshape((2,3))
            Traceback (most recent call last):
                ...
            ValueError: total size of new array must be unchanged
        """
        return self.__class__(value = numerix.reshape(self.value, shape), unit = self.unit)
            
    def flatten(self):
        return self.__class__(value=self.value.flatten(), unit=self.unit)
    
    def sum(self, index = 0):
        """
        Returns the sum of all of the elements in `self` along the 
        specified axis (first axis by default).
        
            >>> print PhysicalField(((1.,2.),(3.,4.)), "m").sum()
            [ 4.  6.] m
            >>> print PhysicalField(((1.,2.),(3.,4.)), "m").sum(1)
            [ 3.  7.] m
        """
        return self.__class__(value = numerix.sum(self.value, index), unit = self.unit)
        
    def allclose(self, other, atol = None, rtol = 1.e-8):
        """
        This function tests whether or not `self` and `other` are equal subject
        to the given relative and absolute tolerances.  The formula used is::
            
            | self - other | < atol + rtol * | other |

        This means essentially that both elements are small compared to `atol` or 
        their difference divided by `other`'s value is small compared to `rtol`.        
        """
        other = self._inMyUnits(other)
        if atol is None:
            atol = PhysicalField(1.e-5, self.getUnit())
        else:
            atol = self._inMyUnits(atol)
            
        return MA.allclose(self.value, other.value, atol = atol.value, rtol = rtol)

    def allequal(self, other):
        """
        This function tests whether or not `self` and `other` are exactly equal.
        """
        other = self._inMyUnits(other)
        return MA.allequal(self.value, other.value)

class PhysicalUnit:
    """
    A `PhysicalUnit` represents the units of a `PhysicalField`.
    """

    def __init__(self, names, factor, powers, offset=0):
        """
        This class is not generally not instantiated by users of this module, 
        but rather it is created in the process of constructing a `PhysicalField`.
        
        :Parameters:
          - `names`: the name of the unit
          - `factor`: the multiplier between the unit and the fundamental SI unit
          - `powers`: a nine-element `list`, `tuple`, or Numeric_ `array` representing
            the fundamental SI units of ["m", "kg", "s", "A", "K", "mol", "cd", "rad", "sr"]
          - `offset`: the displacement between the zero-point of the unit and the zero-point
            of the corresponding fundamental SI unit.
            
        .. _Numeric: http://www.numpy.org
        """
        if type(names) == type(''):
            self.names = _NumberDict()
            self.names[names] = 1
        else:
            self.names = names
        self.factor = factor
        self.offset = offset
        self.powers = numerix.array(powers)

    def __repr__(self):
        """
        Return representation of a physical unit
        
            >>> PhysicalUnit('m',   1.,    [1,0,0,0,0,0,0,0,0])
            <PhysicalUnit m>
        """
        return '<PhysicalUnit ' + self.name() + '>'

    __str__ = __repr__

    def __cmp__(self, other):
        """
        Determine if units are identical
        
            >>> a = PhysicalField("1. m")
            >>> b = PhysicalField("3. ft")
            >>> a.getUnit() == b.getUnit()
            0
            >>> a.getUnit() == b.inBaseUnits().getUnit()
            1
            
        Units can only be compared with other units
        
            >>> a.getUnit() == 3
            Traceback (most recent call last):
                ...
            TypeError: PhysicalUnits can only be compared with other PhysicalUnits
        """
        if not isinstance(other,PhysicalUnit):
            if other == 1:
                return self.isDimensionless()
            else:
                raise TypeError, 'PhysicalUnits can only be compared with other PhysicalUnits'
        if not numerix.alltrue(self.powers == other.powers):
            raise TypeError, 'Incompatible units'
        return cmp(self.factor, other.factor)

    def __mul__(self, other):
        """
        Multiply units together
        
            >>> a = PhysicalField("1. m")
            >>> b = PhysicalField("3. ft")
            >>> a.getUnit() * b.getUnit()
            <PhysicalUnit ft*m>
            >>> a.getUnit() * b.inBaseUnits().getUnit()
            <PhysicalUnit m**2>
            >>> c = PhysicalField("1. s")
            >>> d = PhysicalField("3. Hz")
            >>> c.getUnit() * d.getUnit()
            <PhysicalUnit Hz*s>
            >>> c.getUnit() * d.inBaseUnits().getUnit()
            <PhysicalUnit 1>
            
        or multiply units by numbers
        
            >>> a.getUnit() * 3.
            <PhysicalUnit m*3.0>
        
        Units must have zero offset to be multiplied
        
            >>> e = PhysicalField("1. kB")
            >>> f = PhysicalField("25. degC")
            >>> e.getUnit() * f.getUnit()
            Traceback (most recent call last):
                ...
            TypeError: cannot multiply units with non-zero offset
            >>> e.getUnit() * f.inBaseUnits().getUnit()
            <PhysicalUnit kB*K>
        """
        if self.offset != 0 or (isinstance(other,PhysicalUnit) and other.offset != 0):
            raise TypeError, "cannot multiply units with non-zero offset"
        if isinstance(other,PhysicalUnit):
            return PhysicalUnit(self.names+other.names,
                                self.factor*other.factor,
                                self.powers + other.powers)
        else:
            return PhysicalUnit(self.names+{str(other): 1},
                                self.factor*other,
                                self.powers,
                                self.offset * other)

    __rmul__ = __mul__

    def __div__(self, other):
        """
        Divide one unit by another
        
            >>> a = PhysicalField("1. m")
            >>> b = PhysicalField("3. ft")
            >>> a.getUnit() / b.getUnit()
            <PhysicalUnit m/ft>
            >>> a.getUnit() / b.inBaseUnits().getUnit()
            <PhysicalUnit 1>
            >>> c = PhysicalField("1. s")
            >>> d = PhysicalField("3. Hz")
            >>> c.getUnit() / d.getUnit()
            <PhysicalUnit s/Hz>
            >>> c.getUnit() / d.inBaseUnits().getUnit()
            <PhysicalUnit s**2/1>
            
        or divide units by numbers
        
            >>> a.getUnit() / 3.
            <PhysicalUnit m/3.0>
        
        Units must have zero offset to be divided
        
            >>> e = PhysicalField("1. J")
            >>> f = PhysicalField("25. degC")
            >>> e.getUnit() / f.getUnit()
            Traceback (most recent call last):
                ...
            TypeError: cannot divide units with non-zero offset
            >>> e.getUnit() / f.inBaseUnits().getUnit()
            <PhysicalUnit J/K>
        """
        if self.offset != 0 or (isinstance(other,PhysicalUnit) and other.offset != 0):
            raise TypeError, "cannot divide units with non-zero offset"
        if isinstance(other,PhysicalUnit):
            return PhysicalUnit(self.names-other.names,
                                self.factor/other.factor,
                                self.powers - other.powers)
        else:
            return PhysicalUnit(self.names+{str(other): -1},
                                self.factor/other, self.powers)

    def __rdiv__(self, other):
        """
        Divide something by a unit
        
            >>> a = PhysicalField("1. m")
            >>> 3. / a.getUnit()
            <PhysicalUnit 3.0/m>
        
        Units must have zero offset to be divided
        
            >>> b = PhysicalField("25. degC")
            >>> 3. / b.getUnit()
            Traceback (most recent call last):
                ...
            TypeError: cannot divide units with non-zero offset
            >>> 3. / b.inBaseUnits().getUnit()
            <PhysicalUnit 3.0/K>
        """
        if self.offset != 0 or (isinstance(other,PhysicalUnit) and other.offset != 0):
            raise TypeError, "cannot divide units with non-zero offset"
        if isinstance(other,PhysicalUnit):
            return PhysicalUnit(other.names-self.names,
                                other.factor/self.factor,
                                map(lambda a,b: a-b,
                                    other.powers, self.powers))
        else:
            return PhysicalUnit({str(other): 1}-self.names,
                                other/self.factor,
                                -self.powers)

    def __pow__(self, other):
        """
        Raise a unit to an integer power
        
            >>> a = PhysicalField("1. m")
            >>> a.getUnit()**2
            <PhysicalUnit m**2>
            >>> a.getUnit()**-2
            <PhysicalUnit 1/m**2>
            
        Non-integer powers are not supported
        
            >>> a.getUnit()**0.5
            Traceback (most recent call last):
                ...
            TypeError: Illegal exponent
        
        Units must have zero offset to be exponentiated
        
            >>> b = PhysicalField("25. degC")
            >>> b.getUnit()**2
            Traceback (most recent call last):
                ...
            TypeError: cannot exponentiate units with non-zero offset
            >>> b.inBaseUnits().getUnit()**2
            <PhysicalUnit K**2>
        """
        if self.offset != 0:
            raise TypeError, "cannot exponentiate units with non-zero offset"
        if type(other) == type(0):
            return PhysicalUnit(other*self.names, pow(self.factor, other),
                                self.powers*other)
                                
        other = float(other)
        
        rounded = int(umath.floor(other+0.5))
        if abs(other-rounded) < 1.e-10:
            other = int(other)
            return PhysicalUnit(other*self.names, pow(self.factor, other),
                                self.powers*other)

        inv_exp = 1./other
        rounded = int(umath.floor(inv_exp+0.5))
        if abs(inv_exp-rounded) < 1.e-10:
            if numerix.logical_and.reduce(self.powers % rounded == 0):
                f = pow(self.factor, other)
                p = self.powers / rounded
                if reduce(lambda a, b: a and b,
                          map(lambda x, e=rounded: x%e == 0,
                              self.names.values())):
                    names = self.names/rounded
                else:
                    names = _NumberDict()
                    if f != 1.:
                        names[str(f)] = 1
                    for i in range(len(p)):
                        names[_base_names[i]] = p[i]
                return PhysicalUnit(names, f, p)
            else:
                raise TypeError, 'Illegal exponent'
        raise TypeError, 'Only integer and inverse integer exponents allowed'

    def conversionFactorTo(self, other):
        """
        Return the multiplication factor between two physical units
        
            >>> a = PhysicalField("1. mm")
            >>> b = PhysicalField("1. inch")
            >>> print round(b.getUnit().conversionFactorTo(a.getUnit()), 6)
            25.4
            
        Units must have the same fundamental SI units
        
            >>> c = PhysicalField("1. K")
            >>> c.getUnit().conversionFactorTo(a.getUnit())
            Traceback (most recent call last):
                ...
            TypeError: Incompatible units
        
        If units have different offsets, they must have the same factor
        
            >>> d = PhysicalField("1. degC")
            >>> c.getUnit().conversionFactorTo(d.getUnit())
            1.0
            >>> e = PhysicalField("1. degF")
            >>> c.getUnit().conversionFactorTo(e.getUnit())
            Traceback (most recent call last):
                ...
            TypeError: Unit conversion (K to degF) cannot be expressed as a simple multiplicative factor
        """
        if not numerix.alltrue(self.powers == other.powers):
            if self.isDimensionlessOrAngle() and other.isDimensionlessOrAngle():
                return self.factor/other.factor
            else:
                raise TypeError, 'Incompatible units'
        if self.offset != other.offset and self.factor != other.factor:
            raise TypeError, \
                  ('Unit conversion (%s to %s) cannot be expressed ' +
                   'as a simple multiplicative factor') % \
                  (self.name(), other.name())
        return self.factor/other.factor

    def conversionTupleTo(self, other): # added 1998/09/29 GPW
        """
        Return a `tuple` of the multiplication factor and offset between two physical units
        
            >>> a = PhysicalField("1. K").getUnit()
            >>> b = PhysicalField("1. degF").getUnit()
            >>> [str(round(element,6)) for element in b.conversionTupleTo(a)]
            ['0.555556', '459.67']
        """
        if not numerix.alltrue(self.powers == other.powers):
            raise TypeError, 'Incompatible units'

        # let (s1,d1) be the conversion tuple from 'self' to base units
        #   (ie. (x+d1)*s1 converts a value x from 'self' to base units,
        #   and (x/s1)-d1 converts x from base to 'self' units)
        # and (s2,d2) be the conversion tuple from 'other' to base units
        # then we want to compute the conversion tuple (S,D) from
        #   'self' to 'other' such that (x+D)*S converts x from 'self'
        #   units to 'other' units
        # the formula to convert x from 'self' to 'other' units via the
        #   base units is (by definition of the conversion tuples):
        #     ( ((x+d1)*s1) / s2 ) - d2
        #   = ( (x+d1) * s1/s2) - d2
        #   = ( (x+d1) * s1/s2 ) - (d2*s2/s1) * s1/s2
        #   = ( (x+d1) - (d1*s2/s1) ) * s1/s2
        #   = (x + d1 - d2*s2/s1) * s1/s2
        # thus, D = d1 - d2*s2/s1 and S = s1/s2
        factor = self.factor / other.factor
        offset = self.offset - (other.offset * other.factor / self.factor)
        return (factor, offset)

    def isCompatible (self, other):     # added 1998/10/01 GPW
        """
        Returns a list of which fundamental SI units are compatible between
        `self` and `other`
            
            >>> a = PhysicalField("1. mm")
            >>> b = PhysicalField("1. inch")
            >>> print a.getUnit().isCompatible(b.getUnit()) #doctest: +NORMALIZE_WHITESPACE
            [ True True True True True True True True True]
            >>> c = PhysicalField("1. K")
            >>> print a.getUnit().isCompatible(c.getUnit()) #doctest: +NORMALIZE_WHITESPACE
            [False True True True False True True True True]
            
        """
        return self.powers == other.powers

    def isDimensionless(self):
        """
        Returns `True` if the unit is dimensionless
            
            >>> PhysicalField("1. m/m").getUnit().isDimensionless()
            1
            >>> PhysicalField("1. inch").getUnit().isDimensionless()
            0
        """
        return not numerix.logical_or.reduce(self.powers)

    def isAngle(self):
        """
        Returns `True` if the unit is an angle
            
            >>> PhysicalField("1. deg").getUnit().isAngle()
            1
            >>> PhysicalField("1. rad").getUnit().isAngle()
            1
            >>> PhysicalField("1. inch").getUnit().isAngle()
            0
        """
        return self.powers[7] == 1 and \
               numerix.add.reduce(self.powers) == 1
               
    def isDimensionlessOrAngle(self):
        """
        Returns `True` if the unit is dimensionless or an angle
            
            >>> PhysicalField("1. m/m").getUnit().isDimensionlessOrAngle()
            1
            >>> PhysicalField("1. deg").getUnit().isDimensionlessOrAngle()
            1
            >>> PhysicalField("1. rad").getUnit().isDimensionlessOrAngle()
            1
            >>> PhysicalField("1. inch").getUnit().isDimensionlessOrAngle()
            0
        """
        return self.isDimensionless() or self.isAngle()
                   
    def setName(self, name):
        """
        Set the name of the unit to `name`
        
            >>> a = PhysicalField("1. m/s").getUnit()
            >>> a
            <PhysicalUnit m/s>
            >>> a.setName('meterpersecond')
            >>> a
            <PhysicalUnit meterpersecond>
        """
        self.names = _NumberDict()
        self.names[name] = 1

    def name(self):
        """
        Return the name of the unit
        
            >>> PhysicalField("1. m").getUnit().name()
            'm'
            >>> (PhysicalField("1. m") / PhysicalField("1. s") 
            ...  / PhysicalField("1. s")).getUnit().name()
            'm/s**2'
        """
        num = ''
        denom = ''
        for unit in self.names.keys():
            power = self.names[unit]
            if power < 0:
                denom = denom + '/' + unit
                if power < -1:
                    denom = denom + '**' + str(-power)
            elif power > 0:
                num = num + '*' + unit
                if power > 1:
                    num = num + '**' + str(power)
        if len(num) == 0:
            num = '1'
        else:
            num = num[1:]
        return num + denom

# Helper functions

def _findUnit(unit):
    """
    Return the `PhysicalUnit` corresponding to `unit`
    
        >>> _findUnit('m')
        <PhysicalUnit m>
        >>> _findUnit('')
        <PhysicalUnit 1>
        >>> _findUnit(1.)
        <PhysicalUnit 1>
        >>> _findUnit(PhysicalField("4 N*m").getUnit())
        <PhysicalUnit m*N>
        >>> _findUnit(2.)
        Traceback (most recent call last):
            ...
        TypeError: 2.0 is not a unit
    """
##     print unit, type(unit)
    
    if type(unit) == type(''):
        name = string.strip(unit)
        if len(name) == 0 or unit == '1':
            unit = _unity
        else:
            unit = eval(name, _unit_table)
            for cruft in ['__builtins__', '__args__']:
                try: del _unit_table[cruft]
                except: pass

    if not isinstance(unit,PhysicalUnit):
        if unit == 1:
            unit = _unity
        else:
            raise TypeError, str(unit) + ' is not a unit'
    return unit

def _round(x):
    if umath.greater(x, 0.):
        return umath.floor(x)
    else:
        return umath.ceil(x)


def _convertValue (value, src_unit, target_unit):
    (factor, offset) = src_unit.conversionTupleTo(target_unit)
    return (value + offset) * factor

def _Scale(quantity, scaling):
    """ 
    Normalize `quantity` by `scaling`.
    
    `quantity` can be a `PhysicalField`
    
        >>> print round(_Scale(PhysicalField("1. inch"), PhysicalField("1. mm")), 6)
        25.4
        
    or a value-unit string convertable to a `PhysicalField`
    
        >>> print round(_Scale("1. inch", PhysicalField("1. mm")), 6)
        25.4
        
    or a dimensionless number. A dimensionless number is left alone. 
           
        >>> print round(_Scale(PhysicalField(2.), PhysicalField("1. mm")), 6)
        2.0
        
    It is an error for the result to have dimensions.

        >>> print _Scale(PhysicalField("1. s"), PhysicalField("1. mm"))
        Traceback (most recent call last):
            ...
        TypeError: <PhysicalUnit s> and <PhysicalUnit m> are incompatible
    """
    
    quantity = PhysicalField(quantity)

    if not quantity.getUnit().isDimensionless():
        scaling = PhysicalField(scaling)
        # normalize quantity to scaling
        # error will be thrown if incompatible
        dimensionless = quantity / scaling
    else:
        # Assume quantity is a dimensionless number and return it.
        # Automatically throws an error if it's not a number.
        dimensionless = quantity
                
    if isinstance(dimensionless,PhysicalField) and not dimensionless.getUnit().isDimensionless():
        raise TypeError, `quantity.inBaseUnits().unit` + ' and ' \
        + `scaling.inBaseUnits().unit` \
        + ' are incompatible'
        
    return dimensionless
 
def _isVariable(var):
    from fipy.variables.variable import Variable
    return isinstance(var, Variable)
    
# SI unit definitions

_base_names = ['m', 'kg', 's', 'A', 'K', 'mol', 'cd', 'rad', 'sr']

_base_units = [('m',   PhysicalUnit('m',   1.,    [1,0,0,0,0,0,0,0,0])),
               ('g',   PhysicalUnit('g',   0.001, [0,1,0,0,0,0,0,0,0])),
               ('s',   PhysicalUnit('s',   1.,    [0,0,1,0,0,0,0,0,0])),
               ('A',   PhysicalUnit('A',   1.,    [0,0,0,1,0,0,0,0,0])),
               ('K',   PhysicalUnit('K',   1.,    [0,0,0,0,1,0,0,0,0])),
               ('mol', PhysicalUnit('mol', 1.,    [0,0,0,0,0,1,0,0,0])),
               ('cd',  PhysicalUnit('cd',  1.,    [0,0,0,0,0,0,1,0,0])),
               ('rad', PhysicalUnit('rad', 1.,    [0,0,0,0,0,0,0,1,0])),
               ('sr',  PhysicalUnit('sr',  1.,    [0,0,0,0,0,0,0,0,1])),
               ]

_prefixes = [('Y',  1.e24),
             ('Z',  1.e21),
             ('E',  1.e18),
             ('P',  1.e15),
             ('T',  1.e12),
             ('G',  1.e9),
             ('M',  1.e6),
             ('k',  1.e3),
             ('h',  1.e2),
             ('da', 1.e1),
             ('d',  1.e-1),
             ('c',  1.e-2),
             ('m',  1.e-3),
             ('mu', 1.e-6),
             ('n',  1.e-9),
             ('p',  1.e-12),
             ('f',  1.e-15),
             ('a',  1.e-18),
             ('z',  1.e-21),
             ('y',  1.e-24),
             ]

_unit_table = {}

for unit in _base_units:
    _unit_table[unit[0]] = unit[1]

def _addUnit(name, unit):
    if _unit_table.has_key(name):
        raise KeyError, 'Unit ' + name + ' already defined'
    if type(unit) == type(''):
        unit = eval(unit, _unit_table)
        for cruft in ['__builtins__', '__args__']:
            try: del _unit_table[cruft]
            except: pass
    unit.setName(name)
    _unit_table[name] = unit

def _addPrefixed(unit):
    for prefix in _prefixes:
        name = prefix[0] + unit
        _addUnit(name, prefix[1]*_unit_table[unit])


# SI derived units; these automatically get prefixes

_unit_table['kg'] = PhysicalUnit('kg',   1., [0,1,0,0,0,0,0,0,0])

_addUnit('Hz', '1/s')                # Hertz
_addUnit('N', 'm*kg/s**2')           # Newton
_addUnit('Pa', 'N/m**2')             # Pascal
_addUnit('J', 'N*m')                 # Joule
_addUnit('W', 'J/s')                 # Watt
_addUnit('C', 's*A')                 # Coulomb
_addUnit('V', 'W/A')                 # Volt
_addUnit('F', 'C/V')                 # Farad
_addUnit('ohm', 'V/A')               # Ohm
_addUnit('S', 'A/V')                 # Siemens
_addUnit('Wb', 'V*s')                # Weber
_addUnit('T', 'Wb/m**2')             # Tesla
_addUnit('H', 'Wb/A')                # Henry
_addUnit('lm', 'cd*sr')              # Lumen
_addUnit('lx', 'lm/m**2')            # Lux
_addUnit('Bq', '1/s')                # Becquerel
_addUnit('Gy', 'J/kg')               # Gray
_addUnit('Sv', 'J/kg')               # Sievert

del _unit_table['kg']

for unit in _unit_table.keys():
    _addPrefixed(unit)

# Fundamental constants

_unit_table['pi'] = umath.pi
_addUnit('c', '299792458.*m/s')      # speed of light
_addUnit('mu0', '4.e-7*pi*N/A**2')   # permeability of vacuum
_addUnit('eps0', '1/mu0/c**2')       # permittivity of vacuum
_addUnit('Grav', '6.6742e-11*m**3/kg/s**2') # gravitational constant
_addUnit('hplanck', '6.6260693e-34*J*s')     # Planck constant
_addUnit('hbar', 'hplanck/(2*pi)')   # Planck constant / 2pi
_addUnit('e', '1.60217653e-19*C')    # elementary charge
_addUnit('me', '9.1093826e-31*kg')   # electron mass
_addUnit('mp', '1.67262171e-27*kg')  # proton mass
_addUnit('Nav', '6.0221415e23/mol')  # Avogadro number
_addUnit('kB', '1.3806505e-23*J/K')  # Boltzmann constant

_addUnit('gn', '9.80665*m/s**2')     # standard gravitational acceleration
# Time units

_addUnit('min', '60*s')              # minute
_addUnit('h', '60*min')              # hour
_addUnit('d', '24*h')                # day
_addUnit('wk', '7*d')                # week
_addUnit('yr', '365*d')              # year
_addUnit('yrJul', '365.25*d')        # Julian year
_addUnit('yrSid', '365.2564*d')      # sidereal year

# Length units

_addUnit('inch', '2.54*cm')          # inch
_addUnit('ft', '12*inch')            # foot
_addUnit('yd', '3*ft')               # yard
_addUnit('mi', '5280.*ft')           # (British) mile
_addUnit('nmi', '1852.*m')           # Nautical mile
_addUnit('Ang', '1.e-10*m')          # Angstrom
_addUnit('lyr', 'c*yrJul')           # light year
_addUnit('Bohr', '4*pi*eps0*hbar**2/me/e**2')  # Bohr radius

# Area units

_addUnit('ha', '10000*m**2')         # hectare
_addUnit('acres', 'mi**2/640')       # acre
_addUnit('b', '1.e-28*m')            # barn

# Volume units

_addUnit('l', 'dm**3')               # liter
_addUnit('dl', '0.1*l')
_addUnit('cl', '0.01*l')
_addUnit('ml', '0.001*l')
_addUnit('tsp', '4.928922*ml')  # teaspoon
_addUnit('tbsp', '3*tsp')            # tablespoon
_addUnit('floz', '2*tbsp')           # fluid ounce
_addUnit('cup', '8*floz')            # cup
_addUnit('pt', '16*floz')            # pint
_addUnit('qt', '2*pt')               # quart
_addUnit('galUS', '4*qt')            # US gallon
_addUnit('galUK', '4.54609*l')       # British gallon

# Mass units

_addUnit('amu', '1.6605402e-27*kg')  # atomic mass units
_addUnit('lb', '4.5359237e-1*kg')    # pound
_addUnit('oz', 'lb/16')              # ounce
_addUnit('ton', '2000*lb')           # ton

# Force units

_addUnit('dyn', '1.e-5*N')           # dyne (cgs unit)

# Energy units

_addUnit('erg', '1.e-7*J')           # erg (cgs unit)
_addUnit('eV', 'e*V')                # electron volt
_addPrefixed('eV')
_addUnit('Hartree', 'me*e**4/16/pi**2/eps0**2/hbar**2')
_addUnit('invcm', 'hplanck*c/cm')    # Wavenumbers/inverse cm
_addUnit('Ken', 'kB*K')              # Kelvin as energy unit
_addUnit('cal', '4.184*J')           # thermochemical calorie
_addUnit('kcal', '1000*cal')         # thermochemical kilocalorie
_addUnit('cali', '4.1868*J')         # international calorie
_addUnit('kcali', '1000*cali')       # international kilocalorie
_addUnit('Btui', '1055.05585262*J')  # international British thermal unit

# Power units

_addUnit('hpEl', '746*W')            # electric horsepower
_addUnit('hpUK', '745.7*W')            # horsepower

# Pressure units

_addUnit('bar', '1.e5*Pa')           # bar (cgs unit)
_addUnit('atm', '101325.*Pa')        # standard atmosphere
_addUnit('Torr', 'atm/760')          # torr = mm of mercury
_addUnit('psi', 'lb*gn/inch**2')     # pounds per square inch

# Angle units

_addUnit('deg', 'pi*rad/180')        # degrees

# Temperature units -- can't use the 'eval' trick that _addUnit provides
# for degC and degF because you can't add units
kelvin = _findUnit ('K')
_addUnit ('degR', '(5./9.)*K')       # degrees Rankine
_addUnit ('degC', PhysicalUnit (None, 1.0, kelvin.powers, 273.15))
_addUnit ('degF', PhysicalUnit (None, 5./9., kelvin.powers, 459.67))
del kelvin

_unity = eval("m/m", _unit_table)

def _getUnitStrings():
    
    working_table = _unit_table.copy()
    
    def _getSortedUnitStrings(unitDict):
        strings = []
        keys = unitDict.keys()
        keys.sort(lambda x,y: cmp(x.lower(), y.lower()))
        for key in keys:
            if unitDict.has_key(key):
                unit = unitDict[key]
                if isinstance(unit, PhysicalUnit):
                    tmp = PhysicalField(value = 1, unit = unit)
                    strings.append("%10s = %s" % (str(tmp), str(tmp.inBaseUnits())))
                    
                    del working_table[key]
                    
        return strings
        
    def _deleteFactors(unit):
        for prefix, factor in _prefixes:
            if working_table.has_key(prefix + unit.name()):
                del working_table[prefix + unit.name()]
        
    
    units = []
        
    units.append("\nBase SI units::\n")
    units.append("\t%s" % ", ".join(_base_names))
    for name in _base_names:
        if working_table.has_key(name):
            del working_table[name]
    for name, unit in _base_units:
        _deleteFactors(unit)

    units.append("\nSI prefixes::\n")
    for prefix, factor in _prefixes:
        units.append("%10s = %g" % (prefix, factor))

    units.append("\nUnits derived from SI (accepting SI prefixes)::\n")
    derived = {}
    for key in working_table.keys():
        if working_table.has_key(key):
            unit = working_table[key]
            if isinstance(unit, PhysicalUnit) and unit.factor == 1:
                derived[unit.name()] = unit
                _deleteFactors(unit)
                
    units.extend(_getSortedUnitStrings(derived))

    units.append("\nOther units that accept SI prefixes::\n")
    prefixed = {}
    for key in working_table.keys():
        if working_table.has_key(key):
            unit = working_table[key]
            isPrefixed = 1
            if isinstance(unit, PhysicalUnit):
                for prefix, factor in _prefixes:
                    if not working_table.has_key(prefix + key):
                        isPrefixed = 0
                        break
                if isPrefixed:
                    prefixed[unit.name()] = unit
                    _deleteFactors(unit)
                
    units.extend(_getSortedUnitStrings(prefixed))

    units.append("\nAdditional units and constants::\n")
    units.extend(_getSortedUnitStrings(working_table))

    return "\n".join(units)

__doc__ += _getUnitStrings()

def _test(): 
    import doctest
    return doctest.testmod()
    
if __name__ == "__main__": 
##     print _getUnitStrings()
    _test() 
<|MERGE_RESOLUTION|>--- conflicted
+++ resolved
@@ -6,11 +6,7 @@
  # 
  #  FILE: "physicalField.py"
  #                                    created: 12/28/03 {10:56:55 PM} 
-<<<<<<< HEAD
  #                                last update: 11/8/07 {10:13:05 AM} 
-=======
- #                                last update: 4/30/07 {11:37:23 AM} 
->>>>>>> 23b19207
  #  Author: Jonathan Guyer <guyer@nist.gov>
  #  Author: Daniel Wheeler <daniel.wheeler@nist.gov>
  #  Author: James Warren   <jwarren@nist.gov>
