--- conflicted
+++ resolved
@@ -6,11 +6,7 @@
  # 
  #  FILE: "numerix.py"
  #                                    created: 1/10/04 {10:23:17 AM} 
-<<<<<<< HEAD
- #                                last update: 5/22/08 {2:32:05 PM} 
-=======
- #                                last update: 6/1/08 {1:36:47 AM} 
->>>>>>> f8c46506
+ #                                last update: 6/5/08 {8:11:22 PM} 
  #  Author: Jonathan Guyer <guyer@nist.gov>
  #  Author: Daniel Wheeler <daniel.wheeler@nist.gov>
  #  Author: James Warren   <jwarren@nist.gov>
@@ -162,15 +158,11 @@
         arr.put(ids, values)
     elif MA.isMaskedArray(arr):
         if NUMERIX.sometrue(MA.getmaskarray(ids)):
-<<<<<<< HEAD
-            _MAput(arr, ids.compressed(), MA.array(values, mask=MA.getmaskarray(ids)).compressed())
-=======
             if numpy_version == 'old':
                 pvalues = MA.array(values, mask=MA.getmaskarray(ids))
             else:
                 pvalues = MA.array(values.filled(), mask=MA.getmaskarray(ids))
-            MA.put(arr, ids.compressed(), pvalues.compressed())
->>>>>>> f8c46506
+            _MA.put(arr, ids.compressed(), pvalues.compressed())
         else:
             _MAput(arr, ids, values)
     elif MA.isMaskedArray(ids):
@@ -1171,13 +1163,8 @@
                 mask = MA.repeat(mask[newaxis, ...], taken.shape[0], axis=0)
                 mask = MA.mask_or(MA.getmask(taken), mask)
             taken = MA.array(data=taken, mask=mask)
-<<<<<<< HEAD
-        elif MA.getmask(taken) is MA.nomask:
-=======
-        else:
-            if MA.getmask(taken) is MA.nomask and numpy_version == 'old':
+        elif MA.getmask(taken) is MA.nomask and numpy_version == 'old':
                 # numpy 1.1 returns normal array when masked array is filled
->>>>>>> f8c46506
                 taken = taken.filled()
     else:
         taken = a.take(indices, axis=axis)
