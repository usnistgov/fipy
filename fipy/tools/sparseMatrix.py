#!/usr/bin/env python

## -*-Pyth-*-
 # ###################################################################
 #  FiPy - Python-based finite volume PDE solver
 # 
 #  FILE: "sparseMatrix.py"
 #                                    created: 11/10/03 {3:15:38 PM} 
<<<<<<< HEAD
 #                                last update: 11/20/04 {11:36:37 PM} 
=======
 #                                last update: 12/9/04 {9:54:53 PM} 
>>>>>>> c078cc80
 #  Author: Jonathan Guyer <guyer@nist.gov>
 #  Author: Daniel Wheeler <daniel.wheeler@nist.gov>
 #  Author: James Warren   <jwarren@nist.gov>
 #    mail: NIST
 #     www: http://www.ctcms.nist.gov/fipy/
 #  
 # ========================================================================
 # This software was developed at the National Institute of Standards
 # and Technology by employees of the Federal Government in the course
 # of their official duties.  Pursuant to title 17 Section 105 of the
 # United States Code this software is not subject to copyright
 # protection and is in the public domain.  FiPy is an experimental
 # system.  NIST assumes no responsibility whatsoever for its use by
 # other parties, and makes no guarantees, expressed or implied, about
 # its quality, reliability, or any other characteristic.  We would
 # appreciate acknowledgement if the software is used.
 # 
 # This software can be redistributed and/or modified freely
 # provided that any derivative works bear some notice that they are
 # derived from it, and any modified versions bear some notice that
 # they have been modified.
 # ========================================================================
 #  
 #  Description: 
 # 
 #  History
 # 
 #  modified   by  rev reason
 #  ---------- --- --- -----------
 #  2003-11-10 JEG 1.0 original
 # ###################################################################
 ##

__docformat__ = 'restructuredtext'

import Numeric

import spmatrix

class SparseMatrix:
    
    """
    SparseMatrix class wrapper for pysparse.
    SparseMatrix is always NxN
    Allowing basic python operations __add__, __sub__ etc.
    Facilitate matrix populating in an easy way
    An example subcalls will be the identity matrix or the empty matrix.
    """

    def __init__(self, size = None, bandwidth = 0, matrix = None):
        if matrix != None:
            self.matrix = matrix
        else:
            self.matrix = spmatrix.ll_mat(size, size, size * bandwidth)
                
    def getMatrix(self):
        return self.matrix
    
    def copy(self):
	return SparseMatrix(matrix = self.matrix.copy())
	
    def __getitem__(self, index):
        m = self.matrix[index]
        if type(m) is type(0) or type(m) is type(0.):
            return m
        else:
            return SparseMatrix(matrix = m)
	
    def __str__(self):
        s = ""
        cellWidth = 11
        shape = self.getShape()
        for j in range(shape[1]):
            for i in range(shape[0]):
                v = self[j,i]
                if v == 0:
                    s += "---".center(cellWidth)
                else:
                    exp = Numeric.log(abs(v))
                    if abs(exp) <= 4:
                        if exp < 0:
                            s += ("%9.6f" % v).ljust(cellWidth)
                        else:
                            s += ("%9.*f" % (6,v)).ljust(cellWidth)
                    else:
                        s += ("%9.2e" % v).ljust(cellWidth)
            s += "\n"
        return s[:-1]
	    
    def __repr__(self):
	return repr(Numeric.array(self))
## 	return self.matrix.__repr__()
	
    def __setitem__(self, index, value):
	self.matrix[index] = value
	
    def _iadd(self, L, other, sign = 1):
	if other != 0:
	    L.shift(sign, other.getMatrix())
	
	return self

    def _add(self, other, sign = 1):
	L = self.matrix.copy()
	self._iadd(L, other, sign)
	return SparseMatrix(matrix = L)

    def __add__(self, other):
        """
        Add two sparse matrices
        
            >>> L = SparseMatrix(size = 3)
            >>> L.put((3.,10.,Numeric.pi,2.5), (0,0,1,2), (2,1,1,0))
            >>> print L + SparseIdentityMatrix(3)
             1.000000  10.000000   3.000000  
                ---     4.141593      ---    
             2.500000      ---     1.000000  
             
            >>> print L + 0
                ---    10.000000   3.000000  
                ---     3.141593      ---    
             2.500000      ---        ---    
            
            >>> print L + 3
            Traceback (most recent call last):
            ...
            AttributeError: 'int' object has no attribute 'getMatrix'
        """
<<<<<<< HEAD
	return self._add(other)

    def __sub__(self, other):
	return self._add(other, -1)
=======
	if other is 0:
	    return self
	else:
	    L = self.matrix.copy()
	    L.shift(1, other.getMatrix())
	    return SparseMatrix(matrix = L)
	
    __radd__ = __add__

    def __sub__(self, other):
	if other is 0:
	    return -self
	else:
	    L = self.matrix.copy()
	    L.shift(-1, other.getMatrix())
	    return SparseMatrix(matrix = L)
>>>>>>> c078cc80

    def __iadd__(self, other):
	return self._iadd(self.getMatrix(), other)
	
    def _isub__(self, other):
	return self._iadd(self.getMatrix(), other, -1)
	
    def __mul__(self, other):
        """
        Multiply a sparse matrix by another sparse matrix
        
            >>> L1 = SparseMatrix(size = 3)
            >>> L1.put((3.,10.,Numeric.pi,2.5), (0,0,1,2), (2,1,1,0))
            >>> L2 = SparseIdentityMatrix(size = 3)
            >>> L2.put((4.38,12357.2,1.1), (2,1,0), (1,0,2))
            
            >>> tmp = Numeric.array(((1.23572000e+05, 2.31400000e+01, 3.00000000e+00),
            ...                      (3.88212887e+04, 3.14159265e+00, 0.00000000e+00),
            ...                      (2.50000000e+00, 0.00000000e+00, 2.75000000e+00)))

            >>> Numeric.allclose(Numeric.array(L1 * L2), tmp)
            1
             
        or a sparse matrix by a vector

            >>> tmp = Numeric.array((29., 6.28318531, 2.5))       
            >>> Numeric.allclose(L1 * Numeric.array((1,2,3),'d'), tmp)
            1
            
        or a vector by a sparse matrix

            >>> tmp = Numeric.array((7.5, 16.28318531,  3.))  
            >>> Numeric.allclose(Numeric.array((1,2,3),'d') * L1, tmp)
            1
            
        """

        if type(other) == type(self):
            return SparseMatrix(matrix = spmatrix.matrixmultiply(self.matrix, other.getMatrix()))
        elif type(1) == type(other) or type(1.) == type(other):
	    N = self.matrix.shape[0]
	    L = spmatrix.ll_mat(N, N)
	    L.put(other * Numeric.ones(N))
	    return SparseMatrix(matrix = spmatrix.matrixmultiply(self.matrix, L))
	elif type(Numeric.ones(1)) == type(other):
	    y = other.copy()
	    self.matrix.matvec(other, y)
	    return y
	else:
 	    raise TypeError
            
    def __rmul__(self, other):
	if type(Numeric.ones(1)) == type(other):
	    y = other.copy()
	    self.matrix.matvec_transp(other, y)
	    return y
	else:
	    return self * other
	    
    def __neg__(self):
	"""
        Negate a sparse matrix
        
            >>> print -SparseIdentityMatrix(size = 3)
            -1.000000      ---        ---    
                ---    -1.000000      ---    
                ---        ---    -1.000000  
        """
	return self * -1
	
    def __pos__(self):
	return self
	
##     def __eq__(self,other):
## 	return self.matrix.__eq__(other.getMatrix())

    def getShape(self):
        return self.matrix.shape
	
    def transpose(self):
        pass

    def put(self, vector, id1, id2):
	"""
        Put elements of `vector` at positions of the matrix corresponding to (`id1`, `id2`)
        
            >>> L = SparseMatrix(size = 3)
            >>> L.put((3.,10.,Numeric.pi,2.5), (0,0,1,2), (2,1,1,0))
            >>> print L
                ---    10.000000   3.000000  
                ---     3.141593      ---    
             2.500000      ---        ---    
	"""
	self.matrix.put(vector, id1, id2)

    def putDiagonal(self, vector):
        """
        Put elements of `vector` along diagonal of matrix
        
            >>> L = SparseMatrix(size = 3)
            >>> L.putDiagonal((3.,10.,Numeric.pi))
            >>> print L
             3.000000      ---        ---    
                ---    10.000000      ---    
                ---        ---     3.141593  
            >>> L.putDiagonal((10.,3.))
            >>> print L
            10.000000      ---        ---    
                ---     3.000000      ---    
                ---        ---     3.141593  
        """
	ids = Numeric.arange(len(vector))
	self.put(vector, ids, ids)

    def take(self, id1, id2):
	vector = Numeric.zeros(len(id1), 'd')
	self.matrix.take(vector, id1, id2)
        return vector

    def takeDiagonal(self):
	ids = Numeric.arange(self.getShape()[0])
	return self.take(ids, ids)

    def addAt(self, vector, id1, id2):
	"""
        Add elements of `vector` to the positions in the matrix corresponding to (`id1`,`id2`)
        
	    >>> L = SparseMatrix(size = 3)
	    >>> L.put((3.,10.,Numeric.pi,2.5), (0,0,1,2), (2,1,1,0))
	    >>> L.addAt((1.73,2.2,8.4,3.9,1.23), (1,2,0,0,1), (2,2,0,0,2))
            >>> print L
            12.300000  10.000000   3.000000  
                ---     3.141593   2.960000  
             2.500000      ---     2.200000  
	"""
	self.matrix.update_add_at(vector, id1, id2)

    def addAtDiagonal(self, vector):
	ids = Numeric.arange(len(vector))
	self.addAt(vector, ids, ids)

    def __array__(self):
	shape = self.getShape()
	indices = Numeric.indices(shape)
	numMatrix = self.take(indices[0].flat, indices[1].flat)
	
	return Numeric.reshape(numMatrix, shape)

class SparseIdentityMatrix(SparseMatrix):
    """
    Represents a sparse identity matrix.
    """
    def __init__(self, size):
	"""
        Create a sparse matrix with '1' in the diagonal
        
            >>> print SparseIdentityMatrix(size = 3)
             1.000000      ---        ---    
                ---     1.000000      ---    
                ---        ---     1.000000  
	"""
	SparseMatrix.__init__(self, size = size, bandwidth = 1)
	ids = Numeric.arange(size)
	self.put(Numeric.ones(size), ids, ids)
	
def _test(): 
    import doctest
    return doctest.testmod()
    
if __name__ == "__main__": 
    _test() <|MERGE_RESOLUTION|>--- conflicted
+++ resolved
@@ -6,11 +6,7 @@
  # 
  #  FILE: "sparseMatrix.py"
  #                                    created: 11/10/03 {3:15:38 PM} 
-<<<<<<< HEAD
  #                                last update: 11/20/04 {11:36:37 PM} 
-=======
- #                                last update: 12/9/04 {9:54:53 PM} 
->>>>>>> c078cc80
  #  Author: Jonathan Guyer <guyer@nist.gov>
  #  Author: Daniel Wheeler <daniel.wheeler@nist.gov>
  #  Author: James Warren   <jwarren@nist.gov>
@@ -139,12 +135,7 @@
             ...
             AttributeError: 'int' object has no attribute 'getMatrix'
         """
-<<<<<<< HEAD
-	return self._add(other)
-
-    def __sub__(self, other):
-	return self._add(other, -1)
-=======
+
 	if other is 0:
 	    return self
 	else:
@@ -155,13 +146,13 @@
     __radd__ = __add__
 
     def __sub__(self, other):
+
 	if other is 0:
 	    return -self
 	else:
 	    L = self.matrix.copy()
 	    L.shift(-1, other.getMatrix())
 	    return SparseMatrix(matrix = L)
->>>>>>> c078cc80
 
     def __iadd__(self, other):
 	return self._iadd(self.getMatrix(), other)
