--- conflicted
+++ resolved
@@ -130,22 +130,16 @@
             vertexIDs = vertexIDs.compressed()
             
         vertexCoords = self.mesh.getVertexCoords()
-<<<<<<< HEAD
-        xCoords = Numeric.take(vertexCoords[:,0], vertexIDs)
-        yCoords = Numeric.take(vertexCoords[:,1], vertexIDs)
 
-        import gist
-
-##        gist.plfp(Numeric.array(self.vars[0]), yCoords, xCoords, Nfac * Numeric.ones(Ncells), cmin = minVal, cmax = maxVal)
-        gist.plfp(Numeric.array(self.vars[0]), yCoords, xCoords, self.mesh._getNumberOfFacesPerCell(), cmin = minVal, cmax = maxVal)
-=======
         xCoords = numerix.take(vertexCoords[:,0], numerix.array(vertexIDs).flat)
         yCoords = numerix.take(vertexCoords[:,1], numerix.array(vertexIDs).flat)
 
         import gist
         
         gist.plfp(numerix.array(self.vars[0]), yCoords, xCoords, Nfac * numerix.ones(Ncells), cmin = minVal, cmax = maxVal)
->>>>>>> 952beb17
+
+##        gist.plfp(Numeric.array(self.vars[0]), yCoords, xCoords, Nfac * Numeric.ones(Ncells), cmin = minVal, cmax = maxVal)
+##        gist.plfp(Numeric.array(self.vars[0]), yCoords, xCoords, self.mesh._getNumberOfFacesPerCell(), cmin = minVal, cmax = maxVal)
 
         import colorbar
 
