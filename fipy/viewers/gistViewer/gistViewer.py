#!/usr/bin/env python

## -*-Pyth-*-
 # ###################################################################
 #  FiPy - Python-based finite volume PDE solver
 # 
 #  FILE: "gistViewer.py"
<<<<<<< HEAD
 #                                    created: 11/10/03 {2:48:25 PM} 
 #                                last update: 7/2/08 {5:10:49 PM}
=======
 #
>>>>>>> d5558a70
 #  Author: Jonathan Guyer <guyer@nist.gov>
 #  Author: Daniel Wheeler <daniel.wheeler@nist.gov>
 #  Author: James Warren   <jwarren@nist.gov>
 #    mail: NIST
 #     www: http://www.ctcms.nist.gov/fipy/
 #  
 # ========================================================================
 # This software was developed at the National Institute of Standards
 # and Technology by employees of the Federal Government in the course
 # of their official duties.  Pursuant to title 17 Section 105 of the
 # United States Code this software is not subject to copyright
 # protection and is in the public domain.  FiPy is an experimental
 # system.  NIST assumes no responsibility whatsoever for its use by
 # other parties, and makes no guarantees, expressed or implied, about
 # its quality, reliability, or any other characteristic.  We would
 # appreciate acknowledgement if the software is used.
 # 
 # This software can be redistributed and/or modified freely
 # provided that any derivative works bear some notice that they are
 # derived from it, and any modified versions bear some notice that
 # they have been modified.
 # ========================================================================
 #  See the file "license.terms" for information on usage and  redistribution
 #  of this file, and for a DISCLAIMER OF ALL WARRANTIES.
 #  
 # ###################################################################
 ##

__docformat__ = 'restructuredtext'

import os

from fipy.tools import numerix

from fipy.viewers.viewer import _Viewer

class _GistViewer(_Viewer):
    """
    .. attention:: This class is abstract. Always create one of its subclasses.
    """
    
    _id=0
    
    def __init__(self, vars, title = None, dpi = 75, limits={}, **kwlimits):
        """
        Create a `_GistViewer` object.
        
        :Parameters:
          - `vars`: a `CellVariable` or tuple of `CellVariable` objects to plot
          - `title`: displayed at the top of the `Viewer` window
          - `dpi`: the dot-per-inch resolution of the display
          - `limits`: a dictionary with possible keys `xmin`, `xmax`, 
            `ymin`, `ymax`, `zmin`, `zmax`, `datamin`, `datamax`.
            A 1D `Viewer` will only use `xmin` and `xmax`, a 2D viewer 
            will also use `ymin` and `ymax`, and so on. 
            All viewers will use `datamin` and `datamax`. 
            Any limit set to a (default) value of `None` will autoscale.
        """
<<<<<<< HEAD
        kwlimits.update(limits)
        _Viewer.__init__(self, vars=vars, title=title, **kwlimits)
=======
        if self.__class__ is GistViewer:
            raise NotImplementedError, "can't instantiate abstract base class"
            
        Viewer.__init__(self, vars = vars, limits = limits, title = title)
>>>>>>> d5558a70
        
        self.mesh = self.vars[0].getMesh()

        self.id = _GistViewer._id 
        _GistViewer._id += 1
        
        import gist
        
        gist.window(self.id, wait = 1, dpi = dpi, display = '')

    def _getLimit(self, keys):
        limit = _Viewer._getLimit(self, keys=keys)
        if limit is None:
            limit = 'e'
            
        return limit
        
    def plot(self, filename = None):
        import gist
    
        if filename is not None:
            import os.path
            root, ext = os.path.splitext(filename)
            if ext.lower() in (".eps", ".epsi"):
                gist.eps(root)
            else:
                gist.hcp_file(filename, dump = 1)
                gist.hcp()
                gist.hcp_finish(-1)
        gist.fma()
        
    def _validFileExtensions(self):
        return [".cgm", ".eps", ".epsi"]<|MERGE_RESOLUTION|>--- conflicted
+++ resolved
@@ -5,12 +5,7 @@
  #  FiPy - Python-based finite volume PDE solver
  # 
  #  FILE: "gistViewer.py"
-<<<<<<< HEAD
- #                                    created: 11/10/03 {2:48:25 PM} 
- #                                last update: 7/2/08 {5:10:49 PM}
-=======
  #
->>>>>>> d5558a70
  #  Author: Jonathan Guyer <guyer@nist.gov>
  #  Author: Daniel Wheeler <daniel.wheeler@nist.gov>
  #  Author: James Warren   <jwarren@nist.gov>
@@ -69,15 +64,11 @@
             All viewers will use `datamin` and `datamax`. 
             Any limit set to a (default) value of `None` will autoscale.
         """
-<<<<<<< HEAD
+        if self.__class__ is GistViewer:
+            raise NotImplementedError, "can't instantiate abstract base class"
+    
         kwlimits.update(limits)
         _Viewer.__init__(self, vars=vars, title=title, **kwlimits)
-=======
-        if self.__class__ is GistViewer:
-            raise NotImplementedError, "can't instantiate abstract base class"
-            
-        Viewer.__init__(self, vars = vars, limits = limits, title = title)
->>>>>>> d5558a70
         
         self.mesh = self.vars[0].getMesh()
 
