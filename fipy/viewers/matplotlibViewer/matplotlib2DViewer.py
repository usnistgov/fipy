--- conflicted
+++ resolved
@@ -6,11 +6,7 @@
  # 
  #  FILE: "matplotlib2DViewer.py"
  #                                    created: 9/14/04 {2:48:25 PM} 
-<<<<<<< HEAD
- #                                last update: 7/5/07 {8:31:48 AM} { 2:45:36 PM}
-=======
  #                                last update: 7/5/07 {3:37:46 PM} { 2:45:36 PM}
->>>>>>> da374989
  #  Author: Jonathan Guyer <guyer@nist.gov>
  #  Author: Daniel Wheeler <daniel.wheeler@nist.gov>
  #  Author: James Warren   <jwarren@nist.gov>
@@ -124,15 +120,9 @@
         mesh = self.vars[0].getMesh()
         shape = mesh.getShape()
         X, Y = mesh.getCellCenters()
-<<<<<<< HEAD
-        X = numerix.reshape(X, shape)
-        Y = numerix.reshape(Y, shape)
-        Z = numerix.reshape(self.vars[0].getValue(), shape)
-=======
         X = X.reshape(shape, order="FORTRAN")
         Y = Y.reshape(shape, order="FORTRAN")
         Z = self.vars[0].getValue().reshape(shape, order="FORTRAN")
->>>>>>> da374989
         
         zmin, zmax = self._autoscale(vars=self.vars,
                                      datamin=self._getLimit(('datamin', 'zmin')),
