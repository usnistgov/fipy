--- conflicted
+++ resolved
@@ -5,12 +5,7 @@
  #  FiPy - Python-based finite volume PDE solver
  # 
  #  FILE: "matplotlibVectorViewer.py"
-<<<<<<< HEAD
- #                                    created: 9/14/04 {2:48:25 PM} 
- #                                last update: 7/2/08 {5:10:43 PM} { 2:45:36 PM}
-=======
  #
->>>>>>> d5558a70
  #  Author: Jonathan Guyer <guyer@nist.gov>
  #  Author: Daniel Wheeler <daniel.wheeler@nist.gov>
  #  Author: James Warren   <jwarren@nist.gov>
