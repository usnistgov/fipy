from __future__ import division
from __future__ import unicode_literals
__docformat__ = 'restructuredtext'

import warnings

from fipy.tools import numerix

from fipy.viewers.matplotlibViewer.matplotlib2DViewer import AbstractMatplotlib2DViewer

__all__ = ["Matplotlib2DContourViewer"]
from future.utils import text_to_native_str
__all__ = [text_to_native_str(n) for n in __all__]

class Matplotlib2DContourViewer(AbstractMatplotlib2DViewer):
    """Displays a contour plot of a 2D `CellVariable` object.

    The `Matplotlib2DContourViewer` plots a 2D `CellVariable` using Matplotlib_.

    .. _Matplotlib: http://matplotlib.sourceforge.net/
    """

<<<<<<< HEAD
=======
    __doc__ += AbstractMatplotlib2DViewer._test2D(viewer="Matplotlib2DContourViewer")


>>>>>>> 17380a95
    def __init__(self, vars, title=None, limits={}, cmap=None, colorbar='vertical',
                 axes=None, number=None, levels=None, figaspect='auto', **kwlimits):
        """Creates a `Matplotlib2DContourViewer`.

        Parameters
        ----------
        vars : ~fipy.variables.cellVariable.CellVariable
            `Variable` to display
        title : str, optional
            displayed at the top of the `Viewer` window
        limits : dict, optional
            a (deprecated) alternative to limit keyword arguments
        xmin, xmax, ymin, ymax, datamin, datamax : float, optional
            displayed range of data. Any limit set to
            a (default) value of `None` will autoscale.
        cmap : ~matplotlib.colors.Colormap, optional
            the Colormap.
            Defaults to `matplotlib.cm.jet`
        colorbar : bool, optional
            plot a color bar in specified orientation if not `None`
        axes : ~matplotlib.axes.Axes, optional
            if not `None`, `vars` will be plotted into this Matplotlib `Axes` object
        number : int, optional
            Determines the number and positions of the contour lines /
            regions. (deprecated, use `levels=`).
        levels : int or array-like, optional
            Determines the number and positions of the contour lines /
            regions.  If an int `n`, tries to automatically choose no more
            than `n+1` "nice" contour levels over the range of `vars`.  If
            array-like, draw contour lines at the specified levels.  The
            values must be in increasing order.  E.g. to draw just the zero
            contour pass ``levels=[0]``.
        figaspect : float
            desired aspect ratio of figure. If arg is a number, use that aspect
            ratio. If arg is `auto`, the aspect ratio will be determined from
            the Variable's mesh.

        """
        kwlimits.update(limits)
        AbstractMatplotlib2DViewer.__init__(self, vars=vars, title=title,
                                            cmap=cmap, colorbar=colorbar, axes=axes,
                                            figaspect=figaspect,
                                            **kwlimits)

        if levels is None:
            if number is not None:
                warnings.warn("number= is deprecated. Use levels=",
                              DeprecationWarning, stacklevel=1)
            levels = number
        self.levels = levels

        self._plot()

    @property
    def levels(self):
        """The number of automatically-chosen contours or their values."""
        return self._levels

    @levels.setter
    def levels(self, value):
        self._levels = value

    def _getSuitableVars(self, vars):
        from fipy.meshes.mesh2D import Mesh2D
        from fipy.variables.cellVariable import CellVariable
        vars = [var for var in AbstractMatplotlib2DViewer._getSuitableVars(self, vars) \
          if ((isinstance(var.mesh, Mesh2D) and isinstance(var, CellVariable))
              and var.rank == 0)]
        if len(vars) == 0:
            from fipy.viewers import MeshDimensionError
            raise MeshDimensionError("Matplotlib2DViewer can only display a rank-0, 2D CellVariable")
        # this viewer can only display one variable
        return [vars[0]]

    def _plot(self):
##         plt.clf()

##         ## Added garbage collection since matplotlib objects seem to hang
##         ## around and accumulate.
##         import gc
##         gc.collect()

        mesh = self.vars[0].mesh
        x, y = mesh.cellCenters
        z = self.vars[0].value

        xmin, ymin = mesh.extents['min']
        xmax, ymax = mesh.extents['max']

        from matplotlib.mlab import griddata

        xi = numerix.linspace(xmin, xmax, 1000)
        yi = numerix.linspace(ymin, ymax, 1000)
        # grid the data.
        zi = griddata(x, y, z, xi, yi, interp='linear')

        if hasattr(self, "_contourSet"):
            for collection in self._contourSet.collections:
                try:
                    ix = self.axes.collections.index(collection)
                except ValueError as e:
                    ix = None

                if ix is not None:
                    del self.axes.collections[ix]

        zmin, zmax = self._autoscale(vars=self.vars,
                                     datamin=self._getLimit(('datamin', 'zmin')),
                                     datamax=self._getLimit(('datamax', 'zmax')))

        self._norm.vmin = zmin
        self._norm.vmax = zmax

        self._contourSet = self.axes.contour(xi, yi, zi, levels=self.levels,
                                             vmin=zmin, vmax=zmax, cmap=self.cmap)

        self.axes.set_xlim(xmin=self._getLimit('xmin'),
                           xmax=self._getLimit('xmax'))

        self.axes.set_ylim(ymin=self._getLimit('ymin'),
                           ymax=self._getLimit('ymax'))

        if self.colorbar is not None:
            self.colorbar.plot()

    @classmethod
    def _doctest_extra(cls):
        return ("""
            >>> viewer.levels = 2
        """ + super()._doctest_extra())

def _test():
    from fipy.viewers.viewer import _test2D
    _test2D(Matplotlib2DContourViewer)

if __name__ == "__main__":
    import fipy.tests.doctestPlus
    fipy.tests.doctestPlus.execButNoTest()<|MERGE_RESOLUTION|>--- conflicted
+++ resolved
@@ -20,12 +20,6 @@
     .. _Matplotlib: http://matplotlib.sourceforge.net/
     """
 
-<<<<<<< HEAD
-=======
-    __doc__ += AbstractMatplotlib2DViewer._test2D(viewer="Matplotlib2DContourViewer")
-
-
->>>>>>> 17380a95
     def __init__(self, vars, title=None, limits={}, cmap=None, colorbar='vertical',
                  axes=None, number=None, levels=None, figaspect='auto', **kwlimits):
         """Creates a `Matplotlib2DContourViewer`.
