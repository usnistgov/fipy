--- conflicted
+++ resolved
@@ -5,12 +5,7 @@
  #  FiPy - Python-based finite volume PDE solver
  #
  #  FILE: "periodicGrid2D.py"
- #                                    created: 11/10/03 {3:30:42 PM} 
-<<<<<<< HEAD
- #                                last update: 6/5/08 {8:12:45 PM} 
-=======
- #                                last update: 6/7/08 {11:09:26 PM} 
->>>>>>> 13a88dae
+ #
  #  Author: Jonathan Guyer <guyer@nist.gov>
  #  Author: Daniel Wheeler <daniel.wheeler@nist.gov>
  #  Author: James Warren   <jwarren@nist.gov>
@@ -61,13 +56,8 @@
 
         >>> mesh = PeriodicGrid2D(dx = 1., dy = 0.5, nx = 2, ny = 2)
         
-<<<<<<< HEAD
-        >>> print numerix.nonzero(mesh.getExteriorFaces())
+        >>> print numerix.nonzero(mesh.getExteriorFaces())[0]
         [4, 5, 8, 11]
-=======
-        >>> print numerix.nonzero(mesh.getExteriorFaces())[0]
-        [ 4  5  8 11]
->>>>>>> 13a88dae
 
         >>> print mesh.getFaceCellIDs()
         [[2 3 0 1 2 3 1 0 1 3 2 3]
