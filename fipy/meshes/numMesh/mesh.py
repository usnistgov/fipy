--- conflicted
+++ resolved
@@ -470,16 +470,9 @@
         t1 = faceVertexCoords[:,1,:] - faceVertexCoords[:,0,:]
         t2 = faceVertexCoords[:,2,:] - faceVertexCoords[:,1,:]
         norm = numerix.crossProd(t1, t2)
-<<<<<<< HEAD
-        norm = norm / numerix.sqrtDot(norm, norm)
-=======
         ## reordering norm's internal memory for inlining
         norm = norm.copy()
-        sqrtDot = numerix.sqrtDot(norm, norm)
-        norm[:,0] = norm[:,0] / sqrtDot
-        norm[:,1] = norm[:,1] / sqrtDot
-        norm[:,2] = norm[:,2] / sqrtDot
->>>>>>> 6be86567
+        norm = norm / numerix.sqrtDot(norm, norm)
         
         self.faceNormals = -norm
         
