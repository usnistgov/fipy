#!/usr/bin/env python

## -*-Pyth-*-
 # ###################################################################
 #  FiPy - Python-based finite volume PDE solver
 # 
 #  FILE: "tri2D.py"
 #                                    created: 07/07/04 {4:28:00 PM} 
 #                                last update: 10/30/07 {10:03:12 AM} 
 #  Author: Alexander Mont <alexander.mont@nist.gov>
 #  Author: Jonathan Guyer <guyer@nist.gov>
 #  Author: Daniel Wheeler <daniel.wheeler@nist.gov>
 #  Author: James Warren   <jwarren@nist.gov>
 #    mail: NIST
 #     www: http://www.ctcms.nist.gov/fipy/
 #  
 # ========================================================================
 # This software was developed at the National Institute of Standards
 # and Technology by employees of the Federal Government in the course
 # of their official duties.  Pursuant to title 17 Section 105 of the
 # United States Code this software is not subject to copyright
 # protection and is in the public domain.  FiPy is an experimental
 # system.  NIST assumes no responsibility whatsoever for its use by
 # other parties, and makes no guarantees, expressed or implied, about
 # its quality, reliability, or any other characteristic.  We would
 # appreciate acknowledgement if the software is used.
 # 
 # This software can be redistributed and/or modified freely
 # provided that any derivative works bear some notice that they are
 # derived from it, and any modified versions bear some notice that
 # they have been modified.
 # ========================================================================
 #  
 #  Description: 
 # 
 #  History
 # 
 #  modified   by  rev reason
 #  ---------- --- --- -----------
 #  2004-07-07 ADM 1.0 original
 # ###################################################################
 ##

__docformat__ = "restructuredtext"

from fipy.tools import numerix

from fipy.meshes.numMesh.mesh2D import Mesh2D
from fipy.meshes.meshIterator import FaceIterator
from fipy.tools import vector
from fipy.tools.dimensions.physicalField import PhysicalField

class Tri2D(Mesh2D):
    """
    This class creates a mesh made out of triangles.  It does this by
    starting with a standard Cartesian mesh (`Grid2D`) and dividing each cell
    in that mesh (hereafter referred to as a 'box') into four equal
    parts with the dividing lines being the diagonals.
    """
    
    def __init__(self, dx = 1., dy = 1., nx = 1, ny = 1):
        """
        Creates a 2D triangular mesh with horizontal faces numbered first then
        vertical faces, then diagonal faces.  Vertices are numbered starting
        with the vertices at the corners of boxes and then the vertices at the
        centers of boxes.  Cells on the right of boxes are numbered first, then
        cells on the top of boxes, then cells on the left of boxes, then cells
        on the bottom of boxes.  Within each of the 'sub-categories' in the
        above, the vertices, cells and faces are numbered in the usual way.
        
        :Parameters:
          - `dx, dy`: The X and Y dimensions of each 'box'. 
            If `dx` <> `dy`, the line segments connecting the cell 
            centers will not be orthogonal to the faces.
          - `nx, ny`: The number of boxes in the X direction and the Y direction. 
            The total number of boxes will be equal to `nx * ny`, and the total 
            number of cells will be equal to `4 * nx * ny`.
        """
        self.nx = nx
        self.ny = ny
        
        self.dx = PhysicalField(value = dx)
        scale = PhysicalField(value = 1, unit = self.dx.getUnit())
        self.dx /= scale
        
        self.dy = PhysicalField(value = dy)
        if self.dy.getUnit().isDimensionless():
            self.dy = dy
        else:
            self.dy /= scale
        
        self.numberOfCornerVertices = (self.nx + 1) * (self. ny + 1)
        self.numberOfCenterVertices = self.nx * self.ny
        self.numberOfTotalVertices = self.numberOfCornerVertices + self.numberOfCenterVertices
        
        vertices = self._createVertices()
        faces = self._createFaces()
        cells = self._createCells()
        cells = numerix.sort(cells, axis=0)
        Mesh2D.__init__(self, vertices, faces, cells)
        self.setScale(value = scale)
        
    def _createVertices(self):
        
        x = numerix.arange(self.nx + 1) * self.dx
        y = numerix.arange(self.ny + 1) * self.dy
        x = numerix.resize(x, (self.numberOfCornerVertices,))
        y = numerix.repeat(y, self.nx + 1)
        boxCorners = numerix.array((x, y))
        x = numerix.arange(0.5, self.nx + 0.5) * self.dx
        y = numerix.arange(0.5, self.ny + 0.5) * self.dy
        x = numerix.resize(x, (self.numberOfCenterVertices,))
        y = numerix.repeat(y, self.nx)
        boxCenters = numerix.array((x, y))
        return numerix.concatenate((boxCorners, boxCenters), axis=1)
    
    def _createFaces(self):
        """
        v1, v2 refer to the cells.
        Horizontel faces are first
        """
        v1 = numerix.arange(self.numberOfCornerVertices)
        v2 = v1 + 1
        horizontalFaces = vector.prune(numerix.array((v1, v2)), self.nx + 1, self.nx, axis=1)
        v1 = numerix.arange(self.numberOfCornerVertices - (self.nx + 1))
        v2 = v1 + self.nx + 1
        verticalFaces =  numerix.array((v1, v2))

        ## reverse some of the face orientations to obtain the correct normals

        tmp = horizontalFaces.copy()
        horizontalFaces[0, :self.nx] = tmp[1, :self.nx]
        horizontalFaces[1, :self.nx] = tmp[0, :self.nx]

        tmp = verticalFaces.copy()
        verticalFaces[0] = tmp[1]
        verticalFaces[1] = tmp[0]
        verticalFaces[0, ::(self.nx + 1)] = tmp[0, ::(self.nx + 1)]
        verticalFaces[1, ::(self.nx + 1)] = tmp[1, ::(self.nx + 1)]

        ## do the center ones now
        
        cellCenters = numerix.arange(self.numberOfCornerVertices, self.numberOfTotalVertices)
        lowerLefts = vector.prune(numerix.arange(self.numberOfCornerVertices - (self.nx + 1)), self.nx + 1, self.nx)
        lowerRights = lowerLefts + 1
        upperLefts = lowerLefts + self.nx + 1
        upperRights = lowerLefts + self.nx + 2
        lowerLeftFaces = numerix.array((cellCenters, lowerLefts))
        lowerRightFaces = numerix.array((lowerRights, cellCenters))
        upperLeftFaces = numerix.array((cellCenters, upperLefts))
        upperRightFaces = numerix.array((cellCenters, upperRights))
        return numerix.concatenate((horizontalFaces, verticalFaces, lowerLeftFaces, lowerRightFaces, upperLeftFaces, upperRightFaces), axis=1)

    def _createCells(self):
        """
        cells = (f1, f2, f3, f4) going anticlockwise.
        f1 etc. refer to the faces
        """
        self.numberOfHorizontalFaces = self.nx * (self.ny + 1)
        self.numberOfVerticalFaces =  self.ny * (self.nx + 1)
        self.numberOfEachDiagonalFaces = self.nx * self.ny
        bottomFaces = numerix.arange(0, self.numberOfHorizontalFaces - self.nx)
        topFaces = numerix.arange(self.nx, self.numberOfHorizontalFaces)
        leftFaces = vector.prune(numerix.arange(self.numberOfHorizontalFaces, self.numberOfHorizontalFaces + self.numberOfVerticalFaces), self.nx + 1, self.nx)
        rightFaces = vector.prune(numerix.arange(self.numberOfHorizontalFaces, self.numberOfHorizontalFaces + self.numberOfVerticalFaces), self.nx + 1, 0)
        lowerLeftDiagonalFaces = numerix.arange(self.numberOfHorizontalFaces + self.numberOfVerticalFaces, self.numberOfHorizontalFaces + self.numberOfVerticalFaces + self.numberOfEachDiagonalFaces)
        lowerRightDiagonalFaces = lowerLeftDiagonalFaces + self.numberOfEachDiagonalFaces
        upperLeftDiagonalFaces = lowerRightDiagonalFaces + self.numberOfEachDiagonalFaces
        upperRightDiagonalFaces = upperLeftDiagonalFaces + self.numberOfEachDiagonalFaces
        ##faces in arrays, now get the cells
        bottomOfBoxCells = numerix.array([bottomFaces, lowerRightDiagonalFaces, lowerLeftDiagonalFaces])
        rightOfBoxCells = numerix.array([rightFaces, upperRightDiagonalFaces, lowerRightDiagonalFaces])
        topOfBoxCells = numerix.array([topFaces, upperLeftDiagonalFaces, upperRightDiagonalFaces])
        leftOfBoxCells = numerix.array([leftFaces, lowerLeftDiagonalFaces, upperLeftDiagonalFaces])
        return numerix.concatenate((rightOfBoxCells, topOfBoxCells, leftOfBoxCells, bottomOfBoxCells), axis=1)
<<<<<<< HEAD

    def getFacesLeft(self):
        """Return list of faces on left boundary of Grid2D.
        """
        return FaceIterator(mesh=self,
                            ids=numerix.arange(self.numberOfHorizontalFaces, 
                                               self.numberOfHorizontalFaces + self.numberOfVerticalFaces, 
                                               self.nx + 1))
        
    def getFacesRight(self):
        """Return list of faces on right boundary of Grid2D.
        """
        return FaceIterator(mesh=self,
                            ids=numerix.arange(self.numberOfHorizontalFaces + self.nx, 
                                               self.numberOfHorizontalFaces + self.numberOfVerticalFaces, 
                                               self.nx + 1))
        
    def getFacesTop(self):
        """Return list of faces on top boundary of Grid2D.
        """
        return FaceIterator(mesh=self, 
                            ids=numerix.arange(self.numberOfHorizontalFaces - self.nx, 
                                               self.numberOfHorizontalFaces))
        
    def getFacesBottom(self):
        """Return list of faces on bottom boundary of Grid2D.
        """
        return FaceIterator(mesh=self, 
                            ids=numerix.arange(self.nx))
=======
>>>>>>> 23b19207
        
    def getScale(self):
        return self.scale['length']
        
    def getPhysicalShape(self):
        """Return physical dimensions of Grid2D.
        """
        return PhysicalField(value = (self.nx * self.dx * self.getScale(), self.ny * self.dy * self.getScale()))



    def _getMeshSpacing(self):
        return numerix.array((self.dx,self.dy))[...,numerix.newaxis]
    
    def getShape(self):
        return (self.nx, self.ny)

    def _isOrthogonal(self):
        return True
    
## pickling

    def __getstate__(self):
        return {
            'dx' : self.dx,            
            'dy' : self.dy,
            'nx' : self.nx,
            'ny' : self.ny
        }

    def __setstate__(self, dict):
        self.__init__(dx = dict['dx'], dy = dict['dy'], nx = dict['nx'], ny = dict['ny'])

        
    def _test(self):
        """
        These tests are not useful as documentation, but are here to ensure
        everything works as expected.

            >>> dx = 0.5
            >>> dy = 2.
            >>> nx = 3
            >>> ny = 2
            
            >>> mesh = Tri2D(nx = nx, ny = ny, dx = dx, dy = dy)     
            
            >>> vertices = numerix.array(((0.0, 0.5, 1.0, 1.5, 0.0, 0.5, 1.0, 1.5, 0.0, 0.5, 1.0, 1.5, 0.25, 0.75, 1.25, 0.25, 0.75, 1.25),
            ...                           (0.0, 0.0, 0.0, 0.0, 2.0, 2.0, 2.0, 2.0, 4.0, 4.0, 4.0, 4.0, 1.0,  1.0,  1.0,  3.0,  3.0,  3.0)))
            
            >>> from fipy.tools import numerix
            >>> numerix.allequal(vertices, mesh._createVertices())
            1
        
            >>> faces = numerix.array(((1, 2, 3, 4, 5, 6, 8,  9, 10, 0, 5, 6, 7, 4, 9, 10, 11, 12, 13, 14, 15, 16, 17,  1,  2,  3,  5,  6,  7, 12, 13, 14, 15, 16, 17, 12, 13, 14, 15, 16, 17),
            ...                        (0, 1, 2, 5, 6, 7, 9, 10, 11, 4, 1, 2, 3, 8, 5,  6,  7,  0,  1,  2,  4,  5,  6, 12, 13, 14, 15, 16, 17,  4,  5,  6,  8,  9, 10,  5,  6,  7,  9, 10, 11)))
            >>> numerix.allequal(faces, mesh._createFaces())
            1

            >>> cells = numerix.array(((10, 11, 12, 14, 15, 16,  3,  4,  5,  6,  7,  8,  9, 10, 11, 13, 14, 15,  0,  1,  2,  3,  4,  5),
            ...                        (35, 36, 37, 38, 39, 40, 29, 30, 31, 32, 33, 34, 17, 18, 19, 20, 21, 22, 23, 24, 25, 26, 27, 28),
            ...                        (23, 24, 25, 26, 27, 28, 35, 36, 37, 38, 39, 40, 29, 30, 31, 32, 33, 34, 17, 18, 19, 20, 21, 22)))
            >>> numerix.allequal(cells, mesh._createCells())
            1

            >>> externalFaces = numerix.array((0, 1, 2, 6, 7, 8, 9 , 12, 13, 16))
            >>> print numerix.allequal(externalFaces, mesh.getExteriorFaces())
            1

            >>> internalFaces = numerix.array((3, 4, 5, 10, 11, 14, 15, 17, 18, 19, 20, 21, 22, 23, 24, 25, 26, 27, 28, 29, 30, 31, 32, 33, 34, 35, 36, 37, 38, 39, 40))
            >>> print numerix.allequal(internalFaces, mesh.getInteriorFaces())
            1

            >>> from fipy.tools.numerix import MA
            >>> faceCellIds = MA.masked_values(((18, 19, 20,  6,  7,  8,  9, 10, 11, 12,  0,  1,  2, 15,  3,  4,  5, 12, 13, 14, 15, 16, 17,  0,  1,  2,  3,  4,  5,  6,  7,  8,  9, 10, 11,  0,  1,  2,  3,  4,  5),
            ...                                 (-1, -1, -1, 21, 22, 23, -1, -1, -1, -1, 13, 14, -1, -1, 16, 17, -1, 18, 19, 20, 21, 22, 23, 18, 19, 20, 21, 22, 23, 12, 13, 14, 15, 16, 17,  6,  7,  8,  9, 10, 11)), -1)
<<<<<<< HEAD
            >>> print numerix.allequal(faceCellIds, mesh.getFaceCellIDs())
=======
            >>> numerix.allequal(faceCellIds, mesh.getFaceCellIDs())
>>>>>>> 23b19207
            1
            
            >>> d = (numerix.sqrt((dx*dx)+(dy*dy))) / 2.0 ## length of diagonal edges  
            >>> faceAreas = numerix.array((0.5, 0.5, 0.5, 0.5, 0.5, 0.5, 0.5, 0.5, 0.5,
            ...                            2, 2, 2, 2, 2, 2, 2, 2,
            ...                            d, d, d, d, d, d, d, d, d, d, d, d, d, d, d, d, d, d, d, d, d, d, d, d))
            >>> print numerix.allclose(faceAreas, mesh._getFaceAreas(), 
            ...                        atol = 1e-10, rtol = 1e-10)
            1
            
            >>> faceCoords = numerix.take(vertices, faces, axis=1)
            >>> faceCenters = (faceCoords[...,0,:] + faceCoords[...,1,:]) / 2.
<<<<<<< HEAD
            >>> print numerix.allclose(faceCenters, mesh.getFaceCenters(), 
            ...                        atol = 1e-10, rtol = 1e-10)
=======
            >>> numerix.allclose(faceCenters, mesh.getFaceCenters(), atol = 1e-10, rtol = 1e-10)
>>>>>>> 23b19207
            1

            >>> xc = dy  / numerix.sqrt((dx * dx) + (dy * dy))
            >>> yc = dx  / numerix.sqrt((dx * dx) + (dy * dy))
            
            >>> faceNormals = numerix.array((( 0.0, 0.0, 0.0, 0.0, 0.0, 0.0, 0.0, 0.0, 0.0,-1.0, 1.0, 1.0, 1.0,-1.0, 1.0, 1.0, 1.0, xc, xc, xc, xc, xc, xc,-xc,-xc,-xc,-xc,-xc,-xc,-xc,-xc,-xc,-xc,-xc,-xc,-xc,-xc,-xc,-xc,-xc,-xc),
            ...                              (-1.0,-1.0,-1.0, 1.0, 1.0, 1.0, 1.0, 1.0, 1.0, 0.0, 0.0, 0.0, 0.0, 0.0, 0.0, 0.0, 0.0,-yc,-yc,-yc,-yc,-yc,-yc,-yc,-yc,-yc,-yc,-yc,-yc,-yc,-yc,-yc,-yc,-yc,-yc, yc, yc, yc, yc, yc, yc)))
<<<<<<< HEAD
            >>> print numerix.allclose(faceNormals, mesh._getFaceNormals(), 
            ...                        atol = 1e-10, rtol = 1e-10)
=======
            >>> numerix.allclose(faceNormals, mesh._getFaceNormals(), atol = 1e-10, rtol = 1e-10)
>>>>>>> 23b19207
            1

            >>> cellToFaceOrientations = numerix.array((( 1, 1, 1, 1, 1, 1, 1, 1, 1, 1, 1, 1, 1,-1,-1, 1,-1,-1, 1, 1, 1,-1,-1,-1),
            ...                                         ( 1, 1, 1, 1, 1, 1, 1, 1, 1, 1, 1, 1, 1, 1, 1, 1, 1, 1,-1,-1,-1,-1,-1,-1),
            ...                                         ( 1, 1, 1, 1, 1, 1,-1,-1,-1,-1,-1,-1,-1,-1,-1,-1,-1,-1,-1,-1,-1,-1,-1,-1)))
<<<<<<< HEAD
            >>> print numerix.allequal(cellToFaceOrientations, mesh._getCellFaceOrientations())
=======
            >>> numerix.allequal(cellToFaceOrientations, mesh._getCellFaceOrientations())
>>>>>>> 23b19207
            1
                                             
            >>> cellVolumes = numerix.array((0.25, 0.25, 0.25, 0.25, 0.25, 0.25, 0.25, 0.25,
            ...                              0.25, 0.25, 0.25, 0.25, 0.25, 0.25, 0.25, 0.25,
            ...                              0.25, 0.25, 0.25, 0.25, 0.25, 0.25, 0.25, 0.25))
            >>> print numerix.allclose(cellVolumes, mesh.getCellVolumes(), 
            ...                        atol = 1e-10, rtol = 1e-10)
            1

            >>> sixth = 1.0 / 6.0
            >>> cellCenters = numerix.array(((  5*sixth, 11*sixth, 17*sixth,  5*sixth, 11*sixth, 17*sixth,      0.5,      1.5,      2.5,      0.5,      1.5,      2.5,  1*sixth,  7*sixth, 13*sixth,  1*sixth,  7*sixth, 13*sixth,      0.5,      1.5,      2.5,      0.5,      1.5,      2.5),
            ...                              (      0.5,      0.5,      0.5,      1.5,      1.5,      1.5,  5*sixth,  5*sixth,  5*sixth, 11*sixth, 11*sixth, 11*sixth,      0.5,      0.5,      0.5,      1.5,      1.5,      1.5,  1*sixth,  1*sixth,  1*sixth,  7*sixth,  7*sixth,  7*sixth)))
            >>> cellCenters *= numerix.array([[dx], [dy]])
<<<<<<< HEAD
            >>> print numerix.allclose(cellCenters, mesh.getCellCenters(), atol = 1e-10, rtol = 1e-10)
=======
            >>> numerix.allclose(cellCenters, mesh.getCellCenters(), atol = 1e-10, rtol = 1e-10)
>>>>>>> 23b19207
            1
                                              
            >>> yd = numerix.sqrt(((dx/12.0)*(dx/12.0)) + ((dy/ 4.0)*(dy/ 4.0)))
            >>> xd = numerix.sqrt(((dx/ 4.0)*(dx/ 4.0)) + ((dy/12.0)*(dy/12.0)))
            >>> faceToCellDistances = MA.masked_values(((dy/6.0, dy/6.0, dy/6.0, dy/6.0, dy/6.0, dy/6.0,  dy/6.0, dy/6.0, dy/6.0, dx/6.0, dx/6.0, dx/6.0, dx/6.0, dx/6.0, dx/6.0, dx/6.0, dx/6.0,     yd,     yd,     yd,     yd,     yd,     yd,     yd,     yd,     yd,     yd,     yd,     yd,     xd,     xd,     xd,     xd,     xd,     xd,     yd,     yd,     yd,     yd,     yd,     yd),
            ...                                         (    -1,     -1,     -1, dy/6.0, dy/6.0, dy/6.0,      -1,     -1,     -1,     -1, dx/6.0, dx/6.0,     -1,     -1, dx/6.0, dx/6.0,     -1,     xd,     xd,     xd,     xd,     xd,     xd,     xd,     xd,     xd,     xd,     xd,     xd,     yd,     yd,     yd,     yd,     yd,     yd,     xd,     xd,     xd,     xd,     xd,     xd)), -1)
<<<<<<< HEAD
            >>> print numerix.allclose(faceToCellDistances, 
            ...                        mesh._getFaceToCellDistances(), 
            ...                        atol = 1e-10, rtol = 1e-10)
=======
            >>> numerix.allclose(faceToCellDistances, mesh._getFaceToCellDistances(), atol = 1e-10, rtol = 1e-10)
>>>>>>> 23b19207
            1
                                              
            >>> dd = numerix.sqrt((dx*dx)+(dy*dy)) / 3.0
            >>> cellDistances = numerix.array((dy/6.0, dy/6.0, dy/6.0, dy/3.0, dy/3.0, dy/3.0, dy/6.0, dy/6.0, dy/6.0,
            ...                                dx/6.0, dx/3.0, dx/3.0, dx/6.0, dx/6.0, dx/3.0, dx/3.0, dx/6.0,
            ...                                dd, dd, dd, dd, dd, dd, dd, dd, dd, dd, dd, dd,
            ...                                dd, dd, dd, dd, dd, dd, dd, dd, dd, dd, dd, dd))
            >>> print numerix.allclose(cellDistances, mesh._getCellDistances(), 
            ...                        atol = 1e-10, rtol = 1e-10)
            1
            
            >>> faceToCellDistanceRatios = faceToCellDistances[0] / cellDistances
<<<<<<< HEAD
            >>> print numerix.allclose(faceToCellDistanceRatios, 
            ...                        mesh._getFaceToCellDistanceRatio(), 
            ...                        atol = 1e-10, rtol = 1e-10)
            1

            >>> areaProjections = faceNormals * faceAreas
            >>> print numerix.allclose(areaProjections, 
            ...                        mesh._getAreaProjections(), 
            ...                        atol = 1e-10, rtol = 1e-10)
=======
            >>> numerix.allclose(faceToCellDistanceRatios, mesh._getFaceToCellDistanceRatio(), atol = 1e-10, rtol = 1e-10)
            1

            >>> areaProjections = faceNormals * faceAreas
            >>> numerix.allclose(areaProjections, mesh._getAreaProjections(), atol = 1e-10, rtol = 1e-10)
>>>>>>> 23b19207
            1

            >>> tangents1 = numerix.array(((1.0, 1.0, 1.0,-1.0,-1.0,-1.0,-1.0,-1.0,-1.0, 0.0, 0.0, 0.0, 0.0, 0.0, 0.0, 0.0, 0.0,  yc,  yc,  yc,  yc,  yc,  yc,  yc,  yc,  yc,  yc,  yc,  yc,  yc,  yc,  yc,  yc,  yc,  yc, -yc, -yc, -yc, -yc, -yc, -yc),
            ...                            (0.0, 0.0, 0.0, 0.0, 0.0, 0.0, 0.0, 0.0, 0.0,-1.0, 1.0, 1.0, 1.0,-1.0, 1.0, 1.0, 1.0,  xc,  xc,  xc,  xc,  xc,  xc, -xc, -xc, -xc, -xc, -xc, -xc, -xc, -xc, -xc, -xc, -xc, -xc, -xc, -xc, -xc, -xc, -xc, -xc)))
<<<<<<< HEAD
            >>> print numerix.allclose(tangents1, mesh._getFaceTangents1(), 
            ...                        atol = 1e-10, rtol = 1e-10)
=======
            >>> numerix.allclose(tangents1, mesh._getFaceTangents1(), atol = 1e-10, rtol = 1e-10)
>>>>>>> 23b19207
            1

            >>> tangents2 = numerix.zeros((2, 41))
            >>> numerix.allclose(tangents2, mesh._getFaceTangents2(), atol = 1e-10, rtol = 1e-10)
            1

            >>> cellToCellIDs = MA.masked_values(((13, 14, -1, 16, 17, -1, 21, 22, 23, -1, -1, -1, -1,  0,  1, -1,  3,  4, -1, -1, -1,  6,  7,  8),
            ...                                   (18, 19, 20, 21, 22, 23, 12, 13, 14, 15, 16, 17, 18, 19, 20, 21, 22, 23, 12, 13, 14, 15, 16, 17),
            ...                                   ( 6,  7,  8,  9, 10, 11,  0,  1,  2,  3,  4,  5,  6,  7,  8,  9, 10, 11,  0,  1,  2,  3,  4,  5)), -1)
<<<<<<< HEAD
            >>> print numerix.allequal(cellToCellIDs, mesh._getCellToCellIDs())
=======
            >>> numerix.allequal(cellToCellIDs, mesh._getCellToCellIDs())
>>>>>>> 23b19207
            1

            >>> cellToCellDistances = numerix.array(((dx/3.0, dx/3.0, dx/6.0, dx/3.0, dx/3.0, dx/6.0, dy/3.0, dy/3.0, dy/3.0, dy/6.0, dy/6.0, dy/6.0, dx/6.0, dx/3.0, dx/3.0, dx/6.0, dx/3.0, dx/3.0, dy/6.0, dy/6.0, dy/6.0, dy/3.0, dy/3.0, dy/3.0),
            ...                                      (    dd,     dd,     dd,     dd,     dd,     dd,     dd,     dd,     dd,     dd,     dd,     dd,     dd,     dd,     dd,     dd,     dd,     dd,     dd,     dd,     dd,     dd,     dd,     dd),
            ...                                      (    dd,     dd,     dd,     dd,     dd,     dd,     dd,     dd,     dd,     dd,     dd,     dd,     dd,     dd,     dd,     dd,     dd,     dd,     dd,     dd,     dd,     dd,     dd,     dd)))
<<<<<<< HEAD
            >>> print numerix.allclose(cellToCellDistances, mesh._getCellToCellDistances(), atol = 1e-10, rtol = 1e-10)
=======
            >>> numerix.allclose(cellToCellDistances, mesh._getCellToCellDistances(), atol = 1e-10, rtol = 1e-10)
>>>>>>> 23b19207
            1

            >>> interiorCellIDs = numerix.array((0, 1, 3, 4, 6, 7, 8, 13, 14, 16, 17, 21, 22, 23))
            >>> print numerix.allequal(interiorCellIDs, mesh._getInteriorCellIDs())
            1

            >>> exteriorCellIDs = numerix.array((2, 5, 9, 10, 11, 12, 15, 18, 19, 20))
            >>> print numerix.allequal(exteriorCellIDs, mesh._getExteriorCellIDs())
            1

            >>> cellNormals = numerix.array((((  1,  1,  1,  1,  1,  1,  0,  0,  0,  0,  0,  0, -1, -1, -1, -1, -1, -1,  0,  0,  0,  0,  0,  0),
            ...                               (-xc,-xc,-xc,-xc,-xc,-xc,-xc,-xc,-xc,-xc,-xc,-xc, xc, xc, xc, xc, xc, xc,-xc,-xc,-xc,-xc,-xc,-xc),
            ...                               (-xc,-xc,-xc,-xc,-xc,-xc, xc, xc, xc, xc, xc, xc, xc, xc, xc, xc, xc, xc, xc, xc, xc, xc, xc, xc)),
            ...                              ((  0,  0,  0,  0,  0,  0,  1,  1,  1,  1,  1,  1,  0,  0,  0,  0,  0,  0, -1, -1, -1, -1, -1, -1),
            ...                               (-yc,-yc,-yc,-yc,-yc,-yc,-yc,-yc,-yc,-yc,-yc,-yc,-yc,-yc,-yc,-yc,-yc,-yc, yc, yc, yc, yc, yc, yc),
            ...                               ( yc, yc, yc, yc, yc, yc,-yc,-yc,-yc,-yc,-yc,-yc, yc, yc, yc, yc, yc, yc, yc, yc, yc, yc, yc, yc))))
<<<<<<< HEAD
            >>> print numerix.allclose(cellNormals, mesh._getCellNormals(), 
            ...                        atol = 1e-10, rtol = 1e-10)
=======
            >>> numerix.allclose(cellNormals, mesh._getCellNormals(), atol = 1e-10, rtol = 1e-10)
>>>>>>> 23b19207
            1

            >>> cellAreaProjections = numerix.array((((     dy,     dy,     dy,     dy,     dy,     dy,      0,      0,      0,      0,      0,      0,    -dy,    -dy,    -dy,    -dy,    -dy,    -dy,      0,      0,      0,      0,      0,      0),
            ...                                       ( -dy/2., -dy/2., -dy/2., -dy/2., -dy/2., -dy/2., -dy/2., -dy/2., -dy/2., -dy/2., -dy/2., -dy/2.,  dy/2.,  dy/2.,  dy/2.,  dy/2.,  dy/2.,  dy/2., -dy/2., -dy/2., -dy/2., -dy/2., -dy/2., -dy/2.),
            ...                                       ( -dy/2., -dy/2., -dy/2., -dy/2., -dy/2., -dy/2.,  dy/2.,  dy/2.,  dy/2.,  dy/2.,  dy/2.,  dy/2.,  dy/2.,  dy/2.,  dy/2.,  dy/2.,  dy/2.,  dy/2.,  dy/2.,  dy/2.,  dy/2.,  dy/2.,  dy/2.,  dy/2.)),
            ...                                      ((      0,      0,      0,      0,      0,      0,     dx,     dx,     dx,     dx,     dx,     dx,      0,      0,      0,      0,      0,      0,    -dx,    -dx,    -dx,    -dx,    -dx,    -dx),
            ...                                       ( -dx/2., -dx/2., -dx/2., -dx/2., -dx/2., -dx/2., -dx/2., -dx/2., -dx/2., -dx/2., -dx/2., -dx/2., -dx/2., -dx/2., -dx/2., -dx/2., -dx/2., -dx/2.,  dx/2.,  dx/2.,  dx/2.,  dx/2.,  dx/2.,  dx/2.),
            ...                                       (  dx/2.,  dx/2.,  dx/2.,  dx/2.,  dx/2.,  dx/2., -dx/2., -dx/2., -dx/2., -dx/2., -dx/2., -dx/2.,  dx/2.,  dx/2.,  dx/2.,  dx/2.,  dx/2.,  dx/2.,  dx/2.,  dx/2.,  dx/2.,  dx/2.,  dx/2.,  dx/2.))))
<<<<<<< HEAD
            >>> print numerix.allclose(cellAreaProjections, 
            ...                        mesh._getCellAreaProjections(), 
            ...                        atol = 1e-10, rtol = 1e-10)
=======
            >>> numerix.allclose(cellAreaProjections, mesh._getCellAreaProjections(), atol = 1e-10, rtol = 1e-10)
>>>>>>> 23b19207
            1

            >>> tmp1 = numerix.array((12, 5, 1))
            >>> tmp2 = numerix.array((12, 5, 4))
            >>> tmp3 = numerix.array((12, 4, 0))
            >>> tmp4 = numerix.array((12, 1, 0))
            >>> tmp5 = numerix.array((0, 1, 1))
            >>> cellVertexIDs = numerix.array((tmp1, tmp1 + 1, tmp1 + 2, tmp1 + 3 + tmp5, tmp1 + 4 + tmp5, tmp1 + 5 + tmp5,
            ...                                tmp2, tmp2 + 1, tmp2 + 2, tmp2 + 3 + tmp5, tmp2 + 4 + tmp5, tmp2 + 5 + tmp5,
            ...                                tmp3, tmp3 + 1, tmp3 + 2, tmp3 + 3 + tmp5, tmp3 + 4 + tmp5, tmp3 + 5 + tmp5,
            ...                                tmp4, tmp4 + 1, tmp4 + 2, tmp4 + 3 + tmp5, tmp4 + 4 + tmp5, tmp4 + 5 + tmp5))
            >>> cellVertexIDs = cellVertexIDs.swapaxes(0,1)
<<<<<<< HEAD
            >>> print numerix.allclose(mesh._getCellVertexIDs(), cellVertexIDs)
=======
            >>> numerix.allclose(mesh._getCellVertexIDs(), cellVertexIDs)
>>>>>>> 23b19207
            1
            

            >>> from fipy.tools import dump            
            >>> (f, filename) = dump.write(mesh, extension = '.gz')            
            >>> unpickledMesh = dump.read(filename, f)

            >>> print numerix.allequal(mesh.getCellCenters(), 
            ...                        unpickledMesh.getCellCenters())
            1
        """

## test test test
        
def _test(): 
    import doctest
    return doctest.testmod()
    
if __name__ == "__main__": 
    _test() 






<|MERGE_RESOLUTION|>--- conflicted
+++ resolved
@@ -173,38 +173,6 @@
         topOfBoxCells = numerix.array([topFaces, upperLeftDiagonalFaces, upperRightDiagonalFaces])
         leftOfBoxCells = numerix.array([leftFaces, lowerLeftDiagonalFaces, upperLeftDiagonalFaces])
         return numerix.concatenate((rightOfBoxCells, topOfBoxCells, leftOfBoxCells, bottomOfBoxCells), axis=1)
-<<<<<<< HEAD
-
-    def getFacesLeft(self):
-        """Return list of faces on left boundary of Grid2D.
-        """
-        return FaceIterator(mesh=self,
-                            ids=numerix.arange(self.numberOfHorizontalFaces, 
-                                               self.numberOfHorizontalFaces + self.numberOfVerticalFaces, 
-                                               self.nx + 1))
-        
-    def getFacesRight(self):
-        """Return list of faces on right boundary of Grid2D.
-        """
-        return FaceIterator(mesh=self,
-                            ids=numerix.arange(self.numberOfHorizontalFaces + self.nx, 
-                                               self.numberOfHorizontalFaces + self.numberOfVerticalFaces, 
-                                               self.nx + 1))
-        
-    def getFacesTop(self):
-        """Return list of faces on top boundary of Grid2D.
-        """
-        return FaceIterator(mesh=self, 
-                            ids=numerix.arange(self.numberOfHorizontalFaces - self.nx, 
-                                               self.numberOfHorizontalFaces))
-        
-    def getFacesBottom(self):
-        """Return list of faces on bottom boundary of Grid2D.
-        """
-        return FaceIterator(mesh=self, 
-                            ids=numerix.arange(self.nx))
-=======
->>>>>>> 23b19207
         
     def getScale(self):
         return self.scale['length']
@@ -280,11 +248,7 @@
             >>> from fipy.tools.numerix import MA
             >>> faceCellIds = MA.masked_values(((18, 19, 20,  6,  7,  8,  9, 10, 11, 12,  0,  1,  2, 15,  3,  4,  5, 12, 13, 14, 15, 16, 17,  0,  1,  2,  3,  4,  5,  6,  7,  8,  9, 10, 11,  0,  1,  2,  3,  4,  5),
             ...                                 (-1, -1, -1, 21, 22, 23, -1, -1, -1, -1, 13, 14, -1, -1, 16, 17, -1, 18, 19, 20, 21, 22, 23, 18, 19, 20, 21, 22, 23, 12, 13, 14, 15, 16, 17,  6,  7,  8,  9, 10, 11)), -1)
-<<<<<<< HEAD
             >>> print numerix.allequal(faceCellIds, mesh.getFaceCellIDs())
-=======
-            >>> numerix.allequal(faceCellIds, mesh.getFaceCellIDs())
->>>>>>> 23b19207
             1
             
             >>> d = (numerix.sqrt((dx*dx)+(dy*dy))) / 2.0 ## length of diagonal edges  
@@ -297,12 +261,8 @@
             
             >>> faceCoords = numerix.take(vertices, faces, axis=1)
             >>> faceCenters = (faceCoords[...,0,:] + faceCoords[...,1,:]) / 2.
-<<<<<<< HEAD
             >>> print numerix.allclose(faceCenters, mesh.getFaceCenters(), 
             ...                        atol = 1e-10, rtol = 1e-10)
-=======
-            >>> numerix.allclose(faceCenters, mesh.getFaceCenters(), atol = 1e-10, rtol = 1e-10)
->>>>>>> 23b19207
             1
 
             >>> xc = dy  / numerix.sqrt((dx * dx) + (dy * dy))
@@ -310,22 +270,14 @@
             
             >>> faceNormals = numerix.array((( 0.0, 0.0, 0.0, 0.0, 0.0, 0.0, 0.0, 0.0, 0.0,-1.0, 1.0, 1.0, 1.0,-1.0, 1.0, 1.0, 1.0, xc, xc, xc, xc, xc, xc,-xc,-xc,-xc,-xc,-xc,-xc,-xc,-xc,-xc,-xc,-xc,-xc,-xc,-xc,-xc,-xc,-xc,-xc),
             ...                              (-1.0,-1.0,-1.0, 1.0, 1.0, 1.0, 1.0, 1.0, 1.0, 0.0, 0.0, 0.0, 0.0, 0.0, 0.0, 0.0, 0.0,-yc,-yc,-yc,-yc,-yc,-yc,-yc,-yc,-yc,-yc,-yc,-yc,-yc,-yc,-yc,-yc,-yc,-yc, yc, yc, yc, yc, yc, yc)))
-<<<<<<< HEAD
             >>> print numerix.allclose(faceNormals, mesh._getFaceNormals(), 
             ...                        atol = 1e-10, rtol = 1e-10)
-=======
-            >>> numerix.allclose(faceNormals, mesh._getFaceNormals(), atol = 1e-10, rtol = 1e-10)
->>>>>>> 23b19207
             1
 
             >>> cellToFaceOrientations = numerix.array((( 1, 1, 1, 1, 1, 1, 1, 1, 1, 1, 1, 1, 1,-1,-1, 1,-1,-1, 1, 1, 1,-1,-1,-1),
             ...                                         ( 1, 1, 1, 1, 1, 1, 1, 1, 1, 1, 1, 1, 1, 1, 1, 1, 1, 1,-1,-1,-1,-1,-1,-1),
             ...                                         ( 1, 1, 1, 1, 1, 1,-1,-1,-1,-1,-1,-1,-1,-1,-1,-1,-1,-1,-1,-1,-1,-1,-1,-1)))
-<<<<<<< HEAD
             >>> print numerix.allequal(cellToFaceOrientations, mesh._getCellFaceOrientations())
-=======
-            >>> numerix.allequal(cellToFaceOrientations, mesh._getCellFaceOrientations())
->>>>>>> 23b19207
             1
                                              
             >>> cellVolumes = numerix.array((0.25, 0.25, 0.25, 0.25, 0.25, 0.25, 0.25, 0.25,
@@ -339,24 +291,16 @@
             >>> cellCenters = numerix.array(((  5*sixth, 11*sixth, 17*sixth,  5*sixth, 11*sixth, 17*sixth,      0.5,      1.5,      2.5,      0.5,      1.5,      2.5,  1*sixth,  7*sixth, 13*sixth,  1*sixth,  7*sixth, 13*sixth,      0.5,      1.5,      2.5,      0.5,      1.5,      2.5),
             ...                              (      0.5,      0.5,      0.5,      1.5,      1.5,      1.5,  5*sixth,  5*sixth,  5*sixth, 11*sixth, 11*sixth, 11*sixth,      0.5,      0.5,      0.5,      1.5,      1.5,      1.5,  1*sixth,  1*sixth,  1*sixth,  7*sixth,  7*sixth,  7*sixth)))
             >>> cellCenters *= numerix.array([[dx], [dy]])
-<<<<<<< HEAD
             >>> print numerix.allclose(cellCenters, mesh.getCellCenters(), atol = 1e-10, rtol = 1e-10)
-=======
-            >>> numerix.allclose(cellCenters, mesh.getCellCenters(), atol = 1e-10, rtol = 1e-10)
->>>>>>> 23b19207
             1
                                               
             >>> yd = numerix.sqrt(((dx/12.0)*(dx/12.0)) + ((dy/ 4.0)*(dy/ 4.0)))
             >>> xd = numerix.sqrt(((dx/ 4.0)*(dx/ 4.0)) + ((dy/12.0)*(dy/12.0)))
             >>> faceToCellDistances = MA.masked_values(((dy/6.0, dy/6.0, dy/6.0, dy/6.0, dy/6.0, dy/6.0,  dy/6.0, dy/6.0, dy/6.0, dx/6.0, dx/6.0, dx/6.0, dx/6.0, dx/6.0, dx/6.0, dx/6.0, dx/6.0,     yd,     yd,     yd,     yd,     yd,     yd,     yd,     yd,     yd,     yd,     yd,     yd,     xd,     xd,     xd,     xd,     xd,     xd,     yd,     yd,     yd,     yd,     yd,     yd),
             ...                                         (    -1,     -1,     -1, dy/6.0, dy/6.0, dy/6.0,      -1,     -1,     -1,     -1, dx/6.0, dx/6.0,     -1,     -1, dx/6.0, dx/6.0,     -1,     xd,     xd,     xd,     xd,     xd,     xd,     xd,     xd,     xd,     xd,     xd,     xd,     yd,     yd,     yd,     yd,     yd,     yd,     xd,     xd,     xd,     xd,     xd,     xd)), -1)
-<<<<<<< HEAD
             >>> print numerix.allclose(faceToCellDistances, 
             ...                        mesh._getFaceToCellDistances(), 
             ...                        atol = 1e-10, rtol = 1e-10)
-=======
-            >>> numerix.allclose(faceToCellDistances, mesh._getFaceToCellDistances(), atol = 1e-10, rtol = 1e-10)
->>>>>>> 23b19207
             1
                                               
             >>> dd = numerix.sqrt((dx*dx)+(dy*dy)) / 3.0
@@ -369,7 +313,6 @@
             1
             
             >>> faceToCellDistanceRatios = faceToCellDistances[0] / cellDistances
-<<<<<<< HEAD
             >>> print numerix.allclose(faceToCellDistanceRatios, 
             ...                        mesh._getFaceToCellDistanceRatio(), 
             ...                        atol = 1e-10, rtol = 1e-10)
@@ -379,23 +322,12 @@
             >>> print numerix.allclose(areaProjections, 
             ...                        mesh._getAreaProjections(), 
             ...                        atol = 1e-10, rtol = 1e-10)
-=======
-            >>> numerix.allclose(faceToCellDistanceRatios, mesh._getFaceToCellDistanceRatio(), atol = 1e-10, rtol = 1e-10)
-            1
-
-            >>> areaProjections = faceNormals * faceAreas
-            >>> numerix.allclose(areaProjections, mesh._getAreaProjections(), atol = 1e-10, rtol = 1e-10)
->>>>>>> 23b19207
             1
 
             >>> tangents1 = numerix.array(((1.0, 1.0, 1.0,-1.0,-1.0,-1.0,-1.0,-1.0,-1.0, 0.0, 0.0, 0.0, 0.0, 0.0, 0.0, 0.0, 0.0,  yc,  yc,  yc,  yc,  yc,  yc,  yc,  yc,  yc,  yc,  yc,  yc,  yc,  yc,  yc,  yc,  yc,  yc, -yc, -yc, -yc, -yc, -yc, -yc),
             ...                            (0.0, 0.0, 0.0, 0.0, 0.0, 0.0, 0.0, 0.0, 0.0,-1.0, 1.0, 1.0, 1.0,-1.0, 1.0, 1.0, 1.0,  xc,  xc,  xc,  xc,  xc,  xc, -xc, -xc, -xc, -xc, -xc, -xc, -xc, -xc, -xc, -xc, -xc, -xc, -xc, -xc, -xc, -xc, -xc, -xc)))
-<<<<<<< HEAD
             >>> print numerix.allclose(tangents1, mesh._getFaceTangents1(), 
             ...                        atol = 1e-10, rtol = 1e-10)
-=======
-            >>> numerix.allclose(tangents1, mesh._getFaceTangents1(), atol = 1e-10, rtol = 1e-10)
->>>>>>> 23b19207
             1
 
             >>> tangents2 = numerix.zeros((2, 41))
@@ -405,21 +337,13 @@
             >>> cellToCellIDs = MA.masked_values(((13, 14, -1, 16, 17, -1, 21, 22, 23, -1, -1, -1, -1,  0,  1, -1,  3,  4, -1, -1, -1,  6,  7,  8),
             ...                                   (18, 19, 20, 21, 22, 23, 12, 13, 14, 15, 16, 17, 18, 19, 20, 21, 22, 23, 12, 13, 14, 15, 16, 17),
             ...                                   ( 6,  7,  8,  9, 10, 11,  0,  1,  2,  3,  4,  5,  6,  7,  8,  9, 10, 11,  0,  1,  2,  3,  4,  5)), -1)
-<<<<<<< HEAD
             >>> print numerix.allequal(cellToCellIDs, mesh._getCellToCellIDs())
-=======
-            >>> numerix.allequal(cellToCellIDs, mesh._getCellToCellIDs())
->>>>>>> 23b19207
             1
 
             >>> cellToCellDistances = numerix.array(((dx/3.0, dx/3.0, dx/6.0, dx/3.0, dx/3.0, dx/6.0, dy/3.0, dy/3.0, dy/3.0, dy/6.0, dy/6.0, dy/6.0, dx/6.0, dx/3.0, dx/3.0, dx/6.0, dx/3.0, dx/3.0, dy/6.0, dy/6.0, dy/6.0, dy/3.0, dy/3.0, dy/3.0),
             ...                                      (    dd,     dd,     dd,     dd,     dd,     dd,     dd,     dd,     dd,     dd,     dd,     dd,     dd,     dd,     dd,     dd,     dd,     dd,     dd,     dd,     dd,     dd,     dd,     dd),
             ...                                      (    dd,     dd,     dd,     dd,     dd,     dd,     dd,     dd,     dd,     dd,     dd,     dd,     dd,     dd,     dd,     dd,     dd,     dd,     dd,     dd,     dd,     dd,     dd,     dd)))
-<<<<<<< HEAD
             >>> print numerix.allclose(cellToCellDistances, mesh._getCellToCellDistances(), atol = 1e-10, rtol = 1e-10)
-=======
-            >>> numerix.allclose(cellToCellDistances, mesh._getCellToCellDistances(), atol = 1e-10, rtol = 1e-10)
->>>>>>> 23b19207
             1
 
             >>> interiorCellIDs = numerix.array((0, 1, 3, 4, 6, 7, 8, 13, 14, 16, 17, 21, 22, 23))
@@ -436,12 +360,8 @@
             ...                              ((  0,  0,  0,  0,  0,  0,  1,  1,  1,  1,  1,  1,  0,  0,  0,  0,  0,  0, -1, -1, -1, -1, -1, -1),
             ...                               (-yc,-yc,-yc,-yc,-yc,-yc,-yc,-yc,-yc,-yc,-yc,-yc,-yc,-yc,-yc,-yc,-yc,-yc, yc, yc, yc, yc, yc, yc),
             ...                               ( yc, yc, yc, yc, yc, yc,-yc,-yc,-yc,-yc,-yc,-yc, yc, yc, yc, yc, yc, yc, yc, yc, yc, yc, yc, yc))))
-<<<<<<< HEAD
             >>> print numerix.allclose(cellNormals, mesh._getCellNormals(), 
             ...                        atol = 1e-10, rtol = 1e-10)
-=======
-            >>> numerix.allclose(cellNormals, mesh._getCellNormals(), atol = 1e-10, rtol = 1e-10)
->>>>>>> 23b19207
             1
 
             >>> cellAreaProjections = numerix.array((((     dy,     dy,     dy,     dy,     dy,     dy,      0,      0,      0,      0,      0,      0,    -dy,    -dy,    -dy,    -dy,    -dy,    -dy,      0,      0,      0,      0,      0,      0),
@@ -450,13 +370,9 @@
             ...                                      ((      0,      0,      0,      0,      0,      0,     dx,     dx,     dx,     dx,     dx,     dx,      0,      0,      0,      0,      0,      0,    -dx,    -dx,    -dx,    -dx,    -dx,    -dx),
             ...                                       ( -dx/2., -dx/2., -dx/2., -dx/2., -dx/2., -dx/2., -dx/2., -dx/2., -dx/2., -dx/2., -dx/2., -dx/2., -dx/2., -dx/2., -dx/2., -dx/2., -dx/2., -dx/2.,  dx/2.,  dx/2.,  dx/2.,  dx/2.,  dx/2.,  dx/2.),
             ...                                       (  dx/2.,  dx/2.,  dx/2.,  dx/2.,  dx/2.,  dx/2., -dx/2., -dx/2., -dx/2., -dx/2., -dx/2., -dx/2.,  dx/2.,  dx/2.,  dx/2.,  dx/2.,  dx/2.,  dx/2.,  dx/2.,  dx/2.,  dx/2.,  dx/2.,  dx/2.,  dx/2.))))
-<<<<<<< HEAD
             >>> print numerix.allclose(cellAreaProjections, 
             ...                        mesh._getCellAreaProjections(), 
             ...                        atol = 1e-10, rtol = 1e-10)
-=======
-            >>> numerix.allclose(cellAreaProjections, mesh._getCellAreaProjections(), atol = 1e-10, rtol = 1e-10)
->>>>>>> 23b19207
             1
 
             >>> tmp1 = numerix.array((12, 5, 1))
@@ -469,11 +385,7 @@
             ...                                tmp3, tmp3 + 1, tmp3 + 2, tmp3 + 3 + tmp5, tmp3 + 4 + tmp5, tmp3 + 5 + tmp5,
             ...                                tmp4, tmp4 + 1, tmp4 + 2, tmp4 + 3 + tmp5, tmp4 + 4 + tmp5, tmp4 + 5 + tmp5))
             >>> cellVertexIDs = cellVertexIDs.swapaxes(0,1)
-<<<<<<< HEAD
             >>> print numerix.allclose(mesh._getCellVertexIDs(), cellVertexIDs)
-=======
-            >>> numerix.allclose(mesh._getCellVertexIDs(), cellVertexIDs)
->>>>>>> 23b19207
             1
             
 
