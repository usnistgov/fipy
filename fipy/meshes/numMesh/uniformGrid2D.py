#!/usr/bin/env python

## -*-Pyth-*-
 # ###################################################################
 #  FiPy - Python-based finite volume PDE solver
 # 
 #  FILE: "uniformGrid1D.py"
 #                                    created: 2/28/06 {2:30:24 PM} 
 #                                last update: 5/18/06 {8:35:35 PM} 
 #  Author: Jonathan Guyer <guyer@nist.gov>
 #  Author: Daniel Wheeler <daniel.wheeler@nist.gov>
 #  Author: James Warren   <jwarren@nist.gov>
 #    mail: NIST
 #     www: http://www.ctcms.nist.gov/fipy/
 #  
 # ========================================================================
 # This software was developed at the National Institute of Standards
 # and Technology by employees of the Federal Government in the course
 # of their official duties.  Pursuant to title 17 Section 105 of the
 # United States Code this software is not subject to copyright
 # protection and is in the public domain.  FiPy is an experimental
 # system.  NIST assumes no responsibility whatsoever for its use by
 # other parties, and makes no guarantees, expressed or implied, about
 # its quality, reliability, or any other characteristic.  We would
 # appreciate acknowledgement if the software is used.
 # 
 # This software can be redistributed and/or modified freely
 # provided that any derivative works bear some notice that they are
 # derived from it, and any modified versions bear some notice that
 # they have been modified.
 # ========================================================================
 #  
 #  Description: 
 # 
 #  History
 # 
 #  modified   by  rev reason
 #  ---------- --- --- -----------
 #  2006-02-28 JEG 1.0 original
 # ###################################################################
 ##

"""
2D rectangular Mesh with constant spacing in x and constant spacing in y
"""
__docformat__ = 'restructuredtext'


from fipy.tools.numerix import MA

from fipy.meshes.numMesh.grid2D import Grid2D
from fipy.meshes.meshIterator import FaceIterator
from fipy.tools import numerix
from fipy.tools.dimensions.physicalField import PhysicalField
from fipy.tools.inline import inline

class UniformGrid2D(Grid2D):
    """
    Creates a 2D grid mesh with horizontal faces numbered
    first and then vertical faces.
    """
    def __init__(self, dx = 1., dy = 1., nx = 1, ny = 1, origin = ((0,),(0,))):
        self.dim = 2
        
        self.dx = PhysicalField(value = dx)
        scale = PhysicalField(value = 1, unit = self.dx.getUnit())
        self.dx /= scale
        
        self.nx = nx
        
        self.dy = PhysicalField(value = dy)
        if self.dy.getUnit().isDimensionless():
            self.dy = dy
        else:
            self.dy /= scale
            
        self.ny = ny
        
        self.origin = PhysicalField(value = origin)
        self.origin /= scale

        self.numberOfVertices = (self.nx + 1) * (self.ny + 1)
        self.numberOfHorizontalFaces = self.nx * (self.ny + 1)
        self.numberOfVerticalFaces = (self.nx + 1) * self.ny
        self.numberOfFaces = self.numberOfHorizontalFaces + self.numberOfVerticalFaces
        self.numberOfCells = self.nx * self.ny
        
        
        self.scale = {
            'length': 1.,
            'area': 1.,
            'volume': 1.
        }

        self.setScale(value = scale)
        
    def _translate(self, vector):
        return UniformGrid2D(dx = self.dx, nx = self.nx, 
                             dy = self.dy, ny = self.ny, 
                             origin = self.origin + vector)

    def __mul__(self, factor):
        return UniformGrid2D(dx = self.dx * factor, nx = self.nx, 
                             dy = self.dy * factor, ny = self.ny, 
                             origin = self.origin * factor)

    def _getConcatenableMesh(self):
        from fipy.meshes.numMesh.mesh2D import Mesh2D
        return Mesh2D(vertexCoords = self.getVertexCoords(), 
                      faceVertexIDs = self._createFaces(), 
                      cellFaceIDs = self._createCells())
                      
    def _concatenate(self, other, smallNumber):
        return self._getConcatenableMesh()._concatenate(other = other, smallNumber = smallNumber)
        
##     get topology methods

##         from common/mesh
        
    def _getCellFaceIDs(self):
        return self._createCells()
        
    def getExteriorFaces(self):
        return FaceIterator(mesh=self,
                            ids=numerix.concatenate((numerix.arange(0, self.nx),
                                                     numerix.arange(0, self.nx) + self.nx * self.ny,
                                                     numerix.arange(0, self.ny) * (self.nx + 1) + self.numberOfHorizontalFaces,
                                                     numerix.arange(0, self.ny) * (self.nx + 1) + self.numberOfHorizontalFaces + self.nx)))
        
    def getInteriorFaces(self):
        Hids = numerix.arange(0, self.numberOfHorizontalFaces)
        Hids = numerix.reshape(Hids, (self.ny + 1, self.nx))
        Hids = Hids[1:-1,...]
        
        Vids = numerix.arange(self.numberOfHorizontalFaces, self.numberOfFaces)
        Vids = numerix.reshape(Vids, (self.ny, self.nx + 1))
        Vids = Vids[...,1:-1]
        
        return FaceIterator(mesh=self,
                            ids=numerix.concatenate((numerix.reshape(Hids, (self.nx * (self.ny - 1),)), 
                                                     numerix.reshape(Vids, ((self.nx - 1) * self.ny,)))))

    def _getCellFaceOrientations(self):
        cellFaceOrientations = numerix.ones((4, self.numberOfCells))
        cellFaceOrientations[0, self.nx:] = -1
        cellFaceOrientations[3, :] = -1
        cellFaceOrientations[3, ::self.nx] = 1
        return cellFaceOrientations

    def _getAdjacentCellIDs(self):
        return inline._optionalInline(self._getAdjacentCellIDsIn, self._getAdjacentCellIDsPy)
    
    def _getAdjacentCellIDsIn(self):
        faceCellIDs0 =  numerix.zeros(self.numberOfFaces)
        faceCellIDs1 =  numerix.zeros(self.numberOfFaces)

        inline._runInline("""
            int ID = j * ni + i;

            faceCellIDs0[ID] = ID - ni;
            faceCellIDs1[ID] = ID;

            faceCellIDs0[ID + Nhor + j] = ID - 1;
            faceCellIDs1[ID + Nhor + j] = ID;

            if (j == 0) {
                faceCellIDs0[ID] = ID;
            }

            if (j == nj - 1) {
                faceCellIDs0[ID + ni] = ID;
                faceCellIDs1[ID + ni] = ID;
            }

            if (i == 0) {
                faceCellIDs0[ID + Nhor + j] = ID;
            }

            if ( i == ni - 1 ) {
                faceCellIDs0[ID + Nhor + j + 1] = ID;
                faceCellIDs1[ID + Nhor + j + 1] = ID;
            }
            
        """,
        Nhor=self.numberOfHorizontalFaces,
        faceCellIDs0=faceCellIDs0,
        faceCellIDs1=faceCellIDs1,
        ni=self.nx,
        nj=self.ny)

        return (faceCellIDs0, faceCellIDs1)

    def _getAdjacentCellIDsPy(self):
        Hids = numerix.zeros((self.ny + 1, self.nx, 2))
        indices = numerix.indices((self.ny + 1, self.nx))
        Hids[...,1] = indices[1] + indices[0] * self.nx
        Hids[...,0] = Hids[...,1] - self.nx
        Hids[0,...,0] = Hids[0,...,1]

        Hids[0,...,1] = Hids[0,...,0]
        Hids[-1,...,1] = Hids[-1,...,0]
      
        Vids = numerix.zeros((self.ny, self.nx + 1, 2))
        indices = numerix.indices((self.ny, self.nx + 1))
        Vids[...,1] = indices[1] + indices[0] * self.nx
        Vids[...,0] = Vids[...,1] - 1
        Vids[...,0,0] = Vids[...,0,1]
      
        Vids[...,0,1] = Vids[...,0,0]
        Vids[...,-1,1] = Vids[...,-1,0]

        faceCellIDs =  numerix.concatenate((numerix.reshape(Hids, (self.numberOfHorizontalFaces, 2)), 
                                            numerix.reshape(Vids, (self.numberOfFaces - self.numberOfHorizontalFaces, 2))))

        return (faceCellIDs[:,0], faceCellIDs[:,1])


    def _getCellToCellIDs(self):
        ids = MA.zeros((4, self.nx, self.ny), 'l')
        indices = numerix.indices((self.nx, self.ny))
        ids[0] = indices[0] + (indices[1] - 1) * self.nx
        ids[1] = (indices[0] + 1) + indices[1] * self.nx
        ids[2] = indices[0] + (indices[1] + 1) * self.nx
        ids[3] = (indices[0] - 1) + indices[1] * self.nx
        
        ids[0,..., 0] = MA.masked
        ids[2,...,-1] = MA.masked
        ids[1,-1,...] = MA.masked
        ids[3, 0,...] = MA.masked
        
        return MA.reshape(ids.swapaxes(1,2), (4, self.numberOfCells))
        
    def _getCellToCellIDsFilled(self):
        N = self.getNumberOfCells()
        M = self._getMaxFacesPerCell()
        cellIDs = numerix.repeat(numerix.arange(N)[numerix.newaxis, ...], M, axis=0)
        cellToCellIDs = self._getCellToCellIDs()
        return MA.where(MA.getmaskarray(cellToCellIDs), cellIDs, cellToCellIDs)
        
    def _getMaxFacesPerCell(self):
        return 4
        
##         from numMesh/mesh

    def getVertexCoords(self):
        return self._createVertices() + self.origin

    def getFaceCellIDs(self):
        return inline._optionalInline(self._getFaceCellIDsIn, self._getFaceCellIDsPy)

    def _getFaceCellIDsIn(self):
        faceCellIDs = numerix.zeros((2, self.numberOfFaces))
        mask = numerix.zeros((2, self.numberOfFaces))
        
        inline._runInline("""
            int ID = j * ni + i;            

<<<<<<< HEAD
            faceCellIDs(0, ID) = ID - ni;
            faceCellIDs(1, ID) = ID;

            faceCellIDs(0, ID + Nhor + j) = ID - 1;
            faceCellIDs(1, ID + Nhor + j) = ID;

            if (j == 0) {
                faceCellIDs(0, ID) = ID;
                mask(1, ID) = 1;
            }

            if (j == nj - 1) {
                faceCellIDs(0, ID + ni) = ID;
                mask(1, ID + ni) = 1;
=======
            faceCellIDs[ID * 2 + 0] = ID - ni;
            faceCellIDs[ID * 2 + 1] = ID;

            faceCellIDs[(ID + Nhor + j) * 2 + 0] = ID - 1;
            faceCellIDs[(ID + Nhor + j) * 2 + 1] = ID;

            if (j == 0) {
                faceCellIDs[ID * 2 + 0] = ID;
                mask[ID * 2 + 1] = 1;
            }

            if (j == nj - 1) {
                faceCellIDs[(ID + ni) * 2 + 0] = ID;
                mask[(ID + ni) * 2 + 1] = 1;
>>>>>>> 6be86567
            }

            if (i == 0) {
                faceCellIDs[(ID + Nhor + j) * 2 + 0] = ID;
                mask[(ID + Nhor + j) * 2 + 1] = 1;
            }

            if ( i == ni - 1 ) {
<<<<<<< HEAD
                faceCellIDs(0, ID + Nhor + j + 1) = ID;
                mask(1, ID + Nhor + j + 1) = 1;
=======
                faceCellIDs[(ID + Nhor + j + 1) * 2 + 0] = ID;
                mask[(ID + Nhor + j + 1) * 2 + 1] = 1;
>>>>>>> 6be86567
            }
        """,
        Nhor=self.numberOfHorizontalFaces,
        mask=mask,
        faceCellIDs=faceCellIDs,
        ni=self.nx,
        nj=self.ny)

        return MA.masked_where(mask, faceCellIDs)

    def _getFaceCellIDsPy(self):

        Hids = numerix.zeros((2, self.nx, self.ny + 1))
        indices = numerix.indices((self.nx, self.ny + 1))
        Hids[1] = indices[0] + indices[1] * self.nx
        Hids[0] = Hids[1] - self.nx
        Hids[0,...,0] = Hids[1,...,0]
        Hids[1,...,0] = -1
        Hids[1,...,-1] = -1

        Vids = numerix.zeros((2, self.nx + 1, self.ny))
        indices = numerix.indices((self.nx + 1, self.ny))
        Vids[1] = indices[0] + indices[1] * self.nx
        Vids[0] = Vids[1] - 1
        Vids[0,0] = Vids[1,0]
        Vids[1,0] = -1
        Vids[1,-1] = -1
        
        return MA.masked_values(numerix.concatenate((Hids.reshape((2, self.numberOfHorizontalFaces), order="FORTRAN"), 
                                                     Vids.reshape((2, self.numberOfFaces - self.numberOfHorizontalFaces), order="FORTRAN")), axis=1), value = -1)
    
    def _getFaceAreas(self):
        faceAreas = numerix.zeros(self.numberOfFaces, 'd')
        faceAreas[:self.numberOfHorizontalFaces] = self.dx
        faceAreas[self.numberOfHorizontalFaces:] = self.dy
        return faceAreas

    def _getFaceNormals(self):
        normals = numerix.zeros((2, self.numberOfFaces), 'd')

        normals[1, :self.numberOfHorizontalFaces] = 1
        normals[1, :self.nx] = -1

        normals[0, self.numberOfHorizontalFaces:] = 1
        normals[0, self.numberOfHorizontalFaces::(self.nx + 1)] = -1

        return normals
        
    def getCellVolumes(self):
        return numerix.ones(self.numberOfCells, 'd') * self.dx * self.dy

    def getCellCenters(self):
        centers = numerix.zeros((2, self.nx, self.ny), 'd')
        indices = numerix.indices((self.nx, self.ny))
        centers[0] = (indices[0] + 0.5) * self.dx
        centers[1] = (indices[1] + 0.5) * self.dy
        return centers.reshape((2, self.numberOfCells), order="FORTRAN") + self.origin

    def _getCellDistances(self):
        Hdis = numerix.repeat((self.dy,), self.numberOfHorizontalFaces)
        Hdis = numerix.reshape(Hdis, (self.nx, self.ny + 1))
        Hdis[...,0] = self.dy / 2.
        Hdis[...,-1] = self.dy / 2.
        
        Vdis = numerix.repeat((self.dx,), self.numberOfFaces - self.numberOfHorizontalFaces)
        Vdis = numerix.reshape(Vdis, (self.nx + 1, self.ny))
        Vdis[0,...] = self.dx / 2.
        Vdis[-1,...] = self.dx / 2.

        return numerix.concatenate((numerix.reshape(numerix.swapaxes(Hdis,0,1), (self.numberOfHorizontalFaces,)), 
                                    numerix.reshape(numerix.swapaxes(Vdis,0,1), (self.numberOfFaces - self.numberOfHorizontalFaces,))))

    def _getFaceToCellDistanceRatio(self):
        faceToCellDistanceRatios = numerix.zeros(self.numberOfFaces, 'd')
        faceToCellDistanceRatios[:] = 0.5
        faceToCellDistanceRatios[:self.nx] = 1.
        faceToCellDistanceRatios[self.numberOfHorizontalFaces - self.nx:self.numberOfHorizontalFaces] = 1.
        faceToCellDistanceRatios[self.numberOfHorizontalFaces::(self.nx + 1)] = 1.
        faceToCellDistanceRatios[(self.numberOfHorizontalFaces + self.nx)::(self.nx + 1)] = 1.
        return faceToCellDistanceRatios

    def _getFaceToCellDistances(self):
        faceToCellDistances = numerix.zeros((2, self.numberOfFaces), 'd')
        distances = self._getCellDistances()
        ratios = self._getFaceToCellDistanceRatio()
        faceToCellDistances[0] = distances * ratios
        faceToCellDistances[1] = distances * (1 - ratios)
        return faceToCellDistances

    def _getOrientedAreaProjections(self):
        return self._getAreaProjections()

    def _getAreaProjections(self):
        return inline._optionalInline(self._getAreaProjectionsIn, self._getAreaProjectionsPy)

    def _getAreaProjectionsPy(self):
        return self._getFaceNormals() * self._getFaceAreas()

    def _getAreaProjectionsIn(self):
        areaProjections = numerix.zeros((2, self.numberOfFaces), 'd')

        inline._runInline("""
            if (i < nx) {
<<<<<<< HEAD
                areaProjections(1, i) = -dx;
            } else if (i < Nhor) {
                areaProjections(1, i) = dx;
            } else if ( (i - Nhor) % (nx + 1) == 0 ) {
                areaProjections(0, i) = -dy;
            } else {
                areaProjections(0, i) = dy;
=======
                areaProjections[i *2 + 1] = -dx;
            } else if (i < Nhor) {
                areaProjections[i * 2 + 1] = dx;
            } else if ( (i - Nhor) % (nx + 1) == 0 ) {
                areaProjections[i * 2 + 0] = -dy;
            } else {
                areaProjections[i * 2 + 0] = dy;
>>>>>>> 6be86567
           }
        """,
        dx = self.dx,
        dy = self.dy,
        nx = self.nx,
        Nhor = self.numberOfHorizontalFaces,
        areaProjections = areaProjections,
        ni = self.numberOfFaces)

        return areaProjections

    def _getOrientedFaceNormals(self):
        return self._getFaceNormals()

    def _getFaceTangents1(self):
        tangents = numerix.zeros((2,self.numberOfFaces), 'd')

        tangents[0, :self.numberOfHorizontalFaces] = -1
        tangents[0, :self.nx] = 1        
        tangents[1, self.numberOfHorizontalFaces:] = 1
        tangents[1, self.numberOfHorizontalFaces::(self.nx + 1)] = -1

        return tangents
        
    def _getFaceTangents2(self):
        return numerix.zeros((2, self.numberOfFaces), 'd')
        
    def _getFaceAspectRatios(self):
        return self._getFaceAreas() / self._getCellDistances()
    
    def _getCellToCellDistances(self):
        distances = numerix.zeros((4, self.nx, self.ny), 'd')
        distances[0] = self.dy
        distances[1] = self.dx
        distances[2] = self.dy
        distances[3] = self.dx
        
        distances[0,..., 0] = self.dy / 2.
        distances[2,...,-1] = self.dy / 2.
        distances[3, 0,...] = self.dx / 2.
        distances[1,-1,...] = self.dx / 2.
        
        return distances.reshape((4, self.numberOfCells), order="FORTRAN")


    def _getCellNormals(self):
        normals = numerix.zeros((2, 4, self.numberOfCells), 'd')
        normals[:, 0] = [[ 0], [-1]]
        normals[:, 1] = [[ 1], [ 0]]
        normals[:, 2] = [[ 0], [ 1]]
        normals[:, 3] = [[-1], [ 0]]

        return normals
        
    def _getCellAreas(self):
        areas = numerix.ones((4, self.numberOfCells), 'd')
        areas[0] = self.dx
        areas[1] = self.dy
        areas[2] = self.dx
        areas[3] = self.dy
        return areas

    def _getCellAreaProjections(self):
        return self._getCellAreas() * self._getCellNormals()

##         from numMesh/mesh

    def getFaceCenters(self):
        Hcen = numerix.zeros((2, self.nx, self.ny + 1), 'd')
        indices = numerix.indices((self.nx, self.ny + 1))
        Hcen[0,...] = (indices[0] + 0.5) * self.dx
        Hcen[1,...] = indices[1] * self.dy
        
        Vcen = numerix.zeros((2, self.nx + 1, self.ny), 'd')
        indices = numerix.indices((self.nx + 1, self.ny))
        Vcen[0,...] = indices[0] * self.dx
        Vcen[1,...] = (indices[1] + 0.5) * self.dy
        
        return numerix.concatenate((Hcen.reshape((2, self.nx * (self.ny + 1)), order="FORTRAN"),
                                    Vcen.reshape((2, (self.nx + 1) * self.ny), order="FORTRAN")), axis=1) + self.origin
                                    
    def _getCellVertexIDs(self):
        ids = numerix.zeros((4, self.nx, self.ny))
        indices = numerix.indices((self.nx, self.ny))
        ids[1] = indices[0] + (indices[1] + 1) * (self.nx + 1)
        ids[0] = ids[1] + 1
        ids[3] = indices[0] + indices[1] * (self.nx + 1)
        ids[2] = ids[3] + 1
        
        return numerix.reshape(ids, (4, self.numberOfCells))
        
    def _getFaceVertexIDs(self):
        Hids = numerix.zeros((2, self.nx, self.ny + 1))
        indices = numerix.indices((self.nx, self.ny + 1))
        Hids[0] = indices[0] + indices[1] * (self.nx + 1)
        Hids[1] = Hids[0] + 1

        Vids = numerix.zeros((2, self.nx + 1, self.ny))
        indices = numerix.indices((self.nx + 1, self.ny))
        Vids[0] = indices[0] + indices[1] * (self.nx + 1)
        Vids[1] = Vids[0] + self.nx + 1
        
        return numerix.concatenate((Hids.reshape((2, self.numberOfHorizontalFaces), order="FORTRAN"), 
                                    Vids.reshape((2, self.numberOfFaces - self.numberOfHorizontalFaces), order="FORTRAN")),
                                   axis=1)
                                    
    def _getOrderedCellVertexIDs(self):
        ids = numerix.zeros((4, self.nx, self.ny))
        indices = numerix.indices((self.nx, self.ny))
        ids[2] = indices[0] + (indices[1] + 1) * (self.nx + 1)
        ids[1] = ids[2] + 1
        ids[3] = indices[0] + indices[1] * (self.nx + 1)
        ids[0] = ids[3] + 1
        
        return numerix.reshape(ids, (4, self.numberOfCells))
        
##     scaling
    
    def _calcScaledGeometry(self):
        pass

    def _test(self):
        """
        These tests are not useful as documentation, but are here to ensure
        everything works as expected.

            >>> dx = 0.5
            >>> dy = 2.
            >>> nx = 3
            >>> ny = 2
            
            >>> mesh = UniformGrid2D(nx = nx, ny = ny, dx = dx, dy = dy)     
            
            >>> vertices = numerix.array(((0., 1., 2., 3., 0., 1., 
            ...                            2., 3., 0., 1., 2., 3.),
            ...                           (0., 0., 0., 0., 1., 1., 
            ...                            1., 1., 2., 2., 2., 2.)))
            >>> vertices *= numerix.array([[dx], [dy]])
            >>> numerix.allequal(vertices, mesh._createVertices())
            1
        
            >>> faces = numerix.array(((1, 2, 3, 4, 5, 6, 8, 9, 10, 
            ...                         0, 5, 6, 7, 4, 9, 10, 11),
            ...                        (0, 1, 2, 5, 6, 7, 9, 10, 11, 
            ...                         4, 1, 2, 3, 8, 5, 6, 7)))
            >>> numerix.allequal(faces, mesh._createFaces())
            1

            >>> cells = numerix.array(((0,  1,  2,  3,  4,  5),
            ...                       (10, 11, 12, 14, 15, 16),
            ...                       ( 3,  4,  5,  6,  7,  8),
            ...                       ( 9, 10, 11, 13, 14, 15)))
            >>> numerix.allequal(cells, mesh._createCells())
            1

            >>> externalFaces = numerix.array((0, 1, 2, 6, 7, 8, 9 , 13, 12, 16))
            >>> numerix.allequal(externalFaces, mesh.getExteriorFaces())
            1

            >>> internalFaces = numerix.array((3, 4, 5, 10, 11, 14, 15))
            >>> numerix.allequal(internalFaces, mesh.getInteriorFaces())
            1

            >>> from fipy.tools.numerix import MA
            >>> faceCellIds = MA.masked_values((( 0,  1,  2, 0,  1,  2,  3,  4, 
            ...                                   5,  0,  0, 1,  2,  3,  3,  4,  5),
            ...                                 (-1, -1, -1, 3,  4,  5, -1, -1, 
            ...                                  -1, -1,  1, 2, -1, -1,  4,  5, -1)), -1)
            >>> numerix.allequal(faceCellIds, mesh.getFaceCellIDs())
            1
            
            >>> faceAreas = numerix.array((dx, dx, dx, dx, dx, dx, dx, dx, dx,
            ...                            dy, dy, dy, dy, dy, dy, dy, dy))
            >>> numerix.allclose(faceAreas, mesh._getFaceAreas(), atol = 1e-10, rtol = 1e-10)
            1
            
            >>> faceCoords = numerix.take(vertices, faces, axis=1)
            >>> faceCenters = (faceCoords[...,0,:] + faceCoords[...,1,:]) / 2.
            >>> numerix.allclose(faceCenters, mesh.getFaceCenters(), atol = 1e-10, rtol = 1e-10)
            1

            >>> faceNormals = numerix.array(((0., 0., 0., 0., 0., 0., 0., 0., 0., 
            ...                               -1., 1., 1., 1., -1., 1., 1., 1.),
            ...                              (-1., -1., -1., 1., 1., 1., 1., 1., 
            ...                               1., 0, 0, 0, 0, 0, 0, 0, 0)))
            >>> numerix.allclose(faceNormals, mesh._getFaceNormals(), atol = 1e-10, rtol = 1e-10)
            1

            >>> cellToFaceOrientations = numerix.array(((1,  1,  1, -1, -1, -1), 
            ...                                         (1,  1,  1,  1,  1,  1),
            ...                                         (1,  1,  1,  1,  1,  1),
            ...                                         (1, -1, -1,  1, -1, -1)))
            >>> numerix.allequal(cellToFaceOrientations, mesh._getCellFaceOrientations())
            1
                                             
            >>> cellVolumes = numerix.array((dx*dy, dx*dy, dx*dy, dx*dy, dx*dy, dx*dy))
            >>> numerix.allclose(cellVolumes, mesh.getCellVolumes(), atol = 1e-10, rtol = 1e-10)
            1

            >>> cellCenters = numerix.array(((dx/2., 3.*dx/2., 5.*dx/2.,    dx/2., 3.*dx/2., 5.*dx/2.),
            ...                              (dy/2.,    dy/2.,    dy/2., 3.*dy/2., 3.*dy/2., 3.*dy/2.)))
            >>> numerix.allclose(cellCenters, mesh.getCellCenters(), atol = 1e-10, rtol = 1e-10)
            1
                                              
            >>> cellDistances = numerix.array((dy / 2., dy / 2., dy / 2.,
            ...                                dy, dy, dy,
            ...                                dy / 2., dy / 2., dy / 2.,
            ...                                dx / 2., dx, dx,
            ...                                dx / 2.,
            ...                                dx / 2., dx, dx,
            ...                                dx / 2.))
            >>> numerix.allclose(cellDistances, mesh._getCellDistances(), atol = 1e-10, rtol = 1e-10)
            1
            
            >>> faceToCellDistances = MA.masked_values(((dy / 2., dy / 2., dy / 2., dy / 2., dy / 2., dy / 2., dy / 2., dy / 2., dy / 2., dx / 2., dx / 2., dx / 2., dx / 2., dx / 2., dx / 2., dx / 2., dx / 2.),
            ...                                         (     -1,      -1,      -1, dy / 2., dy / 2., dy / 2.,      -1,      -1,      -1,      -1, dx / 2., dx / 2.,      -1,      -1, dx / 2., dx / 2.,      -1)), -1)
            >>> faceToCellDistanceRatios = faceToCellDistances[0] / cellDistances
            >>> numerix.allclose(faceToCellDistanceRatios, mesh._getFaceToCellDistanceRatio(), atol = 1e-10, rtol = 1e-10)
            1

            >>> areaProjections = faceNormals * faceAreas
            >>> numerix.allclose(areaProjections, mesh._getAreaProjections(), atol = 1e-10, rtol = 1e-10)
            1

            >>> tangents1 = numerix.array(((1., 1., 1., -1., -1., -1., -1., -1., 
            ...                             -1., 0., 0., 0., 0., 0., 0., 0., 0.),
            ...                            (0, 0, 0, 0, 0, 0, 0, 0, 0, -1., 1., 
            ...                             1., 1., -1., 1., 1., 1.)))
            >>> numerix.allclose(tangents1, mesh._getFaceTangents1(), atol = 1e-10, rtol = 1e-10)
            1

            >>> tangents2 = numerix.zeros((2, 17), 'd')
            >>> numerix.allclose(tangents2, mesh._getFaceTangents2(), atol = 1e-10, rtol = 1e-10)
            1

            >>> cellToCellIDs = MA.masked_values(((-1, -1, -1,  0,  1,  2),
            ...                                   ( 1,  2, -1,  4,  5, -1),
            ...                                   ( 3,  4,  5, -1, -1, -1),
            ...                                   (-1,  0,  1, -1,  3,  4)), -1)
            >>> numerix.allequal(cellToCellIDs, mesh._getCellToCellIDs())
            1

            >>> cellToCellDistances = MA.masked_values(((dy / 2., dy / 2., dy / 2.,      dy,      dy,      dy),
            ...                                         (     dx,      dx, dx / 2.,      dx,      dx, dx / 2.),
            ...                                         (     dy,      dy,      dy, dy / 2., dy / 2., dy / 2.),
            ...                                         (dx / 2.,      dx,      dx, dx / 2.,      dx,      dx)), -1)
            >>> numerix.allclose(cellToCellDistances, mesh._getCellToCellDistances(), atol = 1e-10, rtol = 1e-10)
            1

            >>> cellNormals = numerix.array(((( 0,  0,  0,  0,  0,  0),
            ...                               ( 1,  1,  1,  1,  1,  1),
            ...                               ( 0,  0,  0,  0,  0,  0),
            ...                               (-1, -1, -1, -1, -1, -1)),
            ...                              ((-1, -1, -1, -1, -1, -1),
            ...                               ( 0,  0,  0,  0,  0,  0),
            ...                               ( 1,  1,  1,  1,  1,  1),
            ...                               ( 0,  0,  0,  0,  0,  0))))
            >>> numerix.allclose(cellNormals, mesh._getCellNormals(), atol = 1e-10, rtol = 1e-10)
            1

            >>> cellAreaProjections = numerix.array((((0,) * 6, (dy,) * 6, (0,) * 6, (-dy,) * 6),
            ...                                      ((-dx,) * 6, (0,) * 6, (dx,) * 6, (0,) * 6)))
            >>> numerix.allclose(cellAreaProjections, mesh._getCellAreaProjections(), atol = 1e-10, rtol = 1e-10)
            1

            >>> cellVertexIDs = MA.masked_array(((5, 6, 7, 9, 10, 11),
            ...                                  (4, 5, 6, 8, 9, 10),
            ...                                  (1, 2, 3, 5, 6, 7),
            ...                                  (0, 1, 2, 4, 5, 6)), -1000)

            >>> numerix.allclose(mesh._getCellVertexIDs(), cellVertexIDs)
            1

            >>> from fipy.tools import dump            
            >>> (f, filename) = dump.write(mesh, extension = '.gz')
            >>> unpickledMesh = dump.read(filename, f)

            >>> numerix.allequal(mesh.getCellCenters(), unpickledMesh.getCellCenters())
            1
            
            >>> print mesh._getFaceVertexIDs()
            [[ 0  1  2  4  5  6  8  9 10  0  1  2  3  4  5  6  7]
             [ 1  2  3  5  6  7  9 10 11  4  5  6  7  8  9 10 11]]

            >>> mesh = UniformGrid2D(nx=3)
            >>> print mesh._getAdjacentCellIDs()
            (array([0, 1, 2, 0, 1, 2, 0, 0, 1, 2]), array([0, 1, 2, 0, 1, 2, 0, 1, 2, 2]))
            >>> print mesh.getFaceCellIDs()
            [[0 1 2 0 1 2 0 0 1 2]
             [-- -- -- -- -- -- -- 1 2 --]]

            >>> mesh = UniformGrid2D(ny=3)
            >>> print mesh._getAdjacentCellIDs()
            (array([0, 0, 1, 2, 0, 0, 1, 1, 2, 2]), array([0, 1, 2, 2, 0, 0, 1, 1, 2, 2]))
            >>> print mesh.getFaceCellIDs()
            [[0 0 1 2 0 0 1 1 2 2]
             [-- 1 2 -- -- -- -- -- -- --]]

        """

def _test():
    import doctest
    return doctest.testmod()

if __name__ == "__main__":
    _test()<|MERGE_RESOLUTION|>--- conflicted
+++ resolved
@@ -255,22 +255,6 @@
         inline._runInline("""
             int ID = j * ni + i;            
 
-<<<<<<< HEAD
-            faceCellIDs(0, ID) = ID - ni;
-            faceCellIDs(1, ID) = ID;
-
-            faceCellIDs(0, ID + Nhor + j) = ID - 1;
-            faceCellIDs(1, ID + Nhor + j) = ID;
-
-            if (j == 0) {
-                faceCellIDs(0, ID) = ID;
-                mask(1, ID) = 1;
-            }
-
-            if (j == nj - 1) {
-                faceCellIDs(0, ID + ni) = ID;
-                mask(1, ID + ni) = 1;
-=======
             faceCellIDs[ID * 2 + 0] = ID - ni;
             faceCellIDs[ID * 2 + 1] = ID;
 
@@ -285,7 +269,6 @@
             if (j == nj - 1) {
                 faceCellIDs[(ID + ni) * 2 + 0] = ID;
                 mask[(ID + ni) * 2 + 1] = 1;
->>>>>>> 6be86567
             }
 
             if (i == 0) {
@@ -294,13 +277,8 @@
             }
 
             if ( i == ni - 1 ) {
-<<<<<<< HEAD
-                faceCellIDs(0, ID + Nhor + j + 1) = ID;
-                mask(1, ID + Nhor + j + 1) = 1;
-=======
                 faceCellIDs[(ID + Nhor + j + 1) * 2 + 0] = ID;
                 mask[(ID + Nhor + j + 1) * 2 + 1] = 1;
->>>>>>> 6be86567
             }
         """,
         Nhor=self.numberOfHorizontalFaces,
@@ -404,15 +382,6 @@
 
         inline._runInline("""
             if (i < nx) {
-<<<<<<< HEAD
-                areaProjections(1, i) = -dx;
-            } else if (i < Nhor) {
-                areaProjections(1, i) = dx;
-            } else if ( (i - Nhor) % (nx + 1) == 0 ) {
-                areaProjections(0, i) = -dy;
-            } else {
-                areaProjections(0, i) = dy;
-=======
                 areaProjections[i *2 + 1] = -dx;
             } else if (i < Nhor) {
                 areaProjections[i * 2 + 1] = dx;
@@ -420,7 +389,6 @@
                 areaProjections[i * 2 + 0] = -dy;
             } else {
                 areaProjections[i * 2 + 0] = dy;
->>>>>>> 6be86567
            }
         """,
         dx = self.dx,
