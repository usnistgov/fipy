#!/usr/bin/env python

## -*-Pyth-*-
 # ###################################################################
 #  FiPy - a finite volume PDE solver in Python
 # 
 #  FILE: "gmshExport.py"
<<<<<<< HEAD
 #                                    created: 8/12/04 {10:21:00 AM} 
 #                                last update: 11/8/07 {6:00:57 PM} 
=======
 #
>>>>>>> d5558a70
 #  Author: Alexander Mont <alexander.mont@nist.gov>
 #  Author: Jonathan Guyer <guyer@nist.gov>
 #  Author: Daniel Wheeler <daniel.wheeler@nist.gov>
 #  Author: James Warren   <jwarren@nist.gov>
 #    mail: NIST
 #     www: http://www.ctcms.nist.gov/fipy/
 #  
 # ========================================================================
 # This document was prepared at the National Institute of Standards
 # and Technology by employees of the Federal Government in the course
 # of their official duties.  Pursuant to title 17 Section 105 of the
 # United States Code this document is not subject to copyright
 # protection and is in the public domain.  gmshExport.py
 # is an experimental work.  NIST assumes no responsibility whatsoever
 # for its use by other parties, and makes no guarantees, expressed
 # or implied, about its quality, reliability, or any other characteristic.
 # We would appreciate acknowledgement if the document is used.
 # 
 # This document can be redistributed and/or modified freely
 # provided that any derivative works bear some notice that they are
 # derived from it, and any modified versions bear some notice that
 # they have been modified.
 # ========================================================================
 #  See the file "license.terms" for information on usage and  redistribution
 #  of this file, and for a DISCLAIMER OF ALL WARRANTIES.
 #  
 # ###################################################################
 ##

"""
This module takes a FiPy mesh and creates a mesh file that can be opened in Gmsh.
"""

from fipy.tools import numerix
## from fipy.tools.profiler.profiler import Profiler
## from fipy.tools.profiler.profiler import calibrate_profiler

class MeshExportError(Exception):
    pass

def _getElementType(vertices, dimensions):
    if(vertices == 3 and dimensions == 2):
        return 2 ## triangle
    elif(vertices == 4 and dimensions == 2):
        return 3 ## quadrangle
    elif(vertices == 4 and dimensions == 3):
        return 4 ## tetrahedron
    elif(vertices == 8 and dimensions == 3):
        return 5 ## hexahedron
    elif(vertices == 6 and dimensions == 3):
        return 6 ## prism
    elif(vertices == 5 and dimensions == 3):
        return 7 ## pyramid
    else:
        raise MeshExportError, "Element type unsupported by Gmsh"

def _orderVertices(vertexCoords, vertices):
    coordinates = numerix.take(vertexCoords, vertices, axis=-1)
    centroid = numerix.add.reduce(coordinates) / coordinates.shape[0]
    coordinates = coordinates - centroid
    coordinates = numerix.where(coordinates == 0, 1.e-10, coordinates) ## to prevent division by zero
    angles = numerix.arctan(coordinates[:, 1] / coordinates[:, 0]) + numerix.where(coordinates[:, 0] < 0, numerix.pi, 0) ## angles go from -pi / 2 to 3*pi / 2
    sortorder = numerix.argsort(angles)
    return numerix.take(vertices, sortorder, axis=-1)
    

def exportAsMesh(mesh, filename):
    outFile = open(filename, mode = 'w')
    ## do the nodes
    outFile.write("$NOD\n")
    numNodes = mesh.getVertexCoords().shape[0]
    dimensions = mesh.getVertexCoords().shape[1]
    outFile.write(str(numNodes))
    outFile.write('\n')
    for i in range(numNodes):
        outFile.write(str(i + 1))
        outFile.write(' ')
        outFile.write(str(mesh.getVertexCoords()[i, 0]))
        outFile.write(' ') 
        outFile.write(str(mesh.getVertexCoords()[i, 1]))
        outFile.write(' ')
        if(dimensions == 2):
            outFile.write("0 \n")
        elif(dimensions == 3):
            outFile.write(str(mesh.getVertexCoords()[i, 2]))
            outFile.write (" \n")
        else:
            raise MeshExportError, "Mesh has fewer than 2 or more than 3 dimensions"
    outFile.write("$ENDNOD\n$ELM\n")
    ## do the elements
    faceVertexIDs = mesh.faceVertexIDs
    cellFaceIDs = mesh.cellFaceIDs
    numCells = cellFaceIDs.shape[0]
    outFile.write(str(numCells))
    outFile.write('\n')
    for i in range(numCells):
        ## build the vertex list
        vertexList = []
        for faceNum in cellFaceIDs[i]:
            for vertexNum in faceVertexIDs[faceNum]:
                if vertexNum not in vertexList:
                    vertexList = vertexList + [vertexNum]
        if(dimensions == 2):
            vertexList = _orderVertices(mesh.getVertexCoords(), vertexList)
        numVertices = len(vertexList)
        elementType = _getElementType(numVertices, dimensions)
        outFile.write(str(i + 1))
        outFile.write(' ')
        outFile.write(str(elementType))
        outFile.write(" 1 1 ")
        outFile.write(str(numVertices))
        for a in vertexList:
            outFile.write(' ')
            outFile.write(str(a + 1))
        outFile.write("\n")
    outFile.write("$ENDNOD\n")
    outFile.close()

if __name__ == "__main__":
    from fipy.meshes.grid2D import Grid2D
    from fipy.meshes.tri2D import Tri2D
    from fipy.meshes.grid3D import Grid3D
    import os
    ##a = Grid2D(dx = 1.0, dy = 1.0, nx = 10, ny = 10)
    ##exportAsMesh(a, "temp.msh")
    ##os.system("gmsh temp.msh &")
    ##b = Tri2D(dx = 1.0, dy = 1.0, nx = 10, ny = 10)
    ##exportAsMesh(b, "temp2.msh")
    ##os.system("gmsh temp2.msh &")
    fudge = calibrate_profiler(10000)
    profile = Profiler('profile', fudge=fudge)
    c = Grid3D(dx = 1.0, dy = 1.0, nx = 20, ny = 20, nz = 20)
    exportAsMesh(c, "temp3.msh")
    profile.stop()
    os.system("gmsh -v 0 temp3.msh &")
    
        
    
    <|MERGE_RESOLUTION|>--- conflicted
+++ resolved
@@ -5,12 +5,7 @@
  #  FiPy - a finite volume PDE solver in Python
  # 
  #  FILE: "gmshExport.py"
-<<<<<<< HEAD
- #                                    created: 8/12/04 {10:21:00 AM} 
- #                                last update: 11/8/07 {6:00:57 PM} 
-=======
  #
->>>>>>> d5558a70
  #  Author: Alexander Mont <alexander.mont@nist.gov>
  #  Author: Jonathan Guyer <guyer@nist.gov>
  #  Author: Daniel Wheeler <daniel.wheeler@nist.gov>
