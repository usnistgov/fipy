--- conflicted
+++ resolved
@@ -6,11 +6,7 @@
  # 
  #  FILE: "grid2D.py"
  #                                    created: 11/10/03 {3:30:42 PM} 
-<<<<<<< HEAD
  #                                last update: 12/4/07 {7:11:22 PM} 
-=======
- #                                last update: 3/27/07 {2:38:39 PM} 
->>>>>>> 23b19207
  #  Author: Jonathan Guyer <guyer@nist.gov>
  #  Author: Daniel Wheeler <daniel.wheeler@nist.gov>
  #  Author: James Warren   <jwarren@nist.gov>
@@ -148,11 +144,7 @@
         cellFaceIDs[2,:] = cellFaceIDs[0,:] + self.nx
         cellFaceIDs[1,:] = vector.prune(faceIDs[self.numberOfHorizontalFaces:], self.nx + 1)
         cellFaceIDs[3,:] = cellFaceIDs[1,:] - 1
-<<<<<<< HEAD
         return numerix.MA.masked_values(cellFaceIDs, -1)
-=======
-        return cellFaceIDs
->>>>>>> 23b19207
 
     def _createCellsIn(self):
         cellFaceIDs = numerix.zeros((4, self.nx * self.ny))
@@ -253,11 +245,7 @@
             >>> from fipy.tools.numerix import MA
             >>> faceCellIds = MA.masked_values(((0, 1, 2, 0, 1, 2, 3, 4, 5, 0, 0, 1, 2, 3, 3, 4, 5),
             ...                                 (-1, -1, -1, 3, 4, 5, -1, -1, -1, -1, 1, 2, -1, -1, 4, 5, -1)), -1)
-<<<<<<< HEAD
             >>> print numerix.allequal(faceCellIds, mesh.getFaceCellIDs())
-=======
-            >>> numerix.allequal(faceCellIds, mesh.getFaceCellIDs())
->>>>>>> 23b19207
             1
             
             >>> faceAreas = numerix.array((dx, dx, dx, dx, dx, dx, dx, dx, dx,
@@ -268,34 +256,22 @@
             
             >>> faceCoords = numerix.take(vertices, faces, axis=1)
             >>> faceCenters = (faceCoords[...,0,:] + faceCoords[...,1,:]) / 2.
-<<<<<<< HEAD
             >>> print numerix.allclose(faceCenters, mesh.getFaceCenters(), 
             ...                        atol = 1e-10, rtol = 1e-10)
-=======
-            >>> numerix.allclose(faceCenters, mesh.getFaceCenters(), atol = 1e-10, rtol = 1e-10)
->>>>>>> 23b19207
             1
 
             >>> faceNormals = numerix.array(((0., 0., 0., 0., 0., 0., 0., 0., 0., -1., 1., 1., 1., -1., 1., 1., 1.),
             ...                              (-1., -1., -1., 1., 1., 1., 1., 1., 1., 0., 0., 0., 0., 0., 0., 0., 0.)))
-<<<<<<< HEAD
             >>> print numerix.allclose(faceNormals, mesh._getFaceNormals(), 
             ...                        atol = 1e-10, rtol = 1e-10)
-=======
-            >>> numerix.allclose(faceNormals, mesh._getFaceNormals(), atol = 1e-10, rtol = 1e-10)
->>>>>>> 23b19207
             1
 
             >>> cellToFaceOrientations = numerix.array(((1,  1,  1, -1, -1, -1),
             ...                                         (1,  1,  1,  1,  1,  1),
             ...                                         (1,  1,  1,  1,  1,  1),
             ...                                         (1, -1, -1,  1, -1, -1)))
-<<<<<<< HEAD
             >>> print numerix.allequal(cellToFaceOrientations, 
             ...                        mesh._getCellFaceOrientations())
-=======
-            >>> numerix.allequal(cellToFaceOrientations, mesh._getCellFaceOrientations())
->>>>>>> 23b19207
             1
                                              
             >>> cellVolumes = numerix.array((dx*dy, dx*dy, dx*dy, dx*dy, dx*dy, dx*dy))
@@ -305,23 +281,15 @@
 
             >>> cellCenters = numerix.array(((dx/2., 3.*dx/2., 5.*dx/2., dx/2., 3.*dx/2., 5.*dx/2.),
             ...                              (dy/2., dy/2., dy/2., 3.*dy/2., 3.*dy/2., 3.*dy/2.)))
-<<<<<<< HEAD
             >>> print numerix.allclose(cellCenters, mesh.getCellCenters(), 
             ...                        atol = 1e-10, rtol = 1e-10)
-=======
-            >>> numerix.allclose(cellCenters, mesh.getCellCenters(), atol = 1e-10, rtol = 1e-10)
->>>>>>> 23b19207
             1
                                               
             >>> faceToCellDistances = MA.masked_values(((dy / 2., dy / 2., dy / 2., dy / 2., dy / 2., dy / 2., dy / 2., dy / 2., dy / 2., dx / 2., dx / 2., dx / 2., dx / 2., dx / 2., dx / 2., dx / 2., dx / 2.),
             ...                                         (-1, -1, -1, dy / 2., dy / 2., dy / 2., -1, -1, -1, -1, dx / 2., dx / 2., -1, -1, dx / 2., dx / 2., -1)), -1)
-<<<<<<< HEAD
             >>> print numerix.allclose(faceToCellDistances, 
             ...                        mesh._getFaceToCellDistances(), 
             ...                        atol = 1e-10, rtol = 1e-10)
-=======
-            >>> numerix.allclose(faceToCellDistances, mesh._getFaceToCellDistances(), atol = 1e-10, rtol = 1e-10)
->>>>>>> 23b19207
             1
                                               
             >>> cellDistances = numerix.array((dy / 2., dy / 2., dy / 2.,
@@ -336,7 +304,6 @@
             1
             
             >>> faceToCellDistanceRatios = faceToCellDistances[0] / cellDistances
-<<<<<<< HEAD
             >>> print numerix.allclose(faceToCellDistanceRatios, 
             ...                        mesh._getFaceToCellDistanceRatio(), 
             ...                        atol = 1e-10, rtol = 1e-10)
@@ -346,54 +313,31 @@
             >>> print numerix.allclose(areaProjections, 
             ...                        mesh._getAreaProjections(), 
             ...                        atol = 1e-10, rtol = 1e-10)
-=======
-            >>> numerix.allclose(faceToCellDistanceRatios, mesh._getFaceToCellDistanceRatio(), atol = 1e-10, rtol = 1e-10)
-            1
-
-            >>> areaProjections = faceNormals * faceAreas
-            >>> numerix.allclose(areaProjections, mesh._getAreaProjections(), atol = 1e-10, rtol = 1e-10)
->>>>>>> 23b19207
             1
 
             >>> tangents1 = numerix.array(((1., 1., 1., -1., -1., -1., -1., -1., -1., 0., 0., 0., 0., 0., 0., 0., 0.),
             ...                            (0., 0., 0., 0., 0., 0., 0., 0., 0., -1., 1., 1., 1., -1., 1., 1., 1.)))
-<<<<<<< HEAD
             >>> print numerix.allclose(tangents1, mesh._getFaceTangents1(), atol = 1e-10, rtol = 1e-10)
             1
 
             >>> tangents2 = numerix.zeros((2, 17), 'd')
             >>> print numerix.allclose(tangents2, mesh._getFaceTangents2(), atol = 1e-10, rtol = 1e-10)
-=======
-            >>> numerix.allclose(tangents1, mesh._getFaceTangents1(), atol = 1e-10, rtol = 1e-10)
-            1
-
-            >>> tangents2 = numerix.zeros((2, 17), 'd')
-            >>> numerix.allclose(tangents2, mesh._getFaceTangents2(), atol = 1e-10, rtol = 1e-10)
->>>>>>> 23b19207
             1
 
             >>> cellToCellIDs = MA.masked_values(((-1, -1, -1, 0, 1, 2),
             ...                                   (1, 2, -1, 4, 5, -1),
             ...                                   (3, 4, 5, -1, -1, -1),
             ...                                   (-1, 0, 1, -1, 3, 4)), -1)
-<<<<<<< HEAD
             >>> print numerix.allequal(cellToCellIDs, mesh._getCellToCellIDs())
-=======
-            >>> numerix.allequal(cellToCellIDs, mesh._getCellToCellIDs())
->>>>>>> 23b19207
             1
 
             >>> cellToCellDistances = MA.masked_values(((dy / 2., dy / 2., dy / 2.,      dy,      dy,      dy),
             ...                                         (     dx,      dx, dx / 2.,      dx,      dx, dx / 2.),
             ...                                         (     dy,      dy,      dy, dy / 2., dy / 2., dy / 2.),
             ...                                         (dx / 2.,      dx,      dx, dx / 2.,      dx,      dx)), -1)
-<<<<<<< HEAD
             >>> print numerix.allclose(cellToCellDistances, 
             ...                        mesh._getCellToCellDistances(), 
             ...                        atol = 1e-10, rtol = 1e-10)
-=======
-            >>> numerix.allclose(cellToCellDistances, mesh._getCellToCellDistances(), atol = 1e-10, rtol = 1e-10)
->>>>>>> 23b19207
             1
 
             >>> interiorCellIDs = numerix.array(())
@@ -414,12 +358,8 @@
             ...                               ( 0,  0,  0,  0,  0,  0),
             ...                               ( 1,  1,  1,  1,  1,  1),
             ...                               ( 0,  0,  0,  0,  0,  0))))
-<<<<<<< HEAD
             >>> print numerix.allclose(cellNormals, mesh._getCellNormals(), 
             ...                        atol = 1e-10, rtol = 1e-10)
-=======
-            >>> numerix.allclose(cellNormals, mesh._getCellNormals(), atol = 1e-10, rtol = 1e-10)
->>>>>>> 23b19207
             1
 
             >>> cellAreaProjections = numerix.array((((  0,  0,  0,  0,  0,  0),
@@ -430,13 +370,9 @@
             ...                                       (  0,  0,  0,  0,  0,  0),
             ...                                       ( dx, dx, dx, dx, dx, dx),
             ...                                       (  0,  0,  0,  0,  0,  0))))
-<<<<<<< HEAD
             >>> print numerix.allclose(cellAreaProjections, 
             ...                        mesh._getCellAreaProjections(), 
             ...                        atol = 1e-10, rtol = 1e-10)
-=======
-            >>> numerix.allclose(cellAreaProjections, mesh._getCellAreaProjections(), atol = 1e-10, rtol = 1e-10)
->>>>>>> 23b19207
             1
 
             >>> cellVertexIDs = MA.masked_values(((5, 6, 7, 9, 10, 11),
