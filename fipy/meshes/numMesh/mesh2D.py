--- conflicted
+++ resolved
@@ -7,11 +7,7 @@
  # 
  #  FILE: "mesh2D.py"
  #                                    created: 11/10/03 {2:44:42 PM} 
-<<<<<<< HEAD
- #                                last update: 5/14/08 {11:29:53 AM} 
-=======
- #                                last update: 6/2/08 {8:55:27 AM} 
->>>>>>> f8c46506
+ #                                last update: 6/5/08 {8:34:20 PM} 
  #  Author: Jonathan Guyer <guyer@nist.gov>
  #  Author: Daniel Wheeler <daniel.wheeler@nist.gov>
  #  Author: James Warren   <jwarren@nist.gov>
@@ -114,22 +110,11 @@
     def _getOrderedCellVertexIDs(self):
         from fipy.tools.numerix import take
         NFac = self._getMaxFacesPerCell()
-<<<<<<< HEAD
         cellVertexIDs0 = take(self._getFaceVertexIDs()[0], numerix.ravel(self._getCellFaceIDs()), axis=-1)
         cellVertexIDs1 = take(self._getFaceVertexIDs()[1], numerix.ravel(self._getCellFaceIDs()), axis=-1)
         cellVertexIDs = MA.where(numerix.ravel(self.cellToFaceOrientations) > 0,
                                  cellVertexIDs0,
                                  cellVertexIDs1)
-=======
-
-        # numpy 1.1's MA.take doesn't like FlatIter. Call ravel() instead.
-        cellVertexIDs0 = take(self._getFaceVertexIDs()[0], self._getCellFaceIDs().ravel())
-        cellVertexIDs1 = take(self._getFaceVertexIDs()[1], self._getCellFaceIDs().ravel())
-        cellVertexIDs = MA.where(self.cellToFaceOrientations.ravel() > 0,
-                             cellVertexIDs0, cellVertexIDs1)
->>>>>>> f8c46506
-
-        cellVertexIDs = MA.reshape(cellVertexIDs, (NFac, -1))
         return cellVertexIDs
     
     def _getNonOrthogonality(self):
