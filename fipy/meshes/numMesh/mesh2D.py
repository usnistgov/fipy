#!/usr/bin/env python

## 
 # -*-Pyth-*-
 # ###################################################################
 #  FiPy - Python-based finite volume PDE solver
 # 
 #  FILE: "mesh2D.py"
 #                                    created: 11/10/03 {2:44:42 PM} 
 #                                last update: 1/3/07 {3:09:49 PM} 
 #  Author: Jonathan Guyer <guyer@nist.gov>
 #  Author: Daniel Wheeler <daniel.wheeler@nist.gov>
 #  Author: James Warren   <jwarren@nist.gov>
 #    mail: NIST
 #     www: http://www.ctcms.nist.gov/fipy/
 #  
 # ========================================================================
 # This software was developed at the National Institute of Standards
 # and Technology by employees of the Federal Government in the course
 # of their official duties.  Pursuant to title 17 Section 105 of the
 # United States Code this software is not subject to copyright
 # protection and is in the public domain.  FiPy is an experimental
 # system.  NIST assumes no responsibility whatsoever for its use by
 # other parties, and makes no guarantees, expressed or implied, about
 # its quality, reliability, or any other characteristic.  We would
 # appreciate acknowledgement if the software is used.
 # 
 # This software can be redistributed and/or modified freely
 # provided that any derivative works bear some notice that they are
 # derived from it, and any modified versions bear some notice that
 # they have been modified.
 # ========================================================================
 #  See the file "license.terms" for information on usage and  redistribution
 #  of this file, and for a DISCLAIMER OF ALL WARRANTIES.
 #  
 # ###################################################################
 ##

"""
Generic mesh class using numerix to do the calculations

Meshes contain cells, faces, and vertices.

This is built for a non-mixed element mesh.
"""
__docformat__ = 'restructuredtext'

from fipy.tools import numerix
from fipy.tools.numerix import MA

from fipy.meshes.numMesh.mesh import Mesh


def _orderVertices(vertexCoords, vertices):
    coordinates = numerix.take(vertexCoords, vertices)
    centroid = numerix.add.reduce(coordinates) / coordinates.shape[0]
    coordinates = coordinates - centroid
    coordinates = numerix.where(coordinates == 0, 1.e-100, coordinates) ## to prevent division by zero
    angles = numerix.arctan(coordinates[:, 1] / coordinates[:, 0]) + numerix.where(coordinates[:, 0] < 0, numerix.pi, 0) ## angles go from -pi / 2 to 3*pi / 2
    sortorder = numerix.argsort(angles)
    return numerix.take(vertices, sortorder)

class Mesh2D(Mesh):
    def _calcFaceAreas(self):
        faceVertexCoords = numerix.take(self.vertexCoords, self.faceVertexIDs, axis=1)
        tangent = faceVertexCoords[:,1] - faceVertexCoords[:,0]
        self.faceAreas = numerix.sqrtDot(tangent, tangent)

    def _calcFaceNormals(self):
        faceVertexCoords = numerix.take(self.vertexCoords, self.faceVertexIDs, axis=1)
        t1 = faceVertexCoords[:,1,:] - faceVertexCoords[:,0,:]
        self.faceNormals = t1.copy()
        mag = numerix.sqrtDot(t1, t1)
        self.faceNormals[0] = -t1[1] / mag
        self.faceNormals[1] = t1[0] / mag

    def _calcFaceTangents(self):
<<<<<<< HEAD
        tmp = numerix.array((-self.faceNormals[1], self.faceNormals[0]))
=======
        tmp = numerix.transpose(numerix.array((-self.faceNormals[:,1], self.faceNormals[:,0])))
        ## copy required to get internal memory ordering correct for inlining.
        tmp = tmp.copy()
>>>>>>> 6be86567
        mag = numerix.sqrtDot(tmp, tmp)
        self.faceTangents1 = tmp / mag
        self.faceTangents2 = numerix.zeros(self.faceTangents1.shape, 'd')

    def _calcHigherOrderScalings(self):
        self.scale['area'] = self.scale['length']
        self.scale['volume'] = self.scale['length']**2

    def _translate(self, vector):
        newCoords = self.vertexCoords + vector
        newmesh = Mesh2D(newCoords, self.faceVertexIDs, self.cellFaceIDs)
        return newmesh

    def __mul__(self, factor):
        newCoords = self.vertexCoords * factor
        newmesh = Mesh2D(newCoords, self.faceVertexIDs, self.cellFaceIDs)
        return newmesh

    def _concatenate(self, other, smallNumber):
        return Mesh2D(**self._getAddedMeshValues(other, smallNumber))

    def _getOrderedCellVertexIDs(self):
        from fipy.tools.numerix import take
        NFac = self._getMaxFacesPerCell()
        cellVertexIDs0 = take(self._getFaceVertexIDs()[0], self._getCellFaceIDs().flat)
        cellVertexIDs1 = take(self._getFaceVertexIDs()[1], self._getCellFaceIDs().flat)
        cellVertexIDs = MA.where(self.cellToFaceOrientations.flat > 0,
                                 cellVertexIDs0,
                                 cellVertexIDs1)

        cellVertexIDs = MA.reshape(cellVertexIDs, (NFac, -1))
        return cellVertexIDs
    
    def _getNonOrthogonality(self):
        exteriorFaceArray = numerix.zeros((self.faceCellIDs.shape[0],))
        numerix.put(exteriorFaceArray, self.getExteriorFaces(), 1)
        unmaskedFaceCellIDs = MA.filled(self.faceCellIDs, 0) ## what we put in for the "fill" doesn't matter because only exterior faces have anything masked, and exterior faces have their displacement vectors set to zero.
        ## if it's an exterior face, make the "displacement vector" equal to zero so the cross product will be zero.
        faceDisplacementVectors = numerix.where(numerix.array(zip(exteriorFaceArray, exteriorFaceArray)), 0.0, numerix.take(self.getCellCenters(), unmaskedFaceCellIDs[:, 1]) - numerix.take(self.getCellCenters(), unmaskedFaceCellIDs[:, 0]))
        faceCrossProducts = (faceDisplacementVectors[:, 0] * self.faceNormals[:, 1]) - (faceDisplacementVectors[:, 1] * self.faceNormals[:, 0])
        faceDisplacementVectorLengths = numerix.maximum(((faceDisplacementVectors[:, 0] ** 2) + (faceDisplacementVectors[:, 1] ** 2)) ** 0.5, 1.e-100)
        faceWeightedNonOrthogonalities = abs(faceCrossProducts / faceDisplacementVectorLengths) * self.faceAreas
        cellFaceWeightedNonOrthogonalities = numerix.take(faceWeightedNonOrthogonalities, self.cellFaceIDs)
        cellFaceAreas = numerix.take(self.faceAreas, self.cellFaceIDs)
        cellTotalWeightedValues = numerix.add.reduce(cellFaceWeightedNonOrthogonalities, axis = 1)
        cellTotalFaceAreas = numerix.add.reduce(cellFaceAreas, axis = 1)
        return (cellTotalWeightedValues / cellTotalFaceAreas)

    def _test(self):
        """
        These tests are not useful as documentation, but are here to ensure
        everything works as expected.
        
            >>> dx = 0.5
            >>> dy = 2.
            >>> nx = 3
            >>> ny = 2
            
            >>> vertices = numerix.array(((0., 1., 2., 3., 
            ...                            0., 1., 2., 3., 
            ...                            0., 1., 2., 3., 4.),
            ...                           (0., 0., 0., 0., 
            ...                            1., 1., 1., 1., 
            ...                            2., 2., 2., 2., 1.)))
            >>> vertices *= numerix.array(((dx,), (dy,)))
            >>> faces = numerix.array(((1, 2, 3, 4, 5, 6, 8,  9, 10, 
            ...                         0, 5, 6, 7, 4, 9, 10, 11, 12,  7, 11),
            ...                        (0, 1, 2, 5, 6, 7, 9, 10, 11, 
            ...                         4, 1, 2, 3, 8, 5,  6,  7,  3, 12, 12)))
            >>> cells = MA.masked_values((( 0,  1,  2,  3,  4,  5, 17, 18),
            ...                           (10, 11, 12, 14, 15, 16, 18, 19),
            ...                           ( 3,  4,  5,  6,  7,  8, 12, 16),
            ...                           ( 9, 10, 11, 13, 14, 15, -1, -1)), -1)
                
            >>> mesh = Mesh2D(vertexCoords = vertices, faceVertexIDs = faces, cellFaceIDs = cells)
            
            >>> externalFaces = numerix.array((0, 1, 2, 6, 7, 8, 9, 13, 17, 19))
            >>> numerix.allequal(externalFaces, mesh.getExteriorFaces())
            1

            >>> internalFaces = numerix.array((3, 4, 5, 10, 11, 12, 14, 15, 16, 18))
            >>> numerix.allequal(internalFaces, mesh.getInteriorFaces())
            1

            >>> faceCellIds = MA.masked_values((( 0,  1,  2, 0,  1, 2,  3,  4,  5,  
            ...                                   0,  0,  1, 2,  3, 3,  4,  5,  6, 6,  7),
            ...                                 (-1, -1, -1, 3,  4, 5, -1, -1, -1, 
            ...                                  -1,  1,  2, 6, -1, 4,  5,  7, -1, 7, -1)), -1)
            >>> numerix.allequal(faceCellIds, mesh.getFaceCellIDs())
            1
            
            >>> faceAreas = numerix.array((dx, dx, dx, dx, dx, dx, dx, dx, dx,
            ...                            dy, dy, dy, dy, dy, dy, dy, dy,
            ...                            numerix.sqrt(dx**2 + dy**2), dx, numerix.sqrt(dx**2 + dy**2)))
            >>> numerix.allclose(faceAreas, mesh._getFaceAreas(), atol = 1e-10, rtol = 1e-10)
            1
            
            >>> faceCoords = numerix.take(vertices, faces, axis=1)
            >>> faceCenters = (faceCoords[...,0,:] + faceCoords[...,1,:]) / 2.
            >>> numerix.allclose(faceCenters, mesh.getFaceCenters(), atol = 1e-10, rtol = 1e-10)
            1

            >>> faceNormals = numerix.array(((0., 0., 0., 0., 0., 0., 0., 0., 0., 
            ...                               -1., 1., 1., 1., -1., 1., 1., 1., 
            ...                               dy / numerix.sqrt(dx**2 + dy**2), 
            ...                               0., 
            ...                               dy / numerix.sqrt(dx**2 + dy**2)),
            ...                              (-1., -1., -1., 1., 1., 1., 1., 1., 1., 
            ...                               0., 0., 0., 0., 0., 0., .0, 0., 
            ...                               -dx / numerix.sqrt(dx**2 + dy**2), 
            ...                               1., 
            ...                               dx / numerix.sqrt(dx**2 + dy**2))))
            >>> numerix.allclose(faceNormals, mesh._getFaceNormals(), atol = 1e-10, rtol = 1e-10)
            1

            >>> cellToFaceOrientations = MA.masked_values(((1,  1,  1, -1, -1, -1,  1, -1),
            ...                                            (1,  1,  1,  1,  1,  1,  1,  1),
            ...                                            (1,  1,  1,  1,  1,  1, -1, -1),
            ...                                            (1, -1, -1,  1, -1, -1,  0,  0)), 0)
            >>> numerix.allequal(cellToFaceOrientations, mesh._getCellFaceOrientations())
            1
                                             
            >>> cellVolumes = numerix.array((dx*dy, dx*dy, dx*dy, dx*dy, dx*dy, dx*dy, dx*dy / 2., dx*dy / 2.))
            >>> numerix.allclose(cellVolumes, mesh.getCellVolumes(), atol = 1e-10, rtol = 1e-10)
            1

            >>> cellCenters = numerix.array(((dx/2., 3.*dx/2., 5.*dx/2., dx/2., 3.*dx/2., 5.*dx/2., 3.*dx+dx/3., 3.*dx+dx/3.),
            ...                              (dy/2., dy/2., dy/2., 3.*dy/2., 3.*dy/2., 3.*dy/2., 2.*dy/3., 4.*dy/3.)))
            >>> numerix.allclose(cellCenters, mesh.getCellCenters(), atol = 1e-10, rtol = 1e-10)
            1
                                              
            >>> faceToCellDistances = MA.masked_values(((dy / 2., dy / 2., dy / 2., 
            ...                                          dy / 2., dy / 2., dy / 2., 
            ...                                          dy / 2., dy / 2., dy / 2., 
            ...                                          dx / 2., dx / 2., dx / 2., dx / 2., 
            ...                                          dx / 2., dx / 2., dx / 2., dx / 2., 
            ...                                          numerix.sqrt((dx / 6.)**2 + (dy / 6.)**2), 
            ...                                          numerix.sqrt((dx / 6.)**2 + (dy / 3.)**2), 
            ...                                          numerix.sqrt((dx / 6.)**2 + (dy / 6.)**2)),
            ...                                         (-1, -1, -1, 
            ...                                          dy / 2., dy / 2., dy / 2., 
            ...                                          -1, -1, -1, 
            ...                                          -1, dx / 2., dx / 2., numerix.sqrt((dx / 3.)**2 + (dy / 6.)**2), 
            ...                                          -1, dx / 2., dx / 2., numerix.sqrt((dx / 3.)**2 + (dy / 6.)**2), 
            ...                                          -1, 
            ...                                          numerix.sqrt((dx / 6.)**2 + (dy / 3.)**2), 
            ...                                          -1)), -1)
            >>> numerix.allclose(faceToCellDistances, mesh._getFaceToCellDistances(), atol = 1e-10, rtol = 1e-10)
            1
                                              
            >>> cellDistances = numerix.array((dy / 2., dy / 2., dy / 2.,
            ...                                dy, dy, dy,
            ...                                dy / 2., dy / 2., dy / 2.,
            ...                                dx / 2., dx, dx,
            ...                                numerix.sqrt((dx / 3. + dx / 2.)**2 + (dy / 6.)**2),
            ...                                dx / 2., dx, dx,
            ...                                numerix.sqrt((dx / 3. + dx / 2.)**2 + (dy / 6.)**2),
            ...                                numerix.sqrt((dx / 6.)**2 + (dy / 6.)**2),
            ...                                2. * dy / 3.,
            ...                                numerix.sqrt((dx / 6.)**2 + (dy / 6.)**2)))
            >>> numerix.allclose(cellDistances, mesh._getCellDistances(), atol = 1e-10, rtol = 1e-10)
            1
            
            >>> faceToCellDistanceRatios = faceToCellDistances[0] / cellDistances
            >>> numerix.allclose(faceToCellDistanceRatios, mesh._getFaceToCellDistanceRatio(), atol = 1e-10, rtol = 1e-10)
            1

            >>> areaProjections = faceNormals * faceAreas
            >>> numerix.allclose(areaProjections, mesh._getAreaProjections(), atol = 1e-10, rtol = 1e-10)
            1

            >>> tangents1 = numerix.array(((1., 1., 1., -1., -1., -1., -1., -1., -1., 
            ...                             0., 0., 0., 0., 0., 0., 0., 0., 
            ...                             dx / numerix.sqrt(dx**2 +dy**2), 
            ...                             -1., 
            ...                             -dx / numerix.sqrt(dx**2 +dy**2)),
            ...                            (0., 0., 0., 0., 0., 0., 0., 0., 0., 
            ...                             -1., 1., 1., 1., -1., 1., 1., 1., 
            ...                             dy / numerix.sqrt(dx**2 +dy**2), 
            ...                             0., 
            ...                             dy / numerix.sqrt(dx**2 +dy**2))))
            >>> numerix.allclose(tangents1, mesh._getFaceTangents1(), atol = 1e-10, rtol = 1e-10)
            1

            >>> tangents2 = numerix.array(((0., 0., 0., 0., -0., -0., -0., -0., -0., 
            ...                             -0., 0., 0., 0., 0., 0., 0., 0., 0., 0., 0.),
            ...                            (0., 0., 0., 0., 0., 0., 0., 0., 0., 
            ...                             -0., 0., 0., 0., -0., 0., 0., 0., 0., 0., 0.)))
            >>> numerix.allclose(tangents2, mesh._getFaceTangents2(), atol = 1e-10, rtol = 1e-10)
            1

            >>> cellToCellIDs = MA.masked_values(((-1, -1, -1,  0,  1,  2, -1,  6),
            ...                                   ( 1,  2,  6,  4,  5,  7,  7, -1),
            ...                                   ( 3,  4,  5, -1, -1, -1,  2,  5),
            ...                                   (-1,  0,  1, -1,  3,  4, -1, -1)), -1)
            >>> numerix.allequal(cellToCellIDs, mesh._getCellToCellIDs())
            1

            >>> d1 = numerix.sqrt((5. * dx / 6.)**2 + (dy / 6.)**2)
            >>> d2 = numerix.sqrt((dx / 6.)**2 + (dy / 6.)**2)
            >>> cellToCellDistances = MA.masked_values(((dy / 2., dy / 2., dy / 2., dy, dy, dy, d2, 2. * dy / 3.),
            ...                                         (dx, dx, d1, dx, dx, d1, 2. * dy / 3., d2),
            ...                                         (dy, dy, dy, dy / 2., dy / 2., dy / 2., d1, d1),
            ...                                         (dx / 2., dx, dx, dx / 2., dx, dx, -1, -1)), -1)
            >>> numerix.allclose(cellToCellDistances, mesh._getCellToCellDistances(), atol = 1e-10, rtol = 1e-10)
            1

            >>> interiorCellIDs = numerix.array(())
            >>> numerix.allequal(interiorCellIDs, mesh._getInteriorCellIDs())
            1

            >>> exteriorCellIDs = numerix.array((0, 1, 2, 3, 4, 5, 6, 7))
            >>> numerix.allequal(exteriorCellIDs, mesh._getExteriorCellIDs())
            1

            >>> nx = dy / numerix.sqrt(dx**2 + dy**2)
            >>> ny = dx / numerix.sqrt(dx**2 + dy**2)
            >>> cellNormals = MA.masked_values(((( 0,  0,  0,  0,  0,  0,    nx,     0),
            ...                                  ( 1,  1,  1,  1,  1,  1,     0,    nx),
            ...                                  ( 0,  0,  0,  0,  0,  0,    -1,    -1),
            ...                                  (-1, -1, -1, -1, -1, -1, -1000, -1000)),
            ...                                 ((-1, -1, -1, -1, -1, -1,   -ny,    -1),
            ...                                  ( 0,  0,  0,  0,  0,  0,     1,    ny),
            ...                                  ( 1,  1,  1,  1,  1,  1,     0,     0),
            ...                                  ( 0,  0,  0,  0,  0,  0, -1000, -1000))), -1000)
            >>> numerix.allclose(cellNormals, mesh._getCellNormals(), atol = 1e-10, rtol = 1e-10)
            1

            >>> area = numerix.sqrt(dx**2 + dy**2)
            >>> cellAreaProjections = MA.masked_values((((  0,  0,  0,  0,  0,  0,  nx * area,         0),
            ...                                          ( dy, dy, dy, dy, dy, dy,          0, nx * area),
            ...                                          (  0,  0,  0,  0,  0,  0,        -dy,       -dy),
            ...                                          (-dy,-dy,-dy,-dy,-dy,-dy,      -1000,     -1000)),
            ...                                         ((-dx,-dx,-dx,-dx,-dx,-dx, -ny * area,       -dx),
            ...                                          (  0,  0,  0,  0,  0,  0,         dx, ny * area),
            ...                                          ( dx, dx, dx, dx, dx, dx,          0,         0),
            ...                                          (  0,  0,  0,  0,  0,  0,      -1000,     -1000))), -1000)
            >>> numerix.allclose(cellAreaProjections, mesh._getCellAreaProjections(), atol = 1e-10, rtol = 1e-10)
            1

            >>> cellVertexIDs = MA.masked_array(((5, 6, 7, 9, 10, 11,    12,    12),
            ...                                  (4, 5, 6, 8,  9, 10,     7,    11),
            ...                                  (1, 2, 3, 5,  6,  7,     3,     7),
            ...                                  (0, 1, 2, 4,  5,  6, -1000, -1000)), -1000)

            >>> numerix.allclose(mesh._getCellVertexIDs(), cellVertexIDs)
            1
            

            >>> from fipy.tools import dump            
            >>> (f, filename) = dump.write(mesh, extension = '.gz')
            >>> unpickledMesh = dump.read(filename, f)

            >>> numerix.allequal(mesh.getCellCenters(), unpickledMesh.getCellCenters())
            1
        """

def _test():
    import doctest
    return doctest.testmod()

if __name__ == "__main__":
    _test()<|MERGE_RESOLUTION|>--- conflicted
+++ resolved
@@ -75,13 +75,9 @@
         self.faceNormals[1] = t1[0] / mag
 
     def _calcFaceTangents(self):
-<<<<<<< HEAD
         tmp = numerix.array((-self.faceNormals[1], self.faceNormals[0]))
-=======
-        tmp = numerix.transpose(numerix.array((-self.faceNormals[:,1], self.faceNormals[:,0])))
         ## copy required to get internal memory ordering correct for inlining.
         tmp = tmp.copy()
->>>>>>> 6be86567
         mag = numerix.sqrtDot(tmp, tmp)
         self.faceTangents1 = tmp / mag
         self.faceTangents2 = numerix.zeros(self.faceTangents1.shape, 'd')
