--- conflicted
+++ resolved
@@ -109,23 +109,9 @@
         return Mesh2D(**self._getAddedMeshValues(other._getConcatenableMesh(), smallNumber))
 
     def _getOrderedCellVertexIDs(self):
-<<<<<<< HEAD
         cellVertexIDs = self._getFaceVertexIDs()[..., self._getCellFaceIDs()]
         pos = (self.cellToFaceOrientations > 0)
         return (pos * cellVertexIDs[0] + ~pos * cellVertexIDs[1])
-=======
-        from fipy.tools.numerix import take
-        NFac = self._getMaxFacesPerCell()
-
-        # numpy 1.1's MA.take doesn't like FlatIter. Call ravel() instead.
-        cellVertexIDs0 = take(self._getFaceVertexIDs()[0], self._getCellFaceIDs().ravel())
-        cellVertexIDs1 = take(self._getFaceVertexIDs()[1], self._getCellFaceIDs().ravel())
-        cellVertexIDs = MA.where(self.cellToFaceOrientations.ravel() > 0,
-                             cellVertexIDs0, cellVertexIDs1)
-
-        cellVertexIDs = numerix.reshape(cellVertexIDs, (NFac, -1))
-        return cellVertexIDs
->>>>>>> 4ce1aec2
     
     def _getNonOrthogonality(self):
         from fipy.variables.faceVariable import FaceVariable
@@ -133,17 +119,10 @@
         exteriorFaceArray[:, self.getExteriorFaces()] = 1
         unmaskedFaceCellIDs = self.faceCellIDs.filled(0) ## what we put in for the "fill" doesn't matter because only exterior faces have anything masked, and exterior faces have their displacement vectors set to zero.
         ## if it's an exterior face, make the "displacement vector" equal to zero so the cross product will be zero.
-<<<<<<< HEAD
         faceDisplacementVectors = ~self.getExteriorFaces() * (self.getCellCenters()[:,unmaskedFaceCellIDs[1]]
                                                               - self.getCellCenters()[:,unmaskedFaceCellIDs[0]])
         faceCrossProducts = faceDisplacementVectors.cross(self.faceNormals)
         faceDisplacementVectorLengths = numerix.maximum(faceDisplacementVectors.getMag(), 1.e-100)
-=======
-    
-        faceDisplacementVectors = numerix.where(numerix.array(zip(exteriorFaceArray, exteriorFaceArray)), 0.0, numerix.take(self._getCellCenters().swapaxes(0,1), unmaskedFaceCellIDs[1, :]) - numerix.take(self._getCellCenters().swapaxes(0,1), unmaskedFaceCellIDs[0, :])).swapaxes(0,1)
-        faceCrossProducts = (faceDisplacementVectors[0, :] * self.faceNormals[1, :]) - (faceDisplacementVectors[1, :] * self.faceNormals[0, :])
-        faceDisplacementVectorLengths = numerix.maximum(((faceDisplacementVectors[0, :] ** 2) + (faceDisplacementVectors[1, :] ** 2)) ** 0.5, 1.e-100)
->>>>>>> 4ce1aec2
         faceWeightedNonOrthogonalities = abs(faceCrossProducts / faceDisplacementVectorLengths) * self.faceAreas
         cellFaceWeightedNonOrthogonalities = numerix.take(faceWeightedNonOrthogonalities, self.cellFaceIDs, axis=-1)
         cellFaceAreas = numerix.take(self.faceAreas, self.cellFaceIDs)
@@ -334,14 +313,8 @@
 
             >>> cellCenters = numerix.array(((dx/2., 3.*dx/2., 5.*dx/2., dx/2., 3.*dx/2., 5.*dx/2., 3.*dx+dx/3., 3.*dx+dx/3.),
             ...                              (dy/2., dy/2., dy/2., 3.*dy/2., 3.*dy/2., 3.*dy/2., 2.*dy/3., 4.*dy/3.)))
-<<<<<<< HEAD
-            >>> print numerix.allclose(cellCenters, mesh.getCellCenters(), 
-            ...                        atol = 1e-10, rtol = 1e-10)
-            1
-=======
             >>> print numerix.allclose(cellCenters, mesh.getCellCenters(), atol = 1e-10, rtol = 1e-10)
             True
->>>>>>> 4ce1aec2
                                               
             >>> faceToCellDistances = MA.masked_values(((dy / 2., dy / 2., dy / 2., 
             ...                                          dy / 2., dy / 2., dy / 2., 
@@ -480,11 +453,7 @@
             >>> unpickledMesh = dump.read(filename, f)
 
             >>> print numerix.allequal(mesh.getCellCenters(), unpickledMesh.getCellCenters())
-<<<<<<< HEAD
-            1
-=======
             True
->>>>>>> 4ce1aec2
 
             
 
