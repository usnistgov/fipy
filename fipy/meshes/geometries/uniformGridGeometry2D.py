--- conflicted
+++ resolved
@@ -61,38 +61,6 @@
     def orientedAreaProjections(self):
         return self.areaProjections
 
-<<<<<<< HEAD
-    @property
-    def areaProjections(self):
-        return inline._optionalInline(self._getAreaProjectionsIn, self._getAreaProjectionsPy)
-
-    def _getAreaProjectionsPy(self):
-        return self._geom.faceNormals * self._geom.faceAreas
-
-    def _getAreaProjectionsIn(self):
-        areaProjections = numerix.zeros((2, self.numberOfFaces), 'd')
-
-        inline._runInline("""
-            if (i < nx) {
-                areaProjections[i + 1 * ni] = -dx;
-            } else if (i < Nhor) {
-                areaProjections[i + 1 * ni] = dx;
-            } else if ( (i - Nhor) % (nx + 1) == 0 ) {
-                areaProjections[i + 0 * ni] = -dy;
-            } else {
-                areaProjections[i + 0 * ni] = dy;
-           }
-        """,
-        dx = float(self.dx), # horrible hack to get around
-        dy = float(self.dy), # http://www.scipy.org/scipy/scipy/ticket/496
-        nx = self.nx,
-        Nhor = self.numberOfHorizontalFaces,
-        areaProjections = areaProjections,
-        ni = self.numberOfFaces)
-
-        return FaceVariable(mesh=self._geom.mesh, value=areaProjections, rank=1)
-        
-=======
     if inline.doInline:
         @property
         def areaProjections(self):
@@ -116,13 +84,12 @@
             areaProjections = areaProjections,
             ni = self.numberOfFaces)
 
-            return areaProjections   
+            return FaceVariable(mesh=self._geom.mesh, value=areaProjections, rank=1)   
     else:
         @property
         def areaProjections(self):
             return self._geom.faceNormals * self._geom.faceAreas
 
->>>>>>> 346260c3
     @property
     def faceAspectRatios(self):
         return self._geom.faceAreas / self._geom.cellDistances
