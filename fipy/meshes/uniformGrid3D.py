#!/usr/bin/env python

## -*-Pyth-*-
 # ########################################################################
 # FiPy - a finite volume PDE solver in Python
 # 
 # FILE: "uniformGrid3D.py"
 #
 #  Author: Jonathan Guyer <guyer@nist.gov>
 #  Author: Daniel Wheeler <daniel.wheeler@nist.gov>
 #  Author: James Warren   <jwarren@nist.gov>
 #  Author: James O'Beirne <james.obeirne@gmail.com>
 #   mail: NIST
 #    www: <http://www.ctcms.nist.gov/fipy/>
 #  
 # ========================================================================
 # This software was developed at the National Institute of Standards
 # and Technology by employees of the Federal Government in the course
 # of their official duties.  Pursuant to title 17 Section 105 of the
 # United States Code this software is not subject to copyright
 # protection and is in the public domain.  FiPy is an experimental
 # system.  NIST assumes no responsibility whatsoever for its use by
 # other parties, and makes no guarantees, expressed or implied, about
 # its quality, reliability, or any other characteristic.  We would
 # appreciate acknowledgement if the software is used.
 # 
 # This software can be redistributed and/or modified freely
 # provided that any derivative works bear some notice that they are 
 # derived from it, and any modified versions bear some notice that
 # they have been modified.
 # ========================================================================
 # 
 # ########################################################################
 ##

from fipy.tools.numerix import MA

from fipy.meshes.builders import Grid3DBuilder
from fipy.tools import numerix
from fipy.tools.dimensions.physicalField import PhysicalField
from fipy.tools.decorators import getsetDeprecated

from fipy.tools import parallel

<<<<<<< HEAD
from fipy.variables.cellVariable import CellVariable
from fipy.variables.faceVariable import FaceVariable
from fipy.variables.vertexVariable import _VertexVariable

class UniformGrid3D(Grid3D):
=======
from fipy.meshes.builders import UniformGrid3DBuilder
from fipy.meshes.gridlike import Gridlike3D
from fipy.meshes.uniformGrid import UniformGrid

class UniformGrid3D(UniformGrid):
>>>>>>> 3382aedd
    """
    3D rectangular-prism Mesh with uniform grid spacing in each dimension.

    X axis runs from left to right.
    Y axis runs from bottom to top.
    Z axis runs from front to back.

    Numbering System:

    Vertices: Numbered in the usual way. X coordinate changes most quickly, then Y, then Z.
    
    *** arrays are arranged Z, Y, X because in numerix, the final index is the one that changes the most quickly ***

    Cells: Same numbering system as vertices.

    Faces: XY faces numbered first, then XZ faces, then YZ faces. Within each subcategory, it is numbered in the usual way.
    """
    def __init__(self, dx = 1., dy = 1., dz = 1., nx = 1, ny = 1, nz = 1, 
                 origin = [[0], [0], [0]], overlap=2, communicator=parallel):

        builder = UniformGrid3DBuilder()

        self.args = {
            'dx': dx, 
            'dy': dy,
            'dz': dz,
            'nx': nx, 
            'ny': ny,
            'nz': nz,
            'origin': origin,
            'overlap': overlap,
            'communicator': communicator
        }
        
        builder.buildGridData([dx, dy, dz], [nx, ny, nz], overlap, 
                              communicator, origin)
                                                        
        ([self.dx, self.dy, self.dz],
         [self.nx, self.ny, self.nz],
         self.dim,
         scale,
         self.globalNumberOfCells,
         self.globalNumberOfFaces,
         self.overlap,
         self.offset,
         self.numberOfVertices,
         self.numberOfFaces,
         self.numberOfCells,
         self.shape,
         self.physicalShape,
         self._meshSpacing,
         self.numberOfXYFaces,
         self.numberOfXZFaces,
         self.numberOfYZFaces,
         self.numberOfHorizontalRows,
         self.numberOfVerticalColumns,
         self.numberOfLayers,
         self.origin) = builder.gridData
        
        self.communicator = communicator
              
    def __getstate__(self):
        return Gridlike3D.__getstate__(self)

    def __setstate__(self, dict):
        return Gridlike3D.__setstate__(self, dict)

    def __repr__(self):
        return Gridlike3D.__repr__(self)

    def _isOrthogonal(self):
        return Gridlike3D._isOrthogonal(self)

    @property
    def _concatenatedClass(self):
        return Gridlike3D._concatenatedClass

    """
    Topology set and calc
    """

    @property
    def _exteriorFaces(self):
        """
        Return only the faces that have one neighboring cell.
        """
        XYids = self._XYFaceIDs
        XZids = self._XZFaceIDs
        YZids = self._YZFaceIDs
        
        exteriorIDs = numerix.concatenate((numerix.ravel(XYids[...,      0].swapaxes(0,1)), 
                                           numerix.ravel(XYids[...,     -1].swapaxes(0,1)),
                                           numerix.ravel(XZids[...,  0,...]), 
                                           numerix.ravel(XZids[..., -1,...]),
                                           numerix.ravel(YZids[ 0,     ...]), 
                                           numerix.ravel(YZids[-1,     ...])))
                                                     
        from fipy.variables.faceVariable import FaceVariable
        exteriorFaces = FaceVariable(mesh=self, value=False)
        exteriorFaces[exteriorIDs] = True
        return exteriorFaces

    @property
    def _interiorFaces(self):
        """
        Return only the faces that have two neighboring cells
        """
        XYids = self._XYFaceIDs
        XZids = self._XZFaceIDs
        YZids = self._YZFaceIDs
        
        interiorIDs = numerix.concatenate((numerix.ravel(XYids[ ...     ,1:-1]),
                                           numerix.ravel(XZids[ ...,1:-1, ...]),
                                           numerix.ravel(YZids[1:-1,      ...].swapaxes(0,1))))
                                                     
        from fipy.variables.faceVariable import FaceVariable
        interiorFaces = FaceVariable(mesh=self, value=False)
        interiorFaces[interiorIDs] = True
        return interiorFaces

    @property
    def _cellToFaceOrientations(self):
        tmp = numerix.take(self.faceCellIDs[0], self.cellFaceIDs)
        return (tmp == MA.indices(tmp.shape)[-1]) * 2 - 1

    @property
    def _adjacentCellIDs(self):
        faceCellIDs = self.faceCellIDs
        return (MA.where(MA.getmaskarray(faceCellIDs[0]), faceCellIDs[1], faceCellIDs[0]).filled(),
                MA.where(MA.getmaskarray(faceCellIDs[1]), faceCellIDs[0], faceCellIDs[1]).filled())

    @property
    def _cellToCellIDs(self):
        ids = MA.zeros((6, self.nx, self.ny, self.nz), 'l')
        indices = numerix.indices((self.nx, self.ny, self.nz))
        ids[0] = indices[0] + (indices[1] + indices[2] * self.ny) * self.nx - 1
        ids[1] = indices[0] + (indices[1] + indices[2] * self.ny) * self.nx + 1
        ids[2] = indices[0] + (indices[1] + indices[2] * self.ny - self.nz) * self.nx
        ids[3] = indices[0] + (indices[1] + indices[2] * self.ny + self.nz) * self.nx
        ids[4] = indices[0] + (indices[1] + (indices[2] - 1) * self.ny) * self.nx
        ids[5] = indices[0] + (indices[1] + (indices[2] + 1) * self.ny) * self.nx
        
        ids[0, 0,    ...] = MA.masked
        ids[1,-1,    ...] = MA.masked
        ids[2,..., 0,...] = MA.masked
        ids[3,...,-1,...] = MA.masked
        ids[4,...,     0] = MA.masked
        ids[5,...,    -1] = MA.masked

        return MA.reshape(ids.swapaxes(1,3), (6, self.numberOfCells))
        
    @property
    def _cellToCellIDsFilled(self):
        N = self.numberOfCells
        M = self._maxFacesPerCell
        cellIDs = numerix.repeat(numerix.arange(N)[numerix.newaxis, ...], M, axis=0)
        cellToCellIDs = self._cellToCellIDs
        return MA.where(MA.getmaskarray(cellToCellIDs), cellIDs, cellToCellIDs)     
                                                                                                
    @property
    def _globalNonOverlappingCellIDs(self):
        """
        Return the IDs of the local mesh in the context of the
        global parallel mesh. Does not include the IDs of boundary cells.

        E.g., would return [0, 1, 4, 5] for mesh A

<<<<<<< HEAD
        (self.nx,
         self.ny,
         self.nz,
         self.overlap,
         self.offset) = self._calcParallelGridInfo(nx, ny, nz, overlap, communicator)
        
        self.origin = PhysicalField(value = origin)
        self.origin /= scale

        self.origin += ((self.offset[0] * float(self.dx),),
                        (self.offset[1] * float(self.dy),),
                        (self.offset[2] * float(self.dz),))

        if self.nx == 0 or self.ny == 0 or self.nz == 0:
            self.nx = 0
            self.ny = 0
            self.nz = 0
        if self.nx == 0 or self.ny == 0 or self.nz == 0:
            self.numberOfHorizontalRows = 0
            self.numberOfVerticalColumns = 0
            self.numberOflayers = 0
        else:
            self.numberOfHorizontalRows = (self.ny + 1)
            self.numberOfVerticalColumns = (self.nx + 1)
            self.numberOfLayers = (self.nz + 1)

        self.numberOfVertices = (self.nx + 1) * (self.ny + 1) * (self.nz + 1)
        self.numberOfXYFaces = self.nx * self.ny * (self.nz + 1)
        self.numberOfXZFaces = self.nx * (self.ny + 1) * self.nz
        self.numberOfYZFaces = (self.nx + 1) * self.ny * self.nz
        self.numberOfFaces = self.numberOfXYFaces + self.numberOfXZFaces + self.numberOfYZFaces
        self.numberOfCells = self.nx * self.ny * self.nz

        self._topology = _UniformMeshTopology3D(self.nx, self.ny, self.nz,
                                                self.numberOfCells,
                                                self._maxFacesPerCell,
                                                self._XYFaceIDs,
                                                self._XZFaceIDs,
                                                self._YZFaceIDs,
                                                self.faceCellIDs,
                                                self.cellFaceIDs,
                                                self)

        self._geometry = _UniformGridGeometry3D(self,
                                                self.dx, self.dy, self.dz,
                                               self.nx, self.ny, self.nz,
                                               self.numberOfCells,
                                               self.numberOfXYFaces,
                                               self.numberOfXZFaces,
                                               self.numberOfYZFaces,
                                               self.origin)
=======
            A        B
        ------------------
        | 4 | 5 || 6 | 7 |
        ------------------
        | 0 | 1 || 2 | 3 |
        ------------------
>>>>>>> 3382aedd
        
        .. note:: Trivial except for parallel meshes
        """
        return Gridlike3D._globalNonOverlappingCellIDs(self)

    @property
    def _globalOverlappingCellIDs(self):
        """
        Return the IDs of the local mesh in the context of the
        global parallel mesh. Includes the IDs of boundary cells.
        
        E.g., would return [0, 1, 2, 4, 5, 6] for mesh A

            A        B
        ------------------
        | 4 | 5 || 6 | 7 |
        ------------------
        | 0 | 1 || 2 | 3 |
        ------------------
        
        .. note:: Trivial except for parallel meshes
        """
        return Gridlike3D._globalOverlappingCellIDs(self)

    @property
    def _localNonOverlappingCellIDs(self):
        """
        Return the IDs of the local mesh in isolation. 
        Does not include the IDs of boundary cells.
        
        E.g., would return [0, 1, 2, 3] for mesh A

            A        B
        ------------------
        | 3 | 4 || 4 | 5 |
        ------------------
        | 0 | 1 || 1 | 2 |
        ------------------
        
        .. note:: Trivial except for parallel meshes
        """
        return Gridlike3D._localNonOverlappingCellIDs(self)

    @property
    def _localOverlappingCellIDs(self):
        """
        Return the IDs of the local mesh in isolation. 
        Includes the IDs of boundary cells.
        
        E.g., would return [0, 1, 2, 3, 4, 5] for mesh A

            A        B
        ------------------
        | 3 | 4 || 5 |   |
        ------------------
        | 0 | 1 || 2 |   |
        ------------------
        
        .. note:: Trivial except for parallel meshes
        """
        return Gridlike3D._localOverlappingCellIDs(self)

    """
    Geometry set and calc
    """

    @property
    def _faceAreas(self):
        return numerix.concatenate((numerix.repeat((self.dx * self.dy,), self.numberOfXYFaces),
                                    numerix.repeat((self.dx * self.dz,), self.numberOfXZFaces),
                                    numerix.repeat((self.dy * self.dz,), self.numberOfYZFaces)))

    @property
    def _faceNormals(self):
        XYnor = numerix.zeros((3, self.nx, self.ny, self.nz + 1))
        XYnor[0,      ...] =  1
        XYnor[0,  ...,  0] = -1

        XZnor = numerix.zeros((3, self.nx, self.ny + 1, self.nz))
        XZnor[1,      ...] =  1
        XZnor[1,...,0,...] = -1

        YZnor = numerix.zeros((3, self.nx + 1, self.ny, self.nz))
        YZnor[2,      ...] =  1
        YZnor[2, 0,   ...] = -1
        
        return numerix.concatenate((numerix.reshape(XYnor[::-1].swapaxes(1,3), (3, self.numberOfXYFaces)), 
                                    numerix.reshape(XZnor[::-1].swapaxes(1,3), (3, self.numberOfXZFaces)), 
                                    numerix.reshape(YZnor[::-1].swapaxes(1,3), (3, self.numberOfYZFaces))), axis=1)

    @property
    def _cellVolumes(self):
        return numerix.ones(self.numberOfCells, 'd') * self.dx * self.dy * self.dz

    @property
    def _cellCenters(self):
        centers = numerix.zeros((3, self.nx, self.ny, self.nz), 'd')
        indices = numerix.indices((self.nx, self.ny, self.nz))
        centers[0] = (indices[0] + 0.5) * self.dx
        centers[1] = (indices[1] + 0.5) * self.dy
        centers[2] = (indices[2] + 0.5) * self.dz
        ccs = numerix.reshape(centers.swapaxes(1,3), (3, self.numberOfCells)) + self.origin
        return ccs

    @property
    def _cellDistances(self):
        XYdis = numerix.zeros((self.nz + 1, self.ny, self.nx),'d')
        XYdis[:] = self.dz
        XYdis[ 0,...] = self.dz / 2.
        XYdis[-1,...] = self.dz / 2.
        
        XZdis = numerix.zeros((self.nz, self.ny + 1, self.nx),'d')
        XZdis[:] = self.dy
        XZdis[..., 0,...] = self.dy / 2.
        XZdis[...,-1,...] = self.dy / 2.

        YZdis = numerix.zeros((self.nz, self.ny, self.nx + 1),'d')
        YZdis[:] = self.dx
        YZdis[..., 0] = self.dx / 2.
        YZdis[...,-1] = self.dx / 2.

        return numerix.concatenate((numerix.ravel(XYdis),
                                    numerix.ravel(XZdis),
                                    numerix.ravel(YZdis)))

    @property
    def _faceToCellDistanceRatio(self):
        XYdis = numerix.zeros((self.nx, self.ny, self.nz + 1),'d')
        XYdis[:] = 0.5
        XYdis[..., 0] = 1
        XYdis[...,-1] = 1
        
        XZdis = numerix.zeros((self.nx, self.ny + 1, self.nz),'d')
        XZdis[:] = 0.5
        XZdis[..., 0,...] = 1
        XZdis[...,-1,...] = 1
        
        YZdis = numerix.zeros((self.nx + 1, self.ny, self.nz),'d')
        YZdis[:] = 0.5
        YZdis[ 0,...] = 1
        YZdis[-1,...] = 1
        
        return numerix.concatenate((numerix.ravel(XYdis.swapaxes(0,2)),
                                    numerix.ravel(XZdis.swapaxes(0,2)),
                                    numerix.ravel(YZdis.swapaxes(0,2))), axis=1)
    
    @property
    def _orientedFaceNormals(self):
        return self._faceNormals

    @property
    def _faceTangents1(self):
        XYtan = numerix.zeros((3, self.nx, self.ny, self.nz + 1))
        XYtan[2,      ...] =  1
        
        XZtan = numerix.zeros((3, self.nx, self.ny + 1, self.nz))
        XZtan[2,      ...] =  1
        
        YZtan = numerix.zeros((3, self.nx + 1, self.ny, self.nz))
        YZtan[1,      ...] =  1
        
        return numerix.concatenate((numerix.reshape(XYtan[::-1].swapaxes(1,3), (3, self.numberOfXYFaces)), 
                                    numerix.reshape(XZtan[::-1].swapaxes(1,3), (3, self.numberOfXZFaces)), 
                                    numerix.reshape(YZtan[::-1].swapaxes(1,3), (3, self.numberOfYZFaces))), axis=1)
        
    @property
    def _faceTangents2(self):
        XYtan = numerix.zeros((3, self.nx, self.ny, self.nz + 1))
        XYtan[1,      ...] =  1
        
        XZtan = numerix.zeros((3, self.nx, self.ny + 1, self.nz))
        XZtan[0,      ...] =  1
        
        YZtan = numerix.zeros((3, self.nx + 1, self.ny, self.nz))
        YZtan[0,      ...] =  1
        
        return numerix.concatenate((numerix.reshape(XYtan[::-1].swapaxes(1,3), (3, self.numberOfXYFaces)), 
                                    numerix.reshape(XZtan[::-1].swapaxes(1,3), (3, self.numberOfXZFaces)), 
                                    numerix.reshape(YZtan[::-1].swapaxes(1,3), (3, self.numberOfYZFaces))), axis=1)
    
    @property
    def _cellToCellDistances(self):
        distances = numerix.zeros((6, self.nx, self.ny, self.nz), 'd')
        distances[0] = self.dx
        distances[1] = self.dx
        distances[2] = self.dy
        distances[3] = self.dy
        distances[4] = self.dz
        distances[5] = self.dz
        
        distances[0,  0,...    ] = self.dx / 2.
        distances[1, -1,...    ] = self.dx / 2.
        distances[2,...,  0,...] = self.dy / 2.
        distances[3,..., -1,...] = self.dy / 2.
        distances[4,...,      0] = self.dz / 2.
        distances[5,...,     -1] = self.dz / 2.

        return numerix.reshape(distances.swapaxes(1,3), (self.numberOfCells, 6))
        
    @property
    def _cellNormals(self):
        normals = numerix.zeros((3, 6, self.numberOfCells), 'd')
        normals[...,0,...] = [[-1], [ 0], [ 0]]
        normals[...,1,...] = [[ 1], [ 0], [ 0]]
        normals[...,2,...] = [[ 0], [-1], [ 0]]
        normals[...,3,...] = [[ 0], [ 1], [ 0]]
        normals[...,4,...] = [[ 0], [ 0], [-1]]
        normals[...,5,...] = [[ 0], [ 0], [ 1]]

        return normals
        
    @property
    def _cellAreas(self):
        areas = numerix.ones((6, self.numberOfCells), 'd')
        areas[0] = self.dy * self.dz
        areas[1] = self.dy * self.dz
        areas[2] = self.dx * self.dz
        areas[3] = self.dx * self.dz
        areas[4] = self.dx * self.dy
        areas[5] = self.dx * self.dy
        return areas

    @property
    def _cellAreaProjections(self):
        return self._cellAreas * self._cellNormals

##         from numMesh/mesh

    @property
    def _faceCenters(self):
                                  
        XYcen = numerix.zeros((3, self.nx, self.ny, self.nz + 1), 'd')
        indices = numerix.indices((self.nx, self.ny, self.nz + 1))
        XYcen[0] = (indices[0] + 0.5) * self.dx
        XYcen[1] = (indices[1] + 0.5) * self.dy
        XYcen[2] = indices[2] * self.dz

        XZcen = numerix.zeros((3, self.nx, self.ny + 1, self.nz), 'd')
        indices = numerix.indices((self.nx, self.ny + 1, self.nz))
        XZcen[0] = (indices[0] + 0.5) * self.dx
        XZcen[1] = indices[1] * self.dy
        XZcen[2] = (indices[2] + 0.5) * self.dz
        
        YZcen = numerix.zeros((3, self.nx + 1, self.ny, self.nz), 'd')
        indices = numerix.indices((self.nx + 1, self.ny, self.nz))
        YZcen[0] = indices[0] * self.dx
        YZcen[1] = (indices[1] + 0.5) * self.dy
        YZcen[2] = (indices[2] + 0.5) * self.dz

        return numerix.concatenate((numerix.reshape(XYcen.swapaxes(1,3), (3, self.numberOfXYFaces)), 
                                    numerix.reshape(XZcen.swapaxes(1,3), (3, self.numberOfXZFaces)),
                                    numerix.reshape(YZcen.swapaxes(1,3), (3, self.numberOfYZFaces))), axis=1) + self.origin
                                                                 
    @property
    def _orientedAreaProjections(self):
        return self._areaProjections

    @property
    def _areaProjections(self):
        return self._faceNormals * self._faceAreas
     
    @property
    def _faceAspectRatios(self):
        return self._faceAreas / self._cellDistances  
         
    def _translate(self, vector):
        return self.__class__(dx = self.args['dx'], nx = self.args['nx'], 
                              dy = self.args['dy'], ny = self.args['ny'],
                              dz = self.args['dz'], nz = self.args['nz'],
                             origin = numerix.array(self.args['origin']) + vector, overlap=self.args['overlap'])
        
    def __mul__(self, factor):
        return UniformGrid3D(dx = self.dx * factor, nx = self.nx, 
                             dy = self.dy * factor, ny = self.ny, 
                             dz = self.dz * factor, nz = self.nz, 
                             origin = self.origin * factor)

    @property
    def _concatenableMesh(self):
        from fipy.meshes.grid3D import Grid3D
        args = self.args.copy()
        origin = args['origin']
        from fipy.tools import serial
        args['communicator'] = serial
        del args['origin']
        return Grid3D(**args) + origin

    @property
<<<<<<< HEAD
    def cellFaceIDs(self):
        return CellVariable(mesh=self, value=self._createCells())
=======
    def _cellFaceIDs(self):
        return MA.array(Grid3DBuilder.createCells(self.nx,
                                                  self.ny,
                                                  self.nz,
                                                  self.numberOfXYFaces,
                                                  self.numberOfXZFaces,
                                                  self.numberOfYZFaces))
>>>>>>> 3382aedd

    @getsetDeprecated
    def _getXYFaceIDs(self):
        return self._XYFaceIDs

    @property
    def _XYFaceIDs(self):
        ids = numerix.arange(0, self.numberOfXYFaces)
        return ids.reshape((self.nz + 1, self.ny, self.nx)).swapaxes(0,2)

    @getsetDeprecated
    def _getXZFaceIDs(self):
        return self._XZFaceIDs

    @property
    def _XZFaceIDs(self):
        ids = numerix.arange(self.numberOfXYFaces, self.numberOfXYFaces + self.numberOfXZFaces)
        return ids.reshape((self.nz, self.ny + 1, self.nx)).swapaxes(0,2)

    @getsetDeprecated
    def _getYZFaceIDs(self):
        return self._YZFaceIDs

    @property
    def _YZFaceIDs(self):
        ids = numerix.arange(self.numberOfXYFaces + self.numberOfXZFaces, self.numberOfFaces)
        return ids.reshape((self.nz, self.ny, self.nx + 1)).swapaxes(0,2)
   
    @property
    def _maxFacesPerCell(self):
        return 6
        
##         from numMesh/mesh

    @property
    def vertexCoords(self):
<<<<<<< HEAD
        return _VertexVariable(mesh=self,
                               value=self._createVertices() + self.origin,
                               _bootstrap=True)

    @getsetDeprecated
    def getFaceCellIDs(self):
        return self.faceCellIDs
=======
        return Grid3DBuilder.createVertices(self.dx, self.dy, self.dz,
                                            self.nx, self.ny, self.nz,
                                            self.numberOfVertices,     
                                            self.numberOfHorizontalRows,
                                            self.numberOfVerticalColumns) \
                + self.origin
>>>>>>> 3382aedd

    @property
    def faceCellIDs(self):
        XYids = MA.zeros((2, self.nx, self.ny, self.nz + 1), 'l')
        indices = numerix.indices((self.nx, self.ny, self.nz + 1))
        XYids[1] = indices[0] + (indices[1] + indices[2] * self.ny) * self.nx
        XYids[0] = XYids[1] - self.nx * self.ny
        XYids[0,..., 0] = XYids[1,..., 0]
        XYids[1,..., 0] = MA.masked
        XYids[1,...,-1] = MA.masked
        
        XZids = MA.zeros((2, self.nx, self.ny + 1, self.nz), 'l')
        indices = numerix.indices((self.nx, self.ny + 1, self.nz))
        XZids[1] = indices[0] + (indices[1] + indices[2] * self.ny) * self.nx
        XZids[0] = XZids[1] - self.nx
        XZids[0,..., 0,...] = XZids[1,..., 0,...]
        XZids[1,..., 0,...] = MA.masked
        XZids[1,...,-1,...] = MA.masked

        YZids = MA.zeros((2, self.nx + 1, self.ny, self.nz), 'l')
        indices = numerix.indices((self.nx + 1, self.ny, self.nz))
        YZids[1] = indices[0] + (indices[1] + indices[2] * self.ny) * self.nx
        YZids[0] = YZids[1] - 1
        YZids[0, 0] = YZids[1, 0]
        YZids[1, 0] = MA.masked
        YZids[1,-1] = MA.masked

        return FaceVariable(mesh=self,
                            value=MA.concatenate((XYids.swapaxes(1,3).reshape((2, self.numberOfXYFaces)), 
                                                  XZids.swapaxes(1,3).reshape((2, self.numberOfXZFaces)), 
                                                  YZids.swapaxes(1,3).reshape((2, self.numberOfYZFaces))), axis=1))

##         from common/mesh
     
    @property
    def _cellVertexIDs(self):
        ids = numerix.zeros((8, self.nx, self.ny, self.nz))
        indices = numerix.indices((self.nx, self.ny, self.nz))
        ids[1] = indices[0] + (indices[1] + (indices[2] + 1) * (self.ny + 1) + 1) * (self.nx + 1)
        ids[0] = ids[1] + 1
        ids[3] = indices[0] + (indices[1] + (indices[2] + 1) * (self.ny + 1)) * (self.nx + 1)
        ids[2] = ids[3] + 1
        ids[5] = indices[0] + (indices[1] + indices[2] * (self.ny + 1) + 1) * (self.nx + 1)
        ids[4] = ids[5] + 1
        ids[7] = indices[0] + (indices[1] + indices[2] * (self.ny + 1)) * (self.nx + 1)
        ids[6] = ids[7] + 1
        
<<<<<<< HEAD
        return CellVariable(mesh=self, 
                            value=numerix.reshape(ids.swapaxes(1,3), (8, self.numberOfCells)),
                            elementshape=(8,))
        
    @getsetDeprecated(new_name="faceVertexIDs")
    def _getFaceVertexIDs(self):
        return self.faceVertexIDs

    @property
    def faceVertexIDs(self):
       return FaceVariable(mesh=self,
                            value=self._createFaces())
=======
        return numerix.reshape(ids.swapaxes(1,3), (8, self.numberOfCells))

    @property
    def faceVertexIDs(self):
       return Grid3DBuilder.createFaces(self.nx, self.ny, self.nz)[1]
>>>>>>> 3382aedd

    @property
    def _orderedCellVertexIDs(self):
        """Correct ordering for VTK_VOXEL"""
        return self._cellVertexIDs     
        
##     scaling
    
    def _getNearestCellID(self, points):
        nx = self.args['nx']
        ny = self.args['ny']
        nz = self.args['nz']
        
        x0, y0, z0 = self.cellCenters[...,0]        
        xi, yi, zi = points
        nx, ny, nz = self.shape
        dx, dy, dz = self.dx, self.dy, self.dz
        
        i = numerix.array(numerix.rint(((xi - x0) / dx)), 'l')
        i[i < 0] = 0
        i[i > nx - 1] = nx - 1

        j = numerix.array(numerix.rint(((yi - y0) / dy)), 'l')
        j[j < 0] = 0
        j[j > ny - 1]  = ny - 1

        k = numerix.array(numerix.rint(((zi - z0) / dz)), 'l')
        k[k < 0] = 0
        k[k > nz - 1]  = nz - 1
        
        return k * ny * nx + j * nx + i
        
    def _test(self):
        """
        These tests are not useful as documentation, but are here to ensure
        everything works as expected.
        
            >>> dx = 0.5
            >>> dy = 2.
            >>> dz = 4.
            >>> nx = 3
            >>> ny = 2
            >>> nz = 1

            >>> mesh = UniformGrid3D(nx=nx, ny=ny, nz=nz, dx=dx, dy=dy, dz=dz)

            >>> XYFaceIDs = numerix.array((((0, 6), (3, 9)),
            ...                            ((1, 7), (4, 10)),
            ...                            ((2, 8), (5, 11))))
            >>> print parallel.procID > 0 or numerix.allequal(XYFaceIDs, mesh._XYFaceIDs)
            True
              
            >>> XZFaceIDs = numerix.array((((12,), (15,), (18,)),
            ...                            ((13,), (16,), (19,)),
            ...                            ((14,), (17,), (20,))))
            >>> print parallel.procID > 0 or numerix.allequal(mesh._XZFaceIDs, XZFaceIDs)
            True
            
            >>> YZFaceIDs = numerix.array((((21,), (25,)),
            ...                            ((22,), (26,)),
            ...                            ((23,), (27,)),
            ...                            ((24,), (28,))))
            >>> print parallel.procID > 0 or numerix.allequal(mesh._YZFaceIDs, YZFaceIDs)
            True

            >>> adjacentCellIDs = (numerix.array([0, 1, 2, 3, 4, 5, 0, 1, 2, 3, 4, 5, 0, 1, 2, 0, 1, 2, 3, 4, 5, 0, 0,
            ... 1, 2, 3, 3, 4, 5]), numerix.array([0, 1, 2, 3, 4, 5, 0, 1, 2, 3, 4, 5, 0, 1, 2, 3, 4, 5, 3, 4, 5, 0, 1,
            ... 2, 2, 3, 4, 5, 5]))
            >>> print parallel.procID > 0 or numerix.allequal(mesh._adjacentCellIDs[0], adjacentCellIDs[0])
            True
            >>> print parallel.procID > 0 or numerix.allequal(mesh._adjacentCellIDs[1], adjacentCellIDs[1])
            True

            >>> vertices = numerix.array(((0., 1., 2., 3., 0., 1., 2., 3., 0., 1., 2., 3., 0., 1., 2., 3., 0., 1., 2., 3., 0., 1., 2., 3.),
            ...                           (0., 0., 0., 0., 1., 1., 1., 1., 2., 2., 2., 2., 0., 0., 0., 0., 1., 1., 1., 1., 2., 2., 2., 2.),
            ...                           (0., 0., 0., 0., 0., 0., 0., 0., 0., 0., 0., 0., 1., 1., 1., 1., 1., 1., 1., 1., 1., 1., 1., 1.)))
            >>> vertices *= numerix.array([[dx], [dy], [dz]])
            
            >>> print parallel.procID > 0 or numerix.allequal(vertices,
            ...                                               mesh.vertexCoords)
            True
        
            >>> faces = numerix.array((( 0,  1,  2,  4,  5,  6, 12, 13, 14, 16, 17, 18,  0,  1,  2,  4,  5,  6,  8,  9, 10,  0,  1,  2,  3,  4,  5,  6,  7),
            ...                        ( 1,  2,  3,  5,  6,  7, 13, 14, 15, 17, 18, 19,  1,  2,  3,  5,  6,  7,  9, 10, 11,  4,  5,  6,  7,  8,  9, 10, 11),
            ...                        ( 5,  6,  7,  9, 10, 11, 17, 18, 19, 21, 22, 23, 13, 14, 15, 17, 18, 19, 21, 22, 23, 16, 17, 18, 19, 20, 21, 22, 23),
            ...                        ( 4,  5,  6,  8,  9, 10, 16, 17, 18, 20, 21, 22, 12, 13, 14, 16, 17, 18, 20, 21, 22, 12, 13, 14, 15, 16, 17, 18, 19))) 
            >>> print parallel.procID > 0 or numerix.allclose(faces,
            ...                                               mesh.faceVertexIDs)
            True

            >>> cells = numerix.array(((21, 22, 23, 25, 26, 27),
            ...                        (22, 23, 24, 26, 27, 28),
            ...                        (12, 13, 14, 15, 16, 17),
            ...                        (15, 16, 17, 18, 19, 20),
            ...                        ( 0,  1,  2,  3,  4,  5),
            ...                        ( 6,  7,  8,  9, 10, 11)))
            >>> print parallel.procID > 0 or numerix.allequal(cells,
            ...                                               mesh.cellFaceIDs)
            True

            >>> externalFaces = numerix.array((0, 1, 2, 3, 4, 5, 6, 7, 8, 9, 10, 11, 12, 13, 14, 18, 19, 20, 21, 24, 25, 28))
            >>> print parallel.procID > 0 or numerix.allequal(externalFaces, 
            ...                              numerix.nonzero(mesh.exteriorFaces))
            True

            >>> internalFaces = numerix.array((15, 16, 17, 22, 23, 26, 27))
            >>> print parallel.procID > 0 or numerix.allequal(internalFaces, 
            ...                              numerix.nonzero(mesh.interiorFaces))
            True

            >>> from fipy.tools.numerix import MA
            >>> faceCellIds = MA.masked_values((( 0, 1, 2, 3, 4, 5, 0, 1, 2, 3, 4, 5, 0, 1, 2, 0, 1, 2, 3, 4, 5, 0, 0, 1, 2, 3, 3, 4, 5),
            ...                                 (-1,-1,-1,-1,-1,-1,-1,-1,-1,-1,-1,-1,-1,-1,-1, 3, 4, 5,-1,-1,-1,-1, 1, 2,-1,-1, 4, 5,-1)), -1) 
            >>> print parallel.procID > 0 or numerix.allequal(faceCellIds, mesh.faceCellIDs)
            True
            
            >>> xy = dx * dy
            >>> xz = dx * dz
            >>> yz = dy * dz
            >>> faceAreas = numerix.array((xy, xy, xy, xy, xy, xy, xy, xy, xy, xy, xy, xy,
            ...                            xz, xz, xz, xz, xz, xz, xz, xz, xz,
            ...                            yz, yz, yz, yz, yz, yz, yz, yz))
            >>> print parallel.procID > 0 or numerix.allclose(faceAreas, mesh._faceAreas, atol = 1e-10, rtol = 1e-10)
            1
            
            >>> faceCoords = numerix.take(vertices, faces, axis=1)
            >>> faceCenters = (faceCoords[...,0,:] + faceCoords[...,1,:] + faceCoords[...,2,:] + faceCoords[...,3,:]) / 4.
            >>> print parallel.procID > 0 or numerix.allclose(faceCenters, mesh.faceCenters, atol = 1e-10, rtol = 1e-10)
            True

            >>> faceNormals = numerix.array((( 0, 0, 0, 0, 0, 0, 0, 0, 0, 0, 0, 0, 0, 0, 0, 0, 0, 0, 0, 0, 0,-1, 1, 1, 1,-1, 1, 1, 1),
            ...                              ( 0, 0, 0, 0, 0, 0, 0, 0, 0, 0, 0, 0,-1,-1,-1, 1, 1, 1, 1, 1, 1, 0, 0, 0, 0, 0, 0, 0, 0),
            ...                              (-1,-1,-1,-1,-1,-1, 1, 1, 1, 1, 1, 1, 0, 0, 0, 0, 0, 0, 0, 0, 0, 0, 0, 0, 0, 0, 0, 0, 0)))
            >>> print parallel.procID > 0 or numerix.allclose(faceNormals, mesh._faceNormals, atol = 1e-10, rtol = 1e-10)
            True

            >>> cellToFaceOrientations = numerix.array((( 1,-1,-1, 1,-1,-1),
            ...                                         ( 1, 1, 1, 1, 1, 1),
            ...                                         ( 1, 1, 1,-1,-1,-1),
            ...                                         ( 1, 1, 1, 1, 1, 1),
            ...                                         ( 1, 1, 1, 1, 1, 1),
            ...                                         ( 1, 1, 1, 1, 1, 1)))
            >>> print parallel.procID > 0 or numerix.allequal(cellToFaceOrientations, mesh._cellToFaceOrientations)
            True
                                             
            >>> cellVolumes = numerix.array((dx*dy*dz, dx*dy*dz, dx*dy*dz, dx*dy*dz, dx*dy*dz, dx*dy*dz))
            >>> print parallel.procID > 0 or numerix.allclose(cellVolumes, mesh.cellVolumes, atol = 1e-10, rtol = 1e-10)
            True

            >>> cellCenters = numerix.array(((   dx/2., 3.*dx/2., 5.*dx/2.,   dx/2., 3.*dx/2., 5.*dx/2.),
            ...                              (   dy/2.,    dy/2.,    dy/2.,3.*dy/2., 3.*dy/2., 3.*dy/2.),
            ...                              (   dz/2.,    dz/2.,    dz/2.,   dz/2.,    dz/2.,    dz/2.)))
            >>> print numerix.allclose(cellCenters, mesh.cellCenters, atol = 1e-10, rtol = 1e-10)
            True
                                              
            >>> cellDistances = numerix.array((dz/2, dz/2, dz/2, dz/2, dz/2, dz/2, dz/2, dz/2, dz/2, dz/2, dz/2, dz/2,
            ...                                dy/2, dy/2, dy/2, dy, dy, dy, dy/2, dy/2, dy/2,
            ...                                dx/2, dx, dx, dx/2, dx/2, dx, dx, dx/2))
            >>> print parallel.procID > 0 or numerix.allclose(cellDistances, mesh._cellDistances, atol = 1e-10, rtol = 1e-10)
            True
            
            >>> faceToCellDistances = MA.masked_values(((dz/2, dz/2, dz/2, dz/2, dz/2, dz/2, dz/2, dz/2, dz/2, dz/2, dz/2, dz/2, dy/2, dy/2, dy/2, dy/2, dy/2, dy/2, dy/2, dy/2, dy/2, dx/2, dx/2, dx/2, dx/2, dx/2, dx/2, dx/2, dx/2),
            ...                                         (  -1,   -1,   -1,   -1,   -1,   -1,   -1,   -1,   -1,   -1,   -1,   -1,   -1,   -1,   -1, dy/2, dy/2, dy/2,   -1,   -1,   -1,   -1, dx/2, dx/2,   -1,   -1, dx/2, dx/2,   -1)), -1)
            >>> faceToCellDistanceRatios = faceToCellDistances[0] / cellDistances
            >>> print parallel.procID > 0 or numerix.allclose(faceToCellDistanceRatios, mesh._faceToCellDistanceRatio, atol = 1e-10, rtol = 1e-10)
            True

            >>> areaProjections = faceNormals * faceAreas
            >>> print parallel.procID > 0 or numerix.allclose(areaProjections, mesh._areaProjections, atol = 1e-10, rtol = 1e-10)
            True

            >>> tangents1 = numerix.array(((1, 1, 1, 1, 1, 1, 1, 1, 1, 1, 1, 1, 1, 1, 1, 1, 1, 1, 1, 1, 1, 0, 0, 0, 0, 0, 0, 0, 0),
            ...                            (0, 0, 0, 0, 0, 0, 0, 0, 0, 0, 0, 0, 0, 0, 0, 0, 0, 0, 0, 0, 0, 1, 1, 1, 1, 1, 1, 1, 1),
            ...                            (0, 0, 0, 0, 0, 0, 0, 0, 0, 0, 0, 0, 0, 0, 0, 0, 0, 0, 0, 0, 0, 0, 0, 0, 0, 0, 0, 0, 0)))
            >>> print parallel.procID > 0 or numerix.allclose(tangents1, mesh._faceTangents1, atol = 1e-10, rtol = 1e-10)
            True

            >>> tangents2 = numerix.array(((0, 0, 0, 0, 0, 0, 0, 0, 0, 0, 0, 0, 0, 0, 0, 0, 0, 0, 0, 0, 0, 0, 0, 0, 0, 0, 0, 0, 0),
            ...                            (1, 1, 1, 1, 1, 1, 1, 1, 1, 1, 1, 1, 0, 0, 0, 0, 0, 0, 0, 0, 0, 0, 0, 0, 0, 0, 0, 0, 0),
            ...                            (0, 0, 0, 0, 0, 0, 0, 0, 0, 0, 0, 0, 1, 1, 1, 1, 1, 1, 1, 1, 1, 1, 1, 1, 1, 1, 1, 1, 1)))
            >>> print parallel.procID > 0 or numerix.allclose(tangents2, mesh._faceTangents2, atol = 1e-10, rtol = 1e-10)
            True

            >>> cellToCellIDs = MA.masked_values(((-1, 0, 1, -1, 3, 4),
            ...                                   (1, 2, -1, 4, 5, -1),
            ...                                   (-1, -1, -1, 0, 1, 2),
            ...                                   (3, 4, 5, -1, -1, -1),
            ...                                   (-1, -1, -1, -1, -1, -1),
            ...                                   (-1, -1, -1, -1, -1, -1)), -1)
            >>> print parallel.procID > 0 or numerix.allequal(mesh._cellToCellIDs, cellToCellIDs)
            True

            >>> cellToCellIDsFilled = numerix.array([[0, 0, 1, 3, 3, 4],
            ...                                      [1, 2, 2, 4, 5, 5],
            ...                                      [0, 1, 2, 0, 1, 2],
            ...                                      [3, 4, 5, 3, 4, 5],
            ...                                      [0, 1, 2, 3, 4, 5],
            ...                                      [0, 1, 2, 3, 4, 5]])
            >>> print parallel.procID > 0 or numerix.allequal(mesh._cellToCellIDsFilled, cellToCellIDsFilled)
            True
              
            >>> cellToCellDistances = numerix.take(cellDistances, cells)
            >>> print parallel.procID > 0 or numerix.allclose(cellToCellDistances, mesh._cellToCellDistances, atol = 1e-10, rtol = 1e-10)
            True

            >>> cellNormals = numerix.array((((-1, -1, -1, -1, -1, -1),
            ...                               ( 1,  1,  1,  1,  1,  1),
            ...                               ( 0,  0,  0,  0,  0,  0),
            ...                               ( 0,  0,  0,  0,  0,  0),
            ...                               ( 0,  0,  0,  0,  0,  0),
            ...                               ( 0,  0,  0,  0,  0,  0)),
            ...                              (( 0,  0,  0,  0,  0,  0),
            ...                               ( 0,  0,  0,  0,  0,  0),
            ...                               (-1, -1, -1, -1, -1, -1),
            ...                               ( 1,  1,  1,  1,  1,  1),
            ...                               ( 0,  0,  0,  0,  0,  0),
            ...                               ( 0,  0,  0,  0,  0,  0)),
            ...                              (( 0,  0,  0,  0,  0,  0),
            ...                               ( 0,  0,  0,  0,  0,  0),
            ...                               ( 0,  0,  0,  0,  0,  0),
            ...                               ( 0,  0,  0,  0,  0,  0),
            ...                               (-1, -1, -1, -1, -1, -1),
            ...                               ( 1,  1,  1,  1,  1,  1))))
            >>> print parallel.procID > 0 or numerix.allclose(cellNormals, mesh._cellNormals, atol = 1e-10, rtol = 1e-10)
            True

            >>> cellAreaProjections = numerix.array((((-yz,-yz,-yz,-yz,-yz,-yz),
            ...                                       ( yz, yz, yz, yz, yz, yz),
            ...                                       (  0,  0,  0,  0,  0,  0),
            ...                                       (  0,  0,  0,  0,  0,  0),
            ...                                       (  0,  0,  0,  0,  0,  0),
            ...                                       (  0,  0,  0,  0,  0,  0)),
            ...                                      ((  0,  0,  0,  0,  0,  0),
            ...                                       (  0,  0,  0,  0,  0,  0),
            ...                                       (-xz,-xz,-xz,-xz,-xz,-xz),
            ...                                       ( xz, xz, xz, xz, xz, xz),
            ...                                       (  0,  0,  0,  0,  0,  0),
            ...                                       (  0,  0,  0,  0,  0,  0)),
            ...                                      ((  0,  0,  0,  0,  0,  0),
            ...                                       (  0,  0,  0,  0,  0,  0),
            ...                                       (  0,  0,  0,  0,  0,  0),
            ...                                       (  0,  0,  0,  0,  0,  0),
            ...                                       (-xy,-xy,-xy,-xy,-xy,-xy),
            ...                                       ( xy, xy, xy, xy, xy, xy))))
            >>> print parallel.procID > 0 or numerix.allclose(cellAreaProjections, mesh._cellAreaProjections, atol = 1e-10, rtol = 1e-10)
            True

            >>> cellVertexIDs = numerix.array((17, 16, 13, 12, 5, 4, 1, 0))
            >>> cellVertexIDs = numerix.array((cellVertexIDs, cellVertexIDs + 1, cellVertexIDs + 2,
            ...                                cellVertexIDs + 4, cellVertexIDs + 5, cellVertexIDs + 6))
            >>> cellVertexIDs = cellVertexIDs.swapaxes(0,1)
            >>> print parallel.procID > 0 or numerix.allclose(mesh._cellVertexIDs, cellVertexIDs)
            True

            >>> from fipy.tools import dump            
            >>> (f, filename) = dump.write(mesh, extension = '.gz')            
            >>> unpickledMesh = dump.read(filename, f)

            >>> print numerix.allequal(mesh.cellCenters, unpickledMesh.cellCenters)
            True
            
            # Bug #130 & #135 are because we only checked a mesh with nz of 1
            
            >>> nx = 1
            >>> ny = 2
            >>> nz = 3
            
            >>> mesh = UniformGrid3D(nx=nx, ny=ny, nz=nz, dx=dx, dy=dy, dz=dz)

            >>> cellVertexIDs = numerix.array((9, 8, 7, 6, 3, 2, 1, 0))
            >>> cellVertexIDs = numerix.array((cellVertexIDs, cellVertexIDs + 2, cellVertexIDs + 6,
            ...                                cellVertexIDs + 8, cellVertexIDs + 12, cellVertexIDs + 14))
            >>> cellVertexIDs = cellVertexIDs.swapaxes(0,1)
            >>> print parallel.procID > 0 or numerix.allclose(mesh._cellVertexIDs, cellVertexIDs)
            1
            
            >>> nx = 3
            >>> ny = 1
            >>> nz = 2
            
            >>> mesh = UniformGrid3D(nx=nx, ny=ny, nz=nz, dx=dx, dy=dy, dz=dz)

            >>> cellVertexIDs = numerix.array((13, 12, 9, 8, 5, 4, 1, 0))
            >>> cellVertexIDs = numerix.array((cellVertexIDs, cellVertexIDs + 1, cellVertexIDs + 2,
            ...                                cellVertexIDs + 8, cellVertexIDs + 9, cellVertexIDs + 10))
            >>> cellVertexIDs = cellVertexIDs.swapaxes(0,1)
            >>> print parallel.procID > 0 or numerix.allclose(mesh._cellVertexIDs, cellVertexIDs)
            1

        """

def _test():
    import doctest
    return doctest.testmod()

if __name__ == "__main__":
    _test()<|MERGE_RESOLUTION|>--- conflicted
+++ resolved
@@ -42,19 +42,15 @@
 
 from fipy.tools import parallel
 
-<<<<<<< HEAD
 from fipy.variables.cellVariable import CellVariable
 from fipy.variables.faceVariable import FaceVariable
 from fipy.variables.vertexVariable import _VertexVariable
 
-class UniformGrid3D(Grid3D):
-=======
 from fipy.meshes.builders import UniformGrid3DBuilder
 from fipy.meshes.gridlike import Gridlike3D
 from fipy.meshes.uniformGrid import UniformGrid
 
 class UniformGrid3D(UniformGrid):
->>>>>>> 3382aedd
     """
     3D rectangular-prism Mesh with uniform grid spacing in each dimension.
 
@@ -183,8 +179,10 @@
     @property
     def _adjacentCellIDs(self):
         faceCellIDs = self.faceCellIDs
-        return (MA.where(MA.getmaskarray(faceCellIDs[0]), faceCellIDs[1], faceCellIDs[0]).filled(),
-                MA.where(MA.getmaskarray(faceCellIDs[1]), faceCellIDs[0], faceCellIDs[1]).filled())
+        mask = faceCellIDs.mask 
+        faceCellIDs = faceCellIDs.filled() 
+        return ((mask[0] * faceCellIDs[1] + ~mask[0] * faceCellIDs[0]), 
+                (mask[1] * faceCellIDs[0] + ~mask[1] * faceCellIDs[1]))
 
     @property
     def _cellToCellIDs(self):
@@ -204,15 +202,16 @@
         ids[4,...,     0] = MA.masked
         ids[5,...,    -1] = MA.masked
 
-        return MA.reshape(ids.swapaxes(1,3), (6, self.numberOfCells))
+        return CellVariable(mesh=self,  
+                            value=MA.reshape(ids.swapaxes(1,3), (6, self.numberOfCells))) 
         
     @property
     def _cellToCellIDsFilled(self):
         N = self.numberOfCells
         M = self._maxFacesPerCell
         cellIDs = numerix.repeat(numerix.arange(N)[numerix.newaxis, ...], M, axis=0)
-        cellToCellIDs = self._cellToCellIDs
-        return MA.where(MA.getmaskarray(cellToCellIDs), cellIDs, cellToCellIDs)     
+        mask = self._cellToCellIDs.getMask() 
+        return mask * cellIDs + ~mask * self._cellToCellIDs.filled() 
                                                                                                 
     @property
     def _globalNonOverlappingCellIDs(self):
@@ -222,66 +221,12 @@
 
         E.g., would return [0, 1, 4, 5] for mesh A
 
-<<<<<<< HEAD
-        (self.nx,
-         self.ny,
-         self.nz,
-         self.overlap,
-         self.offset) = self._calcParallelGridInfo(nx, ny, nz, overlap, communicator)
-        
-        self.origin = PhysicalField(value = origin)
-        self.origin /= scale
-
-        self.origin += ((self.offset[0] * float(self.dx),),
-                        (self.offset[1] * float(self.dy),),
-                        (self.offset[2] * float(self.dz),))
-
-        if self.nx == 0 or self.ny == 0 or self.nz == 0:
-            self.nx = 0
-            self.ny = 0
-            self.nz = 0
-        if self.nx == 0 or self.ny == 0 or self.nz == 0:
-            self.numberOfHorizontalRows = 0
-            self.numberOfVerticalColumns = 0
-            self.numberOflayers = 0
-        else:
-            self.numberOfHorizontalRows = (self.ny + 1)
-            self.numberOfVerticalColumns = (self.nx + 1)
-            self.numberOfLayers = (self.nz + 1)
-
-        self.numberOfVertices = (self.nx + 1) * (self.ny + 1) * (self.nz + 1)
-        self.numberOfXYFaces = self.nx * self.ny * (self.nz + 1)
-        self.numberOfXZFaces = self.nx * (self.ny + 1) * self.nz
-        self.numberOfYZFaces = (self.nx + 1) * self.ny * self.nz
-        self.numberOfFaces = self.numberOfXYFaces + self.numberOfXZFaces + self.numberOfYZFaces
-        self.numberOfCells = self.nx * self.ny * self.nz
-
-        self._topology = _UniformMeshTopology3D(self.nx, self.ny, self.nz,
-                                                self.numberOfCells,
-                                                self._maxFacesPerCell,
-                                                self._XYFaceIDs,
-                                                self._XZFaceIDs,
-                                                self._YZFaceIDs,
-                                                self.faceCellIDs,
-                                                self.cellFaceIDs,
-                                                self)
-
-        self._geometry = _UniformGridGeometry3D(self,
-                                                self.dx, self.dy, self.dz,
-                                               self.nx, self.ny, self.nz,
-                                               self.numberOfCells,
-                                               self.numberOfXYFaces,
-                                               self.numberOfXZFaces,
-                                               self.numberOfYZFaces,
-                                               self.origin)
-=======
             A        B
         ------------------
         | 4 | 5 || 6 | 7 |
         ------------------
         | 0 | 1 || 2 | 3 |
         ------------------
->>>>>>> 3382aedd
         
         .. note:: Trivial except for parallel meshes
         """
@@ -350,9 +295,10 @@
 
     @property
     def _faceAreas(self):
-        return numerix.concatenate((numerix.repeat((self.dx * self.dy,), self.numberOfXYFaces),
+        areas = numerix.concatenate((numerix.repeat((self.dx * self.dy,), self.numberOfXYFaces),
                                     numerix.repeat((self.dx * self.dz,), self.numberOfXZFaces),
                                     numerix.repeat((self.dy * self.dz,), self.numberOfYZFaces)))
+        return FaceVariable(mesh=self, value=areas)
 
     @property
     def _faceNormals(self):
@@ -368,13 +314,14 @@
         YZnor[2,      ...] =  1
         YZnor[2, 0,   ...] = -1
         
-        return numerix.concatenate((numerix.reshape(XYnor[::-1].swapaxes(1,3), (3, self.numberOfXYFaces)), 
+        norms = numerix.concatenate((numerix.reshape(XYnor[::-1].swapaxes(1,3), (3, self.numberOfXYFaces)), 
                                     numerix.reshape(XZnor[::-1].swapaxes(1,3), (3, self.numberOfXZFaces)), 
                                     numerix.reshape(YZnor[::-1].swapaxes(1,3), (3, self.numberOfYZFaces))), axis=1)
+        return FaceVariable(mesh=self, value=norms)
 
     @property
     def _cellVolumes(self):
-        return numerix.ones(self.numberOfCells, 'd') * self.dx * self.dy * self.dz
+        return CellVariable(mesh=self, value=self.dx * self.dy * self.dz)
 
     @property
     def _cellCenters(self):
@@ -384,7 +331,7 @@
         centers[1] = (indices[1] + 0.5) * self.dy
         centers[2] = (indices[2] + 0.5) * self.dz
         ccs = numerix.reshape(centers.swapaxes(1,3), (3, self.numberOfCells)) + self.origin
-        return ccs
+        return CellVariable(mesh=self, value=ccs)
 
     @property
     def _cellDistances(self):
@@ -403,9 +350,10 @@
         YZdis[..., 0] = self.dx / 2.
         YZdis[...,-1] = self.dx / 2.
 
-        return numerix.concatenate((numerix.ravel(XYdis),
+        dists = numerix.concatenate((numerix.ravel(XYdis),
                                     numerix.ravel(XZdis),
                                     numerix.ravel(YZdis)))
+        return FaceVariable(mesh=self,  value=dists)
 
     @property
     def _faceToCellDistanceRatio(self):
@@ -424,9 +372,10 @@
         YZdis[ 0,...] = 1
         YZdis[-1,...] = 1
         
-        return numerix.concatenate((numerix.ravel(XYdis.swapaxes(0,2)),
+        f2cdr = numerix.concatenate((numerix.ravel(XYdis.swapaxes(0,2)),
                                     numerix.ravel(XZdis.swapaxes(0,2)),
                                     numerix.ravel(YZdis.swapaxes(0,2))), axis=1)
+        return FaceVariable(mesh=self, value=f2cdr)
     
     @property
     def _orientedFaceNormals(self):
@@ -443,9 +392,10 @@
         YZtan = numerix.zeros((3, self.nx + 1, self.ny, self.nz))
         YZtan[1,      ...] =  1
         
-        return numerix.concatenate((numerix.reshape(XYtan[::-1].swapaxes(1,3), (3, self.numberOfXYFaces)), 
+        tang1 = numerix.concatenate((numerix.reshape(XYtan[::-1].swapaxes(1,3), (3, self.numberOfXYFaces)), 
                                     numerix.reshape(XZtan[::-1].swapaxes(1,3), (3, self.numberOfXZFaces)), 
                                     numerix.reshape(YZtan[::-1].swapaxes(1,3), (3, self.numberOfYZFaces))), axis=1)
+        return FaceVariable(mesh=self, value=tang1)
         
     @property
     def _faceTangents2(self):
@@ -458,10 +408,11 @@
         YZtan = numerix.zeros((3, self.nx + 1, self.ny, self.nz))
         YZtan[0,      ...] =  1
         
-        return numerix.concatenate((numerix.reshape(XYtan[::-1].swapaxes(1,3), (3, self.numberOfXYFaces)), 
+        tang2 = numerix.concatenate((numerix.reshape(XYtan[::-1].swapaxes(1,3), (3, self.numberOfXYFaces)), 
                                     numerix.reshape(XZtan[::-1].swapaxes(1,3), (3, self.numberOfXZFaces)), 
                                     numerix.reshape(YZtan[::-1].swapaxes(1,3), (3, self.numberOfYZFaces))), axis=1)
-    
+        return FaceVariable(mesh=self, value=tang2)
+
     @property
     def _cellToCellDistances(self):
         distances = numerix.zeros((6, self.nx, self.ny, self.nz), 'd')
@@ -479,11 +430,12 @@
         distances[4,...,      0] = self.dz / 2.
         distances[5,...,     -1] = self.dz / 2.
 
-        return numerix.reshape(distances.swapaxes(1,3), (self.numberOfCells, 6))
+        dist = numerix.reshape(distances.swapaxes(1,3), (self.numberOfCells, 6))
+        return CellVariable(mesh=self, value=dist)
         
     @property
     def _cellNormals(self):
-        normals = numerix.zeros((3, 6, self.numberOfCells), 'd')
+        normals = CellVariable(mesh=self, value=0., elementshape=(3,6)) 
         normals[...,0,...] = [[-1], [ 0], [ 0]]
         normals[...,1,...] = [[ 1], [ 0], [ 0]]
         normals[...,2,...] = [[ 0], [-1], [ 0]]
@@ -495,7 +447,7 @@
         
     @property
     def _cellAreas(self):
-        areas = numerix.ones((6, self.numberOfCells), 'd')
+        areas = CellVariable(mesh=self, value=0., elementshape=(6,))
         areas[0] = self.dy * self.dz
         areas[1] = self.dy * self.dz
         areas[2] = self.dx * self.dz
@@ -531,10 +483,11 @@
         YZcen[1] = (indices[1] + 0.5) * self.dy
         YZcen[2] = (indices[2] + 0.5) * self.dz
 
-        return numerix.concatenate((numerix.reshape(XYcen.swapaxes(1,3), (3, self.numberOfXYFaces)), 
+        ctrs = numerix.concatenate((numerix.reshape(XYcen.swapaxes(1,3), (3, self.numberOfXYFaces)), 
                                     numerix.reshape(XZcen.swapaxes(1,3), (3, self.numberOfXZFaces)),
                                     numerix.reshape(YZcen.swapaxes(1,3), (3, self.numberOfYZFaces))), axis=1) + self.origin
-                                                                 
+        return FaceVariable(mesh=self, value=ctrs)
+
     @property
     def _orientedAreaProjections(self):
         return self._areaProjections
@@ -570,18 +523,14 @@
         return Grid3D(**args) + origin
 
     @property
-<<<<<<< HEAD
-    def cellFaceIDs(self):
-        return CellVariable(mesh=self, value=self._createCells())
-=======
     def _cellFaceIDs(self):
-        return MA.array(Grid3DBuilder.createCells(self.nx,
-                                                  self.ny,
-                                                  self.nz,
-                                                  self.numberOfXYFaces,
-                                                  self.numberOfXZFaces,
-                                                  self.numberOfYZFaces))
->>>>>>> 3382aedd
+        cells = MA.array(Grid3DBuilder.createCells(self.nx,
+                                                   self.ny,
+                                                   self.nz,
+                                                   self.numberOfXYFaces,
+                                                   self.numberOfXZFaces,
+                                                   self.numberOfYZFaces))
+        return CellVariable(mesh=self, value=cells)
 
     @getsetDeprecated
     def _getXYFaceIDs(self):
@@ -618,22 +567,14 @@
 
     @property
     def vertexCoords(self):
-<<<<<<< HEAD
-        return _VertexVariable(mesh=self,
-                               value=self._createVertices() + self.origin,
-                               _bootstrap=True)
-
-    @getsetDeprecated
-    def getFaceCellIDs(self):
-        return self.faceCellIDs
-=======
-        return Grid3DBuilder.createVertices(self.dx, self.dy, self.dz,
+        vrtx = Grid3DBuilder.createVertices(self.dx, self.dy, self.dz,
                                             self.nx, self.ny, self.nz,
                                             self.numberOfVertices,     
                                             self.numberOfHorizontalRows,
-                                            self.numberOfVerticalColumns) \
-                + self.origin
->>>>>>> 3382aedd
+                                            self.numberOfVerticalColumns)
+        return _VertexVariable(mesh=self,
+                               value=vrtx + self.origin,
+                               _bootstrap=True)
 
     @property
     def faceCellIDs(self):
@@ -681,26 +622,14 @@
         ids[7] = indices[0] + (indices[1] + indices[2] * (self.ny + 1)) * (self.nx + 1)
         ids[6] = ids[7] + 1
         
-<<<<<<< HEAD
         return CellVariable(mesh=self, 
                             value=numerix.reshape(ids.swapaxes(1,3), (8, self.numberOfCells)),
                             elementshape=(8,))
-        
-    @getsetDeprecated(new_name="faceVertexIDs")
-    def _getFaceVertexIDs(self):
-        return self.faceVertexIDs
 
     @property
     def faceVertexIDs(self):
        return FaceVariable(mesh=self,
-                            value=self._createFaces())
-=======
-        return numerix.reshape(ids.swapaxes(1,3), (8, self.numberOfCells))
-
-    @property
-    def faceVertexIDs(self):
-       return Grid3DBuilder.createFaces(self.nx, self.ny, self.nz)[1]
->>>>>>> 3382aedd
+                            value=Grid3DBuilder.createFaces(self.nx, self.ny, self.nz)[1])
 
     @property
     def _orderedCellVertexIDs(self):
