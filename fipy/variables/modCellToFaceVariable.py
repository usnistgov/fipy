#!/usr/bin/env python

## -*-Pyth-*-
 # ###################################################################
 #  FiPy - Python-based finite volume PDE solver
 # 
 #  FILE: "modCellToFaceVariable.py"
 #
 #  Author: Jonathan Guyer <guyer@nist.gov>
 #  Author: Daniel Wheeler <daniel.wheeler@nist.gov>
 #  Author: James Warren   <jwarren@nist.gov>
 #    mail: NIST
 #     www: http://www.ctcms.nist.gov/fipy/
 #  
 # ========================================================================
 # This software was developed at the National Institute of Standards
 # and Technology by employees of the Federal Government in the course
 # of their official duties.  Pursuant to title 17 Section 105 of the
 # United States Code this software is not subject to copyright
 # protection and is in the public domain.  FiPy is an experimental
 # system.  NIST assumes no responsibility whatsoever for its use by
 # other parties, and makes no guarantees, expressed or implied, about
 # its quality, reliability, or any other characteristic.  We would
 # appreciate acknowledgement if the software is used.
 # 
 # This software can be redistributed and/or modified freely
 # provided that any derivative works bear some notice that they are
 # derived from it, and any modified versions bear some notice that
 # they have been modified.
 # ========================================================================
 #  See the file "license.terms" for information on usage and  redistribution
 #  of this file, and for a DISCLAIMER OF ALL WARRANTIES.
 #  
 # ###################################################################
 ##

from fipy.tools import numerix
from fipy.tools import inline
from fipy.variables.arithmeticCellToFaceVariable import _ArithmeticCellToFaceVariable

class _ModCellToFaceVariable(_ArithmeticCellToFaceVariable):
    def __init__(self, var, modIn):
        _ArithmeticCellToFaceVariable.__init__(self,var)
        self.modIn = modIn
        
<<<<<<< HEAD
    if inline.doInline:
        def  _calcValue_(self, alpha, id1, id2):
            val = self._getArray().copy()
            
            inline._runInline(self.modIn + """
            int ID1 = id1[i];
            int ID2 = id2[i];
            double cell2 = var[ID2];
            val[i] = mod(cell2 - var[ID1]) * alpha[i] + var[ID1];
            """,var = self.var.getNumericValue(),
                val = val, 
                alpha = alpha,
                id1 = id1, id2 = id2,
                ni = self.mesh._getNumberOfFaces())
                
            return self._makeValue(value = val)
    ##         return self._makeValue(value = val, unit = self.getUnit())
=======
    def  _calcValueIn(self, alpha, id1, id2):
        val = self._array.copy()
        
        inline._runInline(self.modIn + """
        int ID1 = id1[i];
        int ID2 = id2[i];
        double cell2 = var[ID2];
        val[i] = mod(cell2 - var[ID1]) * alpha[i] + var[ID1];
        """,var = self.var.numericValue,
            val = val, 
            alpha = alpha,
            id1 = id1, id2 = id2,
            ni = self.mesh.numberOfFaces)
            
        return self._makeValue(value = val)
##         return self._makeValue(value = val, unit = self.unit)
>>>>>>> c2a1838b
<|MERGE_RESOLUTION|>--- conflicted
+++ resolved
@@ -43,39 +43,19 @@
         _ArithmeticCellToFaceVariable.__init__(self,var)
         self.modIn = modIn
         
-<<<<<<< HEAD
     if inline.doInline:
         def  _calcValue_(self, alpha, id1, id2):
-            val = self._getArray().copy()
+            val = self._array.copy()
             
             inline._runInline(self.modIn + """
             int ID1 = id1[i];
             int ID2 = id2[i];
             double cell2 = var[ID2];
             val[i] = mod(cell2 - var[ID1]) * alpha[i] + var[ID1];
-            """,var = self.var.getNumericValue(),
+            """,var = self.var.numericValue,
                 val = val, 
                 alpha = alpha,
                 id1 = id1, id2 = id2,
-                ni = self.mesh._getNumberOfFaces())
+                ni = self.mesh.numberOfFaces)
                 
-            return self._makeValue(value = val)
-    ##         return self._makeValue(value = val, unit = self.getUnit())
-=======
-    def  _calcValueIn(self, alpha, id1, id2):
-        val = self._array.copy()
-        
-        inline._runInline(self.modIn + """
-        int ID1 = id1[i];
-        int ID2 = id2[i];
-        double cell2 = var[ID2];
-        val[i] = mod(cell2 - var[ID1]) * alpha[i] + var[ID1];
-        """,var = self.var.numericValue,
-            val = val, 
-            alpha = alpha,
-            id1 = id1, id2 = id2,
-            ni = self.mesh.numberOfFaces)
-            
-        return self._makeValue(value = val)
-##         return self._makeValue(value = val, unit = self.unit)
->>>>>>> c2a1838b
+            return self._makeValue(value = val)