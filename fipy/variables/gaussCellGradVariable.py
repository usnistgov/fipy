#!/usr/bin/env python

## -*-Pyth-*-
 # ###################################################################
 #  FiPy - Python-based finite volume PDE solver
 # 
 #  FILE: "gaussCellGradVariable.py"
 #
 #  Author: Jonathan Guyer <guyer@nist.gov>
 #  Author: Daniel Wheeler <daniel.wheeler@nist.gov>
 #  Author: James Warren   <jwarren@nist.gov>
 #    mail: NIST
 #     www: http://www.ctcms.nist.gov/fipy/
 #  
 # ========================================================================
 # This software was developed at the National Institute of Standards
 # and Technology by employees of the Federal Government in the course
 # of their official duties.  Pursuant to title 17 Section 105 of the
 # United States Code this software is not subject to copyright
 # protection and is in the public domain.  FiPy is an experimental
 # system.  NIST assumes no responsibility whatsoever for its use by
 # other parties, and makes no guarantees, expressed or implied, about
 # its quality, reliability, or any other characteristic.  We would
 # appreciate acknowledgement if the software is used.
 # 
 # This software can be redistributed and/or modified freely
 # provided that any derivative works bear some notice that they are
 # derived from it, and any modified versions bear some notice that
 # they have been modified.
 # ========================================================================
 #  See the file "license.terms" for information on usage and  redistribution
 #  of this file, and for a DISCLAIMER OF ALL WARRANTIES.
 #  
 # ###################################################################
 ##
 
from fipy.variables.cellVariable import CellVariable
from fipy.tools import numerix
from fipy.tools import inline
from fipy.variables.faceGradContributionsVariable import _FaceGradContributions


class _GaussCellGradVariable(CellVariable):
    def __init__(self, var, name=''):
        CellVariable.__init__(self, mesh=var.mesh, name=name, rank=var.rank + 1)
        self.var = self._requires(var)
        self.faceGradientContributions = _FaceGradContributions(self.var)
        
<<<<<<< HEAD
    if inline.doInline:
        def _calcValue_(self, N, M, ids, orientations, volumes):
            val = self._getArray().copy()
=======
    def _calcValueIn(self, N, M, ids, orientations, volumes):
        val = self._array.copy()
>>>>>>> c2a1838b

            inline._runIterateElementInline("""
                ITEM(val, i, vec) = 0.;

<<<<<<< HEAD
                int k;
                for (k = 0; k < M; k++) {
                    int id = ITEM(ids, i, &k);
                    ITEM(val, i, vec) += ITEM(orientations, i, &k) * ITEM(areaProj, id, vec) * ITEM(faceValues, id, NULL);
                }
                    
                ITEM(val, i, vec) /= ITEM(volumes, i, NULL);
            """,val = val,
                ids = numerix.array(numerix.MA.filled(ids, 0)),
                orientations = numerix.array(numerix.MA.filled(orientations, 0)),
                volumes = numerix.array(volumes),
                areaProj = numerix.array(self.mesh._getAreaProjections()),
                faceValues = numerix.array(self.var.getArithmeticFaceValue()),
                M = M,
                ni = N, 
                shape=numerix.array(numerix.shape(val)))
=======
            int k;
            for (k = 0; k < M; k++) {
                int id = ITEM(ids, i, &k);
                ITEM(val, i, vec) += ITEM(orientations, i, &k) * ITEM(areaProj, id, vec) * ITEM(faceValues, id, NULL);
            }
                
            ITEM(val, i, vec) /= ITEM(volumes, i, NULL);
        """,val = val,
            ids = numerix.array(numerix.MA.filled(ids, 0)),
            orientations = numerix.array(numerix.MA.filled(orientations, 0)),
            volumes = numerix.array(volumes),
            areaProj = numerix.array(self.mesh._areaProjections),
            faceValues = numerix.array(self.var.arithmeticFaceValue),
            M = M,
            ni = N, 
            shape=numerix.array(numerix.shape(val)))
>>>>>>> c2a1838b

            return self._makeValue(value = val)
    else:
        def _calcValue_(self, N, M, ids, orientations, volumes):
            contributions = numerix.take(self.faceGradientContributions, ids, axis=1)

            grad = numerix.array(numerix.sum(orientations * contributions, 1))

            return grad / volumes

    def _calcValue(self):
<<<<<<< HEAD
        return self._calcValue_(N=self.mesh.getNumberOfCells(), 
                                M=self.mesh._getMaxFacesPerCell(), 
                                ids=self.mesh._getCellFaceIDs(), 
                                orientations=self.mesh._getCellFaceOrientations(), 
                                volumes=self.mesh.getCellVolumes())
=======
        N = self.mesh.numberOfCells
        M = self.mesh._maxFacesPerCell
        
        ids = self.mesh.cellFaceIDs

        orientations = self.mesh._cellToFaceOrientations
        volumes = self.mesh.cellVolumes

        return inline._optionalInline(self._calcValueIn, self._calcValuePy, N, M, ids, orientations, volumes)
>>>>>>> c2a1838b
<|MERGE_RESOLUTION|>--- conflicted
+++ resolved
@@ -46,19 +46,13 @@
         self.var = self._requires(var)
         self.faceGradientContributions = _FaceGradContributions(self.var)
         
-<<<<<<< HEAD
     if inline.doInline:
         def _calcValue_(self, N, M, ids, orientations, volumes):
-            val = self._getArray().copy()
-=======
-    def _calcValueIn(self, N, M, ids, orientations, volumes):
-        val = self._array.copy()
->>>>>>> c2a1838b
+            val = self._array.copy()
 
             inline._runIterateElementInline("""
                 ITEM(val, i, vec) = 0.;
 
-<<<<<<< HEAD
                 int k;
                 for (k = 0; k < M; k++) {
                     int id = ITEM(ids, i, &k);
@@ -70,29 +64,11 @@
                 ids = numerix.array(numerix.MA.filled(ids, 0)),
                 orientations = numerix.array(numerix.MA.filled(orientations, 0)),
                 volumes = numerix.array(volumes),
-                areaProj = numerix.array(self.mesh._getAreaProjections()),
-                faceValues = numerix.array(self.var.getArithmeticFaceValue()),
+                areaProj = numerix.array(self.mesh._areaProjections),
+                faceValues = numerix.array(self.var.arithmeticFaceValue),
                 M = M,
                 ni = N, 
                 shape=numerix.array(numerix.shape(val)))
-=======
-            int k;
-            for (k = 0; k < M; k++) {
-                int id = ITEM(ids, i, &k);
-                ITEM(val, i, vec) += ITEM(orientations, i, &k) * ITEM(areaProj, id, vec) * ITEM(faceValues, id, NULL);
-            }
-                
-            ITEM(val, i, vec) /= ITEM(volumes, i, NULL);
-        """,val = val,
-            ids = numerix.array(numerix.MA.filled(ids, 0)),
-            orientations = numerix.array(numerix.MA.filled(orientations, 0)),
-            volumes = numerix.array(volumes),
-            areaProj = numerix.array(self.mesh._areaProjections),
-            faceValues = numerix.array(self.var.arithmeticFaceValue),
-            M = M,
-            ni = N, 
-            shape=numerix.array(numerix.shape(val)))
->>>>>>> c2a1838b
 
             return self._makeValue(value = val)
     else:
@@ -104,20 +80,8 @@
             return grad / volumes
 
     def _calcValue(self):
-<<<<<<< HEAD
-        return self._calcValue_(N=self.mesh.getNumberOfCells(), 
-                                M=self.mesh._getMaxFacesPerCell(), 
-                                ids=self.mesh._getCellFaceIDs(), 
-                                orientations=self.mesh._getCellFaceOrientations(), 
-                                volumes=self.mesh.getCellVolumes())
-=======
-        N = self.mesh.numberOfCells
-        M = self.mesh._maxFacesPerCell
-        
-        ids = self.mesh.cellFaceIDs
-
-        orientations = self.mesh._cellToFaceOrientations
-        volumes = self.mesh.cellVolumes
-
-        return inline._optionalInline(self._calcValueIn, self._calcValuePy, N, M, ids, orientations, volumes)
->>>>>>> c2a1838b
+        return self._calcValue_(N=self.mesh.numberOfCells, 
+                                M=self.mesh._maxFacesPerCell, 
+                                ids=self.mesh.cellFaceIDs, 
+                                orientations=self.mesh._cellToFaceOrientations, 
+                                volumes=self.mesh.cellVolumes)