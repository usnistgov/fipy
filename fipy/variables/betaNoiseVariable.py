--- conflicted
+++ resolved
@@ -37,8 +37,9 @@
 __docformat__ = 'restructuredtext'
 
 from fipy.tools.numerix import random
+from fipy.variables.noiseVariable import NoiseVariable
 
-from fipy.variables.noiseVariable import NoiseVariable
+__all__ = ["BetaNoiseVariable"]
 
 class BetaNoiseVariable(NoiseVariable):
     r"""
@@ -52,12 +53,17 @@
     with a shape parameter :math:`\alpha`, a rate parameter :math:`\beta`, and 
     :math:`\Gamma(z) = \int_0^\infty t^{z - 1}e^{-t}\,dt`.
 
+    Seed the random module for the sake of deterministic test results.
+
+    >>> from fipy import numerix
+    >>> numerix.random.seed(1)
+
     We generate noise on a uniform cartesian mesh
            
     >>> from fipy.variables.variable import Variable
     >>> alpha = Variable()
     >>> beta = Variable()
-    >>> from fipy.meshes.grid2D import Grid2D
+    >>> from fipy.meshes import Grid2D
     >>> noise = BetaNoiseVariable(mesh = Grid2D(nx = 100, ny = 100), alpha = alpha, beta = beta)
            
     We histogram the root-volume-weighted noise distribution
@@ -68,16 +74,11 @@
     and compare to a Gaussian distribution
     
     >>> from fipy.variables.cellVariable import CellVariable
-<<<<<<< HEAD
     >>> betadist = CellVariable(mesh = histogram.mesh)
     >>> x = CellVariable(mesh=histogram.mesh, value=histogram.mesh.cellCenters[0])
     >>> from scipy.special import gamma as Gamma # doctest: +SCIPY
     >>> betadist = ((Gamma(alpha + beta) / (Gamma(alpha) * Gamma(beta))) 
     ...             * x**(alpha - 1) * (1 - x)**(beta - 1)) # doctest: +SCIPY
-=======
-    >>> betadist = CellVariable(mesh = histogram.getMesh())
-    >>> x = histogram.getMesh().getCellCenters()[0]
->>>>>>> 7f5bc866
     
     >>> if __name__ == '__main__':
     ...     from fipy import Viewer
@@ -88,22 +89,16 @@
     >>> from fipy.tools.numerix import arange
     
     >>> for a in arange(0.5,5,0.5):
-    ...     alpha.setValue(a)
+    ...     alpha.value = a
     ...     for b in arange(0.5,5,0.5):
-<<<<<<< HEAD
     ...         beta.value = b
-=======
-    ...         beta.setValue(b)
-    ...         betadist.setValue((Gamma(alpha + beta) / (Gamma(alpha) * Gamma(beta))) 
-    ...                           * x**(alpha - 1) * (1 - x)**(beta - 1))
->>>>>>> 7f5bc866
     ...         if __name__ == '__main__':
     ...             import sys
     ...             print >>sys.stderr, "alpha: %g, beta: %g" % (alpha, beta)
     ...             viewer.plot()
     ...             histoplot.plot()
 
-    >>> print abs(noise.getFaceGrad().getDivergence().getCellVolumeAverage()) < 5e-15
+    >>> print abs(noise.faceGrad.divergence.cellVolumeAverage) < 5e-15
     1
 
     .. image:: fipy/variables/beta.*
@@ -131,7 +126,7 @@
     
     def random(self):
         return random.beta(a = self.alpha, b = self.beta, 
-                           size = [self.getMesh().globalNumberOfCells])
+                           size = [self.mesh.globalNumberOfCells])
 
 def _test(): 
     import fipy.tests.doctestPlus
