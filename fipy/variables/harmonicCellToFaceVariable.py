#!/usr/bin/env python

## -*-Pyth-*-
 # ###################################################################
 #  FiPy - Python-based finite volume PDE solver
 # 
 #  FILE: "harmonicCellToFaceVariable.py"
 #
 #  Author: Jonathan Guyer <guyer@nist.gov>
 #  Author: Daniel Wheeler <daniel.wheeler@nist.gov>
 #  Author: James Warren   <jwarren@nist.gov>
 #    mail: NIST
 #     www: http://www.ctcms.nist.gov/fipy/
 #  
 # ========================================================================
 # This software was developed at the National Institute of Standards
 # and Technology by employees of the Federal Government in the course
 # of their official duties.  Pursuant to title 17 Section 105 of the
 # United States Code this software is not subject to copyright
 # protection and is in the public domain.  FiPy is an experimental
 # system.  NIST assumes no responsibility whatsoever for its use by
 # other parties, and makes no guarantees, expressed or implied, about
 # its quality, reliability, or any other characteristic.  We would
 # appreciate acknowledgement if the software is used.
 # 
 # This software can be redistributed and/or modified freely
 # provided that any derivative works bear some notice that they are
 # derived from it, and any modified versions bear some notice that
 # they have been modified.
 # ========================================================================
 #  See the file "license.terms" for information on usage and  redistribution
 #  of this file, and for a DISCLAIMER OF ALL WARRANTIES.
 #  
 # ###################################################################
 ##

from fipy.variables.cellToFaceVariable import _CellToFaceVariable
from fipy.tools import numerix
from fipy.tools import inline

class _HarmonicCellToFaceVariable(_CellToFaceVariable):
    if inline.doInline:
        def _calcValue_(self, alpha, id1, id2):
            val = self._getArray().copy()

<<<<<<< HEAD
            inline._runIterateElementInline("""
                int ID1 = ITEM(id1, i, NULL);
                int ID2 = ITEM(id2, i, NULL);
                double cell1 = ITEM(var, ID1, vec);
                double cell2 = ITEM(var, ID2, vec);
                double cell1Xcell2 = cell1 * cell2;
                double tmp = ((cell2 - cell1) * ITEM(alpha, i, NULL) + cell1);
                if (tmp != 0 && cell1Xcell2 > 0.) {
                    ITEM(val, i, vec) = cell1Xcell2 / tmp;
                } else {
                    ITEM(val, i, vec) = 0.;
                }
            """,
            var = self.var.getNumericValue(),
            val = val, 
            alpha = alpha,
            id1 = id1, id2 = id2,
            shape=numerix.array(numerix.shape(val)),
            ni = self.mesh._getNumberOfFaces())

            return self._makeValue(value = val)
##         return self._makeValue(value = val, unit = self.getUnit())
    else:
        def _calcValue_(self, alpha, id1, id2):
            cell1 = numerix.take(self.var,id1, axis=-1)
            cell2 = numerix.take(self.var,id2, axis=-1)
            value = ((cell2 - cell1) * alpha + cell1)
            eps = 1e-20
            value = (value == 0.) * eps + (value != 0.) * value
            cell1Xcell2 = cell1 * cell2
            value = ((value > eps) | (value < -eps)) * cell1Xcell2 / value
            value = (cell1Xcell2 >= 0.) * value

            return value
        
=======
        return value
        
    def _calcValueIn(self, alpha, id1, id2):
        val = self._array.copy()

        inline._runIterateElementInline("""
            int ID1 = ITEM(id1, i, NULL);
            int ID2 = ITEM(id2, i, NULL);
            double cell1 = ITEM(var, ID1, vec);
            double cell2 = ITEM(var, ID2, vec);
            double cell1Xcell2 = cell1 * cell2;
            double tmp = ((cell2 - cell1) * ITEM(alpha, i, NULL) + cell1);
            if (tmp != 0 && cell1Xcell2 > 0.) {
                ITEM(val, i, vec) = cell1Xcell2 / tmp;
            } else {
                ITEM(val, i, vec) = 0.;
            }
        """,
        var = self.var.numericValue,
        val = val, 
        alpha = alpha,
        id1 = id1, id2 = id2,
        shape=numerix.array(numerix.shape(val)),
        ni = self.mesh.numberOfFaces)

        return self._makeValue(value = val)
##         return self._makeValue(value = val, unit = self.unit)
>>>>>>> c2a1838b
<|MERGE_RESOLUTION|>--- conflicted
+++ resolved
@@ -41,9 +41,8 @@
 class _HarmonicCellToFaceVariable(_CellToFaceVariable):
     if inline.doInline:
         def _calcValue_(self, alpha, id1, id2):
-            val = self._getArray().copy()
+            val = self._array.copy()
 
-<<<<<<< HEAD
             inline._runIterateElementInline("""
                 int ID1 = ITEM(id1, i, NULL);
                 int ID2 = ITEM(id2, i, NULL);
@@ -57,15 +56,14 @@
                     ITEM(val, i, vec) = 0.;
                 }
             """,
-            var = self.var.getNumericValue(),
+            var = self.var.numericValue,
             val = val, 
             alpha = alpha,
             id1 = id1, id2 = id2,
             shape=numerix.array(numerix.shape(val)),
-            ni = self.mesh._getNumberOfFaces())
+            ni = self.mesh.numberOfFaces)
 
             return self._makeValue(value = val)
-##         return self._makeValue(value = val, unit = self.getUnit())
     else:
         def _calcValue_(self, alpha, id1, id2):
             cell1 = numerix.take(self.var,id1, axis=-1)
@@ -78,33 +76,4 @@
             value = (cell1Xcell2 >= 0.) * value
 
             return value
-        
-=======
-        return value
-        
-    def _calcValueIn(self, alpha, id1, id2):
-        val = self._array.copy()
-
-        inline._runIterateElementInline("""
-            int ID1 = ITEM(id1, i, NULL);
-            int ID2 = ITEM(id2, i, NULL);
-            double cell1 = ITEM(var, ID1, vec);
-            double cell2 = ITEM(var, ID2, vec);
-            double cell1Xcell2 = cell1 * cell2;
-            double tmp = ((cell2 - cell1) * ITEM(alpha, i, NULL) + cell1);
-            if (tmp != 0 && cell1Xcell2 > 0.) {
-                ITEM(val, i, vec) = cell1Xcell2 / tmp;
-            } else {
-                ITEM(val, i, vec) = 0.;
-            }
-        """,
-        var = self.var.numericValue,
-        val = val, 
-        alpha = alpha,
-        id1 = id1, id2 = id2,
-        shape=numerix.array(numerix.shape(val)),
-        ni = self.mesh.numberOfFaces)
-
-        return self._makeValue(value = val)
-##         return self._makeValue(value = val, unit = self.unit)
->>>>>>> c2a1838b
+        