--- conflicted
+++ resolved
@@ -6,11 +6,7 @@
  # 
  #  FILE: "cellVariable.py"
  #                                    created: 12/9/03 {2:03:28 PM} 
-<<<<<<< HEAD
- #                                last update: 5/14/08 {11:22:31 AM} 
-=======
- #                                last update: 5/29/08 {5:02:37 PM} 
->>>>>>> f8c46506
+ #                                last update: 6/5/08 {8:35:47 PM} 
  #  Author: Jonathan Guyer <guyer@nist.gov>
  #  Author: Daniel Wheeler <daniel.wheeler@nist.gov>
  #  Author: James Warren   <jwarren@nist.gov>
