--- conflicted
+++ resolved
@@ -5,12 +5,7 @@
  #  FiPy - Python-based finite volume PDE solver
  # 
  #  FILE: "cellVariable.py"
- #                                    created: 12/9/03 {2:03:28 PM} 
-<<<<<<< HEAD
- #                                last update: 6/5/08 {8:35:47 PM} 
-=======
- #                                last update: 6/7/08 {10:46:14 PM} 
->>>>>>> 13a88dae
+ #
  #  Author: Jonathan Guyer <guyer@nist.gov>
  #  Author: Daniel Wheeler <daniel.wheeler@nist.gov>
  #  Author: James Warren   <jwarren@nist.gov>
