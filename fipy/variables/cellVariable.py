--- conflicted
+++ resolved
@@ -410,22 +410,6 @@
         return self._faceGrad
 
     @property
-<<<<<<< HEAD
-    @deprecate(new_name="~fipy.variables.cellVariable.CellVariable.grad",
-               new_string=r"use :attr:`%s`\ ``.``\ "
-                          ":attr:`~fipy.variables.cellVariable.CellVariable.arithmeticFaceValue` "
-                          "instead",
-               version=3.3)
-    def faceGradAverage(self):
-        r"""
-        Return :math:`\nabla \phi` as a rank-1 `FaceVariable` using averaging
-        for the normal direction(second-order gradient)
-        """
-        return self.grad.arithmeticFaceValue
-
-    @property
-=======
->>>>>>> 34b546da
     def old(self):
         """
         Return the values of the `CellVariable` from the previous
