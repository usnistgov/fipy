#!/usr/bin/env python

## -*-Pyth-*-
 # ###################################################################
 #  FiPy - Python-based finite volume PDE solver
 # 
 #  FILE: "variable.py"
 #                                    created: 11/10/03 {3:15:38 PM} 
 #                                last update: 5/1/07 {2:09:02 PM} 
 #  Author: Jonathan Guyer <guyer@nist.gov>
 #  Author: Daniel Wheeler <daniel.wheeler@nist.gov>
 #  Author: James Warren   <jwarren@nist.gov>
 #    mail: NIST
 #     www: http://www.ctcms.nist.gov/fipy/
 #  
 # ========================================================================
 # This software was developed at the National Institute of Standards
 # and Technology by employees of the Federal Government in the course
 # of their official duties.  Pursuant to title 17 Section 105 of the
 # United States Code this software is not subject to copyright
 # protection and is in the public domain.  FiPy is an experimental
 # system.  NIST assumes no responsibility whatsoever for its use by
 # other parties, and makes no guarantees, expressed or implied, about
 # its quality, reliability, or any other characteristic.  We would
 # appreciate acknowledgement if the software is used.
 # 
 # This software can be redistributed and/or modified freely
 # provided that any derivative works bear some notice that they are
 # derived from it, and any modified versions bear some notice that
 # they have been modified.
 # ========================================================================
 #  
 #  Description: 
 # 
 #  History
 # 
 #  modified   by  rev reason
 #  ---------- --- --- -----------
 #  2003-11-10 JEG 1.0 original
 # ###################################################################
 ##

__docformat__ = 'restructuredtext'

import sys
import os

from fipy.tools.dimensions import physicalField
from fipy.tools import numerix
from fipy.tools import parser

class Variable(object):
    
    _cacheAlways = (os.getenv("FIPY_CACHE") is not None) or False
    if parser.parse("--no-cache", action="store_true"):
        _cacheAlways = False
    if parser.parse("--cache", action="store_true"):
        _cacheAlways = True

    _cacheNever = False
    
    """
    Lazily evaluated quantity with units. 
    
    Using a `Variable` in a mathematical expression will create an automatic
    dependency `Variable`, e.g.,
    
        >>> a = Variable(value=3)
        >>> b = 4 * a
        >>> b
        (Variable(value=3) * 4)
        >>> b()
        12
        
    Changes to the value of a `Variable` will automatically trigger changes in
    any dependent `Variable` objects
    
        >>> a.setValue(5)
        >>> b
        (Variable(value=5) * 4)
        >>> b()
        20
        
    """
    
    def __new__(cls, *args, **kwds):
        return object.__new__(cls)
    
    def __init__(self, value=0., unit=None, array=None, name='', cached=1):
        """
        Create a `Variable`.
        
            >>> Variable(value=3)
            Variable(value=array(3))
            >>> Variable(value=3, unit="m")
            Variable(value=PhysicalField(3,'m'))
            >>> Variable(value=3, unit="m", array=numerix.zeros((3,2)))
            Variable(value=PhysicalField(array([[3, 3],
                   [3, 3],
                   [3, 3]]),'m'))

        :Parameters:
          - `value`: the initial value
          - `unit`: the physical units of the `Variable`
          - `array`: the storage array for the `Variable`
          - `name`: the user-readable name of the `Variable`
          - `cached`: whether to cache or always recalculate the value
        """
            
        self.requiredVariables = []
        self.subscribedVariables = []

        if isinstance(value, Variable):
            name = value.name
            value = value.getValue()
            if hasattr(value, 'copy'):
                value = value.copy()
            unit = None
            array = None
            
        self._setValue(value=value, unit=unit, array=array)
        
        self.name = name
                
        self._cached = cached

        self.stale = 1
        self._markFresh()
        
##    __array_priority__ and __array_wrap__ are required to override
##    the default behavior of numpy. If a numpy array and a Variable
##    are in a binary operation and numpy is first, then numpy will,
##    by default, try and do everything it can to get a a raw numpy
##    array out of Variable. __array_wrap__ seems to have been
##    introduced into masked array to fix this issue. __array_wrap__ is
##    called after the operation is done so it could hurt efficiency badly.
##    Something else needs to be done to stop the initial evaluation.

    __array_priority__ = 100.0    

    def __array_wrap__(self, arr, context=None):
        """
        Required to prevent numpy not calling the reverse binary operations.
        Both the following tests are examples ufuncs.
        
           >>> print type(numerix.array([1.0, 2.0]) * Variable([1.0, 2.0]))
           <class 'fipy.variables.binaryOperatorVariable.binOp'>

           >>> from scipy.special import gamma as Gamma
           >>> print type(Gamma(Variable([1.0, 2.0])))
           <type 'numpy.ndarray'>

        """
        if context is not None and len(context[1])==2:
            return NotImplemented
        else:
            return arr

    def __array__(self, t=None):
        """
        Attempt to convert the `Variable` to a numerix `array` object
    
            >>> v = Variable(value=[2,3])
            >>> print numerix.array(v)
            [ 2.  3.]
        
        It is an error to convert a dimensional `Variable` to a 
        Numeric `array`
    
            >>> v = Variable(value=[2,3], unit="m")
            >>> numerix.array(v)
            Traceback (most recent call last):
                ...
            TypeError: Numeric array value must be dimensionless

        Convert a list of 1 element Variables to an array

            >>> numerix.array([Variable(0), Variable(0)])
            [[0,]
             [0,]]
            >>> print Variable(0) + Variable(0)
            0
            >>> numerix.array([Variable(0) + Variable(0), Variable(0)])

            >>> numerix.array([Variable(0), Variable(0) + Variable(0)])
            [[0,]
             [0,]]
             
        """
        return numerix.array(self.getValue(), t)

##    def _get_array_interface(self):
##        return self._getArray().__array_interface__
     
##    def _set_array_interface(self, value):
##        self._getArray().__array_interface__ = value
         
##    def _del_array_interface(self):
##        del self._getArray().__array_interface__
  
##    __array_interface__ = property(_get_array_interface,
##                                   _set_array_interface,
##                                   _del_array_interface,
##                                   "the '__array_inteface__'")
        
    def copy(self):
        """
        Make an duplicate of the `Variable`
        
            >>> a = Variable(value=3)
            >>> b = a.copy()
            >>> b
            Variable(value=array(3))

        The duplicate will not reflect changes made to the original
                          
            >>> a.setValue(5)
            >>> b
            Variable(value=array(3))
            
        Check that this works for arrays.
        
            >>> a = Variable(value=numerix.array((0,1,2)))
            >>> b = a.copy()
            >>> b
            Variable(value=array([0, 1, 2]))
            >>> a[1] = 3
            >>> b
            Variable(value=array([0, 1, 2]))
            
        """
        return Variable(value=self)


    def _getUnitAsOne(self):
        if self.getUnit() is physicalField._unity:
            return 1.
        else:
            return physicalField.PhysicalField(value=1, unit=self.getUnit())

    def _extractUnit(self, value):
        if isinstance(value, physicalField.PhysicalField):
            return value.getUnit()
        else:
            return physicalField._unity 

    def getUnit(self):
        """
        Return the unit object of `self`.
            >>> Variable(value="1 m").getUnit()
            <PhysicalUnit m>
        """
        return self._extractUnit(self.getValue())
        
    def inBaseUnits(self):
        """
        Return the value of the `Variable` with all units reduced to 
        their base SI elements.
        
            >>> e = Variable(value="2.7 Hartree*Nav")
            >>> print e.inBaseUnits()
            7088849.01085 kg*m**2/s**2/mol
        """
        value = self.getValue()
        if isinstance(value, physicalField.PhysicalField):
            return value.inBaseUnits()
        else:
            return value

    def inUnitsOf(self, *units):
        """
        Returns one or more `Variable` objects that express the same
        physical quantity in different units.  The units are specified by
        strings containing their names.  The units must be compatible with
        the unit of the object.  If one unit is specified, the return value
        is a single `Variable`.
        
            >>> freeze = Variable('0 degC')
            >>> print freeze.inUnitsOf('degF')
            32.0 degF
        
        If several units are specified, the return value is a tuple of
        `Variable` instances with with one element per unit such that
        the sum of all quantities in the tuple equals the the original
        quantity and all the values except for the last one are integers.
        This is used to convert to irregular unit systems like
        hour/minute/second.  The original object will not be changed.
        
            >>> t = Variable(value=314159., unit='s')
            >>> [str(element) for element in t.inUnitsOf('d','h','min','s')]
            ['3.0 d', '15.0 h', '15.0 min', '59.0 s']
        """
        value = self.getValue()
        if isinstance(value, physicalField.PhysicalField):
            return value.inUnitsOf(*units)
        else:
            return value

##     def __getitem__(self, index):
##         """    
##         "Evaluate" the `Variable` and return the specified element
##       
##            >>> ## a = Variable(value=((3.,4.),(5.,6.)), unit="m") + "4 m"
##            >>> ## print a[1,1]
##             10.0 m
## 
##         It is an error to slice a `Variable` whose `value` is not sliceable
## 
##            >>> ## Variable(value=3)[2]
##             Traceback (most recent call last):
##                   ...
##             IndexError: 0-d arrays can't be indexed
## 
##         """
##         return (self.getValue())[index]
                            
    def getName(self):
        return self.name
        
    def setName(self, name):
        self.name = name
    
    def __str__(self):
        return str(self.getValue())
            
    def __repr__(self):
        if len(self.name) > 0:
            return self.name
        else:
            s = self.__class__.__name__ + '('
            s += 'value=' + `self.getValue()`
            s += ')'
            return s

    def _getCIndexString(self, shape):
        dimensions = len(shape)
        if dimensions == 1:
            return '[i]'
        elif dimensions == 2:
            if shape[-1] == 1:
                return '[j]'
            else:
                return '[j * ni + i]'
        elif dimensions == 3:
            if shape[-1] == 1:
                if shape[-2] == 1:
                    return '[k]'
                else:
                    return '[k + j * nk]'
            elif shape[-2] == 1:
                return '[k + i * nj * nk]'
            else:
                return '[k + j * nk + i * nj * nk]'

    def _getCstring(self, argDict={}, id="", freshen=None):
         """
         Generate the string and dictionary to be used in inline
             >>> (Variable((1)))._getCstring(argDict={})
             'var'
           
             >>> (Variable((1,2,3,4)))._getCstring(argDict={})
             'var[i]'
       
             >>> (Variable(((1,2),(3,4))))._getCstring(argDict={})
             'var[j * ni + i]'

             >>> Variable((((1,2),(3,4)),((5,6),(7,8))))._getCstring(argDict={})
             'var[k + j * nk + i * nj * nk]'

             >>> (Variable(1) * Variable((1,2,3)))._getCstring(argDict={})
             '(var0 * var1[i])'

         freshen is ignored
         """
         
         identifier = 'var%s' % (id)

         v = self.getValue()

         if type(v) not in (type(numerix.array(1)),):
             varray = numerix.array(v)
         else:
             varray = v

         if len(varray.shape) == 0:
             if varray.dtype in (numerix.array(1).dtype,):
                 argDict[identifier] = int(varray)
             elif varray.dtype in (numerix.array(1.).dtype,):
                 argDict[identifier] = float(varray)
             else:
                 argDict[identifier] = varray
         else:
             argDict[identifier] = varray
             
         try:
             shape = self.opShape
         except AttributeError:
             shape = self.shape

         if len(shape) == 0:
##             return identifier + '(0)'         
             return identifier
         else:
             return identifier + self._getCIndexString(shape)

    def tostring(self, max_line_width=75, precision=8, suppress_small=False, separator=' '):
        return numerix.tostring(self.getValue(), 
                                max_line_width=max_line_width,
                                precision=precision, 
                                suppress_small=suppress_small, 
                                separator=separator)
        
    def __setitem__(self, index, value):
        if self.value is None:
            self.getValue()
        self.value[index] = value
        self._markFresh()
        
    def put(self, indices, value):
        if self.value is None:
            self.getValue()
        numerix.put(self.value, indices, value)
        self._markFresh()
        
    def __call__(self):
        """
        "Evaluate" the `Variable` and return its value
        
            >>> a = Variable(value=3)
            >>> print a()
            3
            >>> b = a + 4
            >>> b
            (Variable(value=array(3)) + 4)
            >>> b()
            7
        """
        return self.getValue()

    def getValue(self):
        """
        "Evaluate" the `Variable` and return its value (longhand)
        
            >>> a = Variable(value=3)
            >>> print a.getValue()
            3
            >>> b = a + 4
            >>> b
            (Variable(value=array(3)) + 4)
            >>> b.getValue()
            7

        """
        
        if self.stale or not self._isCached() or self.value is None:
            value = self._calcValue()
            if self._isCached():
                self._setValue(value=value)
            else:
                self._setValue(value=None)
            self._markFresh()
        else:
            value = self.value
            
        return value

    def _isCached(self):
        return self._cacheAlways or (self._cached and not self._cacheNever)
        
    def cacheMe(self, recursive=False):
        self._cached = True
        if recursive:
            for var in self.requiredVariables:
                var.cacheMe(recursive=True)
                
    def dontCacheMe(self, recursive=False):
        self._cached = False
        if recursive:
            for var in self.requiredVariables:
                var.dontCacheMe(recursive=False)

    def _setValue(self, value, unit=None, array=None):
        self.value = self._makeValue(value=value, unit=unit, array=array)
     
    def _makeValue(self, value, unit=None, array=None):

        ## --inline code often returns spurious results with noncontiguous
        ## arrays. A test case was put in _execInline(). The best fix turned out to
        ## be here.
        
        if hasattr(value, 'iscontiguous') and not value.iscontiguous():
            value = value.copy()
            
        PF = physicalField.PhysicalField

        from fipy.tools.numerix import MA

        if not isinstance(value, PF):
            
            if getattr(self, 'value', None) is not None:
                v = self.value
                if isinstance(v, PF):
                    v = self.value.value
                if type(value) in (type(1), type(1.)):
                    if type(v) is type(numerix.array(1)):
                        if v.shape is not ():
##                        if len(v) > 1:
                            value = numerix.resize(float(value), (len(v),))
                    
            if unit is not None or type(value) in [type(''), type(()), type([])]:
                value = PF(value=value, unit=unit, array=array)
            elif array is not None:
                array[:] = value
                value = array
            elif type(value) not in (type(None), type(numerix.array(1)), type(MA.array(1))):
                value = numerix.array(value)
##                 # numerix does strange things with really large integers.
##                 # Even though Python knows how to do arithmetic with them,
##                 # Numeric converts them to 'O' objects that it then doesn't understand.
##                 if value.typecode() == 'O':
##                     value = numerix.array(float(value))

        if isinstance(value, PF) and value.getUnit().isDimensionless():
            value = value.getNumericValue()
            
        return value

    def setValue(self, value, unit=None, array=None, where=None):
        """
        Set the value of the Variable. Can take a masked array.

            >>> a = Variable((1,2,3))
            >>> a.setValue(5, where=(1, 0, 1))
            >>> print a
            [ 5.  2.  5.]

            >>> b = Variable((4,5,6))
            >>> a.setValue(b, where=(1, 0, 1))
            >>> print a
            [ 4.  2.  6.]
            >>> print b
            [ 4.  5.  6.]
            >>> a.setValue(3)
            >>> print a
            [ 3.  3.  3.]

            >>> b = numerix.array((3,4,5))
            >>> a.setValue(b)
            >>> a[:] = 1
            >>> print b
            [3 4 5]

            >>> a.setValue((4,5,6), where=(1, 0))
            Traceback (most recent call last):
                ....
            ValueError: shape mismatch: objects cannot be broadcast to a single shape
            
        """

        if where is not None:
            tmp = numerix.zeros(numerix.getShape(where), numerix.getTypecode(value))
            tmp[:] = value
            tmp = numerix.where(where, tmp, self.getValue())
        else:
            if hasattr(value, 'copy'):
                tmp = value.copy()
            else:
                tmp = value

        self._setValue(value=tmp, unit=unit, array=array)
        self._markFresh()
        
    def _setNumericValue(self, value):
        if isinstance(self.value, physicalField.PhysicalField):
            self.value.value = value
        else:
            self.value = value
        
    def _getArray(self):
        if isinstance(self.value, physicalField.PhysicalField):
            return self.value._getArray()
        else:
            return self.value
            
    def getNumericValue(self):
        value = self.getValue()
        if isinstance(value, physicalField.PhysicalField):
            return value.getNumericValue()
        else:
            return value
            
    def getShape(self):
        """
            >>> Variable(value=3).shape
            ()
            >>> Variable(value=(3,)).shape
            (1,)
            >>> Variable(value=(3,4)).shape
            (2,)
            
            >>> Variable(value="3 m").shape
            ()
            >>> Variable(value=(3,), unit="m").shape
            (1,)
            >>> Variable(value=(3,4), unit="m").shape
            (2,)
        """
        if self.value is not None:
            return numerix.getShape(self.value)
        else:
            return ()
            
    shape = property(fget=lambda self: self.getShape(), doc="Tuple of array dimensions.")

    def getTypecode(self):
        """

        Returns the Numpy typecode of the underlying array.

            >>> Variable(1).getTypecode()
            'l'
            >>> Variable(1.).getTypecode()
            'd'
            >>> Variable((1,1.)).getTypecode()
            'd'
            
        """
        
        if not hasattr(self, 'typecode'):
            self.typecode = numerix.getTypecode(self.getValue())
        
        return self.typecode

    def _calcValue(self):
        return self.value
        
    def getSubscribedVariables(self):
        self.subscribedVariables = [sub for sub in self.subscribedVariables if sub() is not None]
        
        return self.subscribedVariables
        
    def __markStale(self):
        for subscriber in self.getSubscribedVariables():
            if subscriber() is not None:
                ## Even though getSubscribedVariables() strips out dead 
                ## references, subscriber() might still be dead due to the 
                ## vagaries of garbage collection and the possibility that 
                ## later subscribedVariables were removed, changing the 
                ## dependencies of this subscriber. 
                ## See <https://www.matforge.org/fipy/ticket/118> for more explanation.
                subscriber()._markStale()
                
    def _markFresh(self):
        self.stale = 0
        self.__markStale()

    def _markStale(self):
        if not self.stale:
            self.stale = 1
            self.__markStale()
            
    def _requires(self, var):
        if isinstance(var, Variable):
            self.requiredVariables.append(var)
            var._requiredBy(self)
            self._markStale()
        return var
            
    def _requiredBy(self, var):
        assert isinstance(var, Variable)
        
        # we retain a weak reference to avoid a memory leak 
        # due to circular references between the subscriber
        # and the subscribee
        import weakref
        self.subscribedVariables.append(weakref.ref(var))
        
    def _getVariableClass(self):
        return Variable
        
<<<<<<< HEAD
=======
    def _getOperatorVariableClass(self, baseClass=None, canInline=True):
        """
            >>> a = Variable(value=1)

            >>> c = -a
            >>> b = c.getOld() + 3
            >>> print b
            2
            >>> b.getTypecode()
            'l'
            
        replacing with the same thing is no problem
        
            >>> a.setValue(3)
            >>> b = c.getOld() + 3
            >>> print b
            0
            
        replacing with multiple copies causes the reference counting problem
        
            >>> a.setValue(3)
            >>> b = (c + c).getOld() + 3
            >>> print b
            -3
            
        the order matters
        
            >>> b = (c + c).getOld() + 3
            >>> a.setValue(2)
            >>> print b
            -1

        
        Test of _getRepresentation

            >>> v1 = Variable(numerix.array((1,2,3,4)))
            >>> v2 = Variable(numerix.array((5,6,7,8)))
            >>> v3 = Variable(numerix.array((9,10,11,12)))
            >>> v4 = Variable(numerix.array((13,14,15,16)))

            >>> (v1 * v2)._getRepresentation()
            '(Variable(value=array([1, 2, 3, 4])) * Variable(value=array([5, 6, 7, 8])))'
            
            >>> (v1 * v2)._getRepresentation(style='C', id="")
            '(var0[i] * var1[i])'
            
            >>> (v1 * v2 + v3 * v4)._getRepresentation(style='C', id="")
            '((var00[i] * var01[i]) + (var10[i] * var11[i]))'
            
            >>> (v1 - v2)._getRepresentation(style='C', id="")
            '(var0[i] - var1[i])'

            >>> (v1 / v2)._getRepresentation(style='C', id="")
            '(var0[i] / var1[i])'

            >>> (v1 - 1)._getRepresentation(style='C', id="")
            '(var0[i] - var1)'
                
            >>> (5 * v2)._getRepresentation(style='C', id="")
            '(var0[i] * var1)'

            >>> (v1 / v2 - v3 * v4 + v1 * v4)._getRepresentation(style='C', id="")
            '(((var000[i] / var001[i]) - (var010[i] * var011[i])) + (var10[i] * var11[i]))'

        Check that getUnit() works for a binOp

            >>> (Variable(value="1 m") * Variable(value="1 s")).getUnit()
            <PhysicalUnit s*m>

            >>> (Variable(value="1 m") / Variable(value="0 s")).getUnit()
            <PhysicalUnit m/s>

            >>> a = -((Variable() * Variable()).sin())

        Check that getTypeCode() works as expected.

            >>> a = Variable(1.) * Variable(1)
            >>> a.getTypecode()
            'd'

        The following test is to correct an `--inline` bug that was
        being thrown by the Cahn-Hilliard example. The fix for this
        bug was to add the last line to the following code in
        `_getRepresentation()`.
        
            >>> ##elif style == "C":
            >>> ##    counter = _popIndex()
            >>> ##    if not self.var[counter]._isCached():
            >>> ##        stack.append(self.var[counter]._getCstring(argDict, id=id + str(counter), freshen=freshen))
            >>> ##        self.var[counter].value=None

        This is the test that fails if the last line above is removed
        from `_getRepresentation()`, the `binOp.getValue()` statement
        below will return `1.0` and not `0.5`.
            
            >>> from fipy import numerix
            >>> def doBCs(binOp):
            ...     unOp1 = -binOp
            ...     print binOp.getValue()
            >>> var = Variable(1.)
            >>> binOp = 1. * var
            >>> unOp = -binOp
            >>> print unOp.getValue()
            -1.0
            >>> doBCs(binOp)
            1.0
            >>> var.setValue(0.5)
            >>> print unOp.getValue()
            -0.5
            >>> unOp2 = -binOp
            >>> print binOp.getValue()
            0.5

        """
        if baseClass is None:
            baseClass = self._getVariableClass()
        class OperatorVariable(baseClass):
            def __init__(self, op, var, mesh=None, opShape=(), canInline=canInline):
                mesh = mesh or var[0].getMesh()
                if mesh is None and len(var) > 1:
                    mesh = var[1].getMesh()
                self.op = op
                self.var = var
                self.opShape = opShape
                self.canInline = canInline  #allows for certain functions to opt out of --inline
                baseClass.__init__(self, value=None, mesh=mesh)
                self.name = ''
                for var in self.var:    #C does not accept units
                    if not var.getUnit().isDimensionless():
                        self.canInline = False
                        break

                for aVar in self.var:
                    self._requires(aVar)
                
                self.old = None
                self.dontCacheMe()

            def _calcValue(self):
                from fipy.tools.inline import inline
                #if not self._isCached():
                if not self.canInline:
                    return self._calcValuePy()
                else:
                    return inline._optionalInline(self._calcValueIn, self._calcValuePy)

            def _calcValueIn(self):
                return self._execInline()

            def _calcValuePy(self):
                pass

            def _isCached(self):
                return (Variable._isCached(self) 
                        or (len(self.subscribedVariables) > 1 and not self._cacheNever))

            def getOld(self):
                if self.old is None:
                    oldVar = []
                    for v in self.var:
                        from fipy.variables.cellVariable import CellVariable
                        if isinstance(v, CellVariable):
                            oldVar.append(v.getOld())
                        else:
                            oldVar.append(v)
                    
                    self.old = self.__class__(op=self.op, var=oldVar, mesh=self.getMesh(), opShape=self.opShape, canInline=self.canInline)
                                  
                return self.old
         
            def _getCstring(self, argDict={}, id="", freshen=False):
                if self.canInline: # and not self._isCached():
                    s = self._getRepresentation(style="C", argDict=argDict, id=id, freshen=freshen)
                else:
                    s = baseClass._getCstring(self, argDict=argDict, id=id)
                if freshen:
                    self._markFresh()
                  
                return s
                    
            def _getRepresentation(self, style="__repr__", argDict={}, id=id, freshen=False):
                """
                :Parameters:
                    
                  - `style`: one of `'__repr__'`, `'name'`, `'TeX'`, `'C'`

                """
                import opcode
                
                bytecodes = [ord(byte) for byte in self.op.func_code.co_code]
        
                def _popIndex():
                    return bytecodes.pop(0) + bytecodes.pop(0) * 256
                
                stack = []
                    
                unop = {
                    10: "+", 11: "-", 12: "not ", 15: "~"
                }
                
                binop = {
                    19: "**", 20: "*", 21: "/", 22: "%", 23: "+", 24: "-", 26: "//", 27: "/",
                            62: "<<", 63: ">>", 64: "&", 65: "^", 66: "|", 106: "=="
                }
                
                while len(bytecodes) > 0:
                    bytecode = bytecodes.pop(0)
                    if opcode.opname[bytecode] == 'UNARY_CONVERT':
                        stack.append("`" + stack.pop() + "`")
                    elif opcode.opname[bytecode] == 'BINARY_SUBSCR':
                        stack.append(stack.pop(-2) + "[" + stack.pop() + "]")
                    elif opcode.opname[bytecode] == 'RETURN_VALUE':
                        s = stack.pop()
                        if style == 'C':
                            return s.replace('numerix.', '').replace('arc', 'a')
                        else:
                            return s
                    elif opcode.opname[bytecode] == 'LOAD_CONST':
                        stack.append(self.op.func_code.co_consts[_popIndex()])
                    elif opcode.opname[bytecode] == 'LOAD_ATTR':
                        stack.append(stack.pop() + "." + self.op.func_code.co_names[_popIndex()])
                    elif opcode.opname[bytecode] == 'COMPARE_OP':
                        stack.append(stack.pop(-2) + " " + opcode.cmp_op[_popIndex()] + " " + stack.pop())
                    elif opcode.opname[bytecode] == 'LOAD_GLOBAL':
                        counter = _popIndex()
                        stack.append(self.op.func_code.co_names[counter])
                    elif opcode.opname[bytecode] == 'LOAD_FAST':
                        if style == "__repr__":
                            stack.append(repr(self.var[_popIndex()]))
                        elif style == "name":
                            v = self.var[_popIndex()]
                            if isinstance(v, Variable):
                                name = v.getName()
                                if len(name) > 0:
                                    stack.append(name)
                                else:
                                    # The string form of a variable
                                    # would probably be too long and messy.
                                    # Just give shorthand.
                                    stack.append("%s(...)" % v.__class__.__name__)
                            elif type(v) in (type(1), type(1.)):
                                stack.append(repr(v))
                            else:
                                # The string form of anything but a
                                # number would be too long and messy.
                                # Just give shorthand.
                                stack.append("<...>")
                        elif style == "TeX":
                            raise Exception, "TeX style not yet implemented"
                        elif style == "C":
                            counter = _popIndex()
                            if not self.var[counter]._isCached():
                                stack.append(self.var[counter]._getCstring(argDict, id=id + str(counter), freshen=freshen))
                                self.var[counter].value = None
                            else:
                                stack.append(self.var[counter]._getVariableClass()._getCstring(self.var[counter], argDict, \
                                                                                               id=id + str(counter),\
                                                                                               freshen=False))
                        else:
                            raise SyntaxError, "Unknown style: %s" % style
                    elif opcode.opname[bytecode] == 'CALL_FUNCTION':    
                        args = []
                        for j in range(bytecodes.pop(1)):
                            # keyword parameters
                            args.insert(0, stack.pop(-2) + " = " + stack.pop())
                        for j in range(bytecodes.pop(0)):
                            # positional parameters
                            args.insert(0, stack.pop())
                        stack.append(stack.pop() + "(" + ", ".join(args) + ")")
                    elif opcode.opname[bytecode] == 'LOAD_DEREF':
                        free = self.op.func_code.co_cellvars + self.op.func_code.co_freevars
                        stack.append(free[_popIndex()])
                    elif unop.has_key(bytecode):
                        stack.append(unop[bytecode] + '(' + stack.pop() + ')')
                    elif binop.has_key(bytecode):
                        stack.append(stack.pop(-2) + " " + binop[bytecode] + " " + stack.pop())
                    else:
                        raise SyntaxError, "Unknown bytecode: %s in %s: %s" % (`bytecode`, `[ord(byte) for byte in self.op.func_code.co_code]`,`"FIXME"`)
                    
            def __repr__(self):
                return self._getRepresentation()
            
            def getName(self):
                name = baseClass.getName(self)
                if len(name) == 0:
                    name = self._getRepresentation(style="name")
                return name
                
            def copy(self):
                return self.__class__(
                    op = self.op,
                    var = self.var,
                    mesh = self.getMesh(),
                    opShape = self.opShape,
                    canInline = self.canInline)
                    #myType = self.myType

            def getShape(self):
                return baseClass.getShape(self) or self.opShape

        return OperatorVariable
        
    def _getArithmeticBaseClass(self, other=None):
        """
        Given `self` and `other`, return the desired base
        class for an operation result.
        """
        if other is None:
            return Variable
            
        if other._getArithmeticBaseClass().__name__ is self._getArithmeticBaseClass().__name__ \
        or other.getShape() in ((), (1,)):
            # operating with a scalar results in the same base
            # class as self.
            return self._getArithmeticBaseClass()
        elif self.getShape() == other.getShape():
            # If self and other have the same base class, result has that base class.
            # If self derives from other, result has self's base class.
            # If other derives from self, result has other's base class.
            # If self and other don't have a common base, we don't know how to combine them.
            from fipy.variables.constant import _Constant
            if isinstance(self, other._getArithmeticBaseClass()) or isinstance(other, _Constant):
                return self._getArithmeticBaseClass()
            elif isinstance(other, self._getArithmeticBaseClass()) or isinstance(self, _Constant):
                return other._getArithmeticBaseClass()
            else:
                return None
        else:
            # If self and other have different shapes, we don't know how to combine them.
            return None

>>>>>>> 6be86567
    def _execInline(self):
        """
        Gets the stack from _getCstring() which calls _getRepresentation()
        
            >>> (Variable((1,2,3,4)) * Variable((5,6,7,8)))._getCstring()
            '(var0[i] * var1[i])'
            >>> (Variable(((1,2),(3,4))) * Variable(((5,6),(7,8))))._getCstring()
            '(var0[j * ni + i] * var1[j * ni + i])'
            >>> (Variable((1,2)) * Variable((5,6)) * Variable((7,8)))._getCstring()
            '((var00[i] * var01[i]) * var1[i])'

        The following test was implemented due to a problem with
        contiguous arrays.  The `mesh.getCellCenters()[1]` command
        introduces a non-contiguous array into the `Variable` and this
        causes the inline routine to return senseless results.
        
            >>> from fipy import Grid2D, CellVariable
            >>> mesh = Grid2D(dx=1., dy=1., nx=2, ny=2)
            >>> var = CellVariable(mesh=mesh, value=0.)
            >>> Y =  mesh.getCellCenters()[1]
            >>> var.setValue(Y + 1.0)
            >>> print var - Y
            [ 1.  1.  1.  1.]
        """
    
        from fipy.tools.inline import inline
        argDict = {}
        string = self._getCstring(argDict=argDict, freshen=True) + ';'
        
        try:
            shape = self.opShape
        except AttributeError:
            shape = self.shape

        dimensions = len(shape)
            
        if dimensions == 0:
            string = 'result[0] = ' + string
            dim = ()
        else:
            string = 'result' + self._getCIndexString(shape) + ' = ' + string
            ni = self.opShape[-1]
            argDict['ni'] = ni
            if dimensions == 1:
                dim = (ni)
            else:
                nj = self.opShape[-2]
                argDict['nj'] = nj
                if dimensions == 2:
                    dim =(nj,ni)
                elif dimensions == 3:
                    nk = self.opShape[-3]
                    dim = (nk,nj,ni)
                    argDict['nk'] = nk
                else:
                    raise DimensionError, 'Impossible Dimensions'

        ## Following section makes sure that the result array has a
        ## valid typecode. If self.value is None then a typecode is
        ## assigned to the Variable by running the calculation without
        ## inlining. The non-inlined result is thus used the first
        ## time through.

        
        if self.value is None and not hasattr(self, 'typecode'):
            self.canInline = False
            argDict['result'] = self.getValue()
            self.canInline = True
            self.typecode = numerix.getTypecode(argDict['result'])
        else:
            if self.value is None:
                if self.getTypecode() == '?':
                    argDict['result'] = numerix.empty(dim, 'b')
                else:
                    argDict['result'] = numerix.empty(dim, self.getTypecode())
            else:
                argDict['result'] = self.value

            resultShape = argDict['result'].shape

            if resultShape == ():
                argDict['result'] = numerix.reshape(argDict['result'], (1,))

            inline._runInline(string, converters=None, **argDict)

            if resultShape == ():
                argDict['result'] = numerix.reshape(argDict['result'], resultShape)

        return argDict['result']

    def _broadcastShape(self, other):
        ignore, ignore, broadcastshape = numerix._broadcastShapes(self.shape, numerix.getShape(other))
        
        return broadcastshape
        
##         selfshape = self.shape
##         othershape = other.shape
##         
##         if len(selfshape) > len(othershape):
##             othershape = (1,) * (len(selfshape) - len(othershape)) + othershape
##         elif len(selfshape) < len(othershape):
##             selfshape = (1,) * (len(othershape) - len(selfshape)) + selfshape
##         
##         if numerix.logical_and.reduce([(s == o or s == 1 or o == 1) for s,o in zip(selfshape, othershape)]):
##             return tuple([max(s,o) for s,o in zip(selfshape, othershape)])
##         else:
##             return None
            
    def _getArithmeticBaseClass(self, other=None):
        """
        Given `self` and `other`, return the desired base class for an operation
        result.
        """
        if other is None:
            return Variable
            
        if self._broadcastShape(other) is not None:
            # If self and other have the same base class, result has that base class.
            # If self derives from other, result has self's base class.
            # If other derives from self, result has other's base class.
            # If self and other don't have a common base, we don't know how to combine them.
            from fipy.variables.constant import _Constant
            if isinstance(self, other._getArithmeticBaseClass()) or isinstance(other, _Constant):
                return self._getArithmeticBaseClass()
            else:
                return None
        else:
            # If self and other have un-broadcastable shapes, we don't know how to combine them.
            return None

    def _OperatorVariableClass(self, baseClass=None):
        from fipy.variables import operatorVariable
        
        baseClass = baseClass or self._getVariableClass()
        return operatorVariable._OperatorVariableClass(baseClass=baseClass)
            
    def _UnaryOperatorVariable(self, op, operatorClass=None, opShape=None, canInline=True, unit=None):
        """
        Check that getUnit() works for unOp

            >>> (-Variable(value="1 m")).getUnit()
            <PhysicalUnit m>
            
        """
        operatorClass = operatorClass or self._OperatorVariableClass()
        from fipy.variables import unaryOperatorVariable
        unOp = unaryOperatorVariable._UnaryOperatorVariable(operatorClass)
        
        # If the caller has not specified a shape for the result, determine the 
        # shape from the base class or from the inputs
        if opShape is None:
            opShape = self.shape
        
        if opShape is None:
            return NotImplemented

        if not self.getUnit().isDimensionless():
            canInline = False

        return unOp(op=op, var=[self], opShape=opShape, canInline=canInline, unit=unit)

    def _shapeClassAndOther(self, opShape, operatorClass, other):
        """
        Determine the shape of the result, the base class of the result, and (if
        necessary) a modified form of `other` that is suitable for the
        operation.
        """
        # If the caller has not specified a base class for the binop, 
        # check if the member Variables know what type of Variable should
        # result from the operation.
        baseClass = operatorClass or self._getArithmeticBaseClass(other)
    
        # If the caller has not specified a shape for the result, determine the 
        # shape from the base class or from the inputs
        if opShape is None:
            opShape = self._broadcastShape(other)

        return (opShape, baseClass, other)
        
    def _BinaryOperatorVariable(self, op, other, operatorClass=None, opShape=None, canInline=True, unit=None):
        """
        :Parameters:
          - `op`: the operator function to apply (takes two arguments for `self` and `other`)
          - `other`: the quantity to be operated with
          - `operatorClass`: the `Variable` class that the binary operator should inherit from 
          - `opShape`: the shape that should result from the operation
        """
        if not isinstance(other, Variable):
            from fipy.variables.constant import _Constant
            other = _Constant(value=other)

        opShape, baseClass, other = self._shapeClassAndOther(opShape, operatorClass, other)
        
        if opShape is None or baseClass is None:
            return NotImplemented
    
        for v in [self, other]:
            if not v.getUnit().isDimensionless():
                canInline = False
                
        # obtain a general operator class with the desired base class
        operatorClass = operatorClass or self._OperatorVariableClass(baseClass)
        from fipy.variables import binaryOperatorVariable
        binOp = binaryOperatorVariable._BinaryOperatorVariable(operatorClass)
        
        return binOp(op=op, var=[self, other], opShape=opShape, canInline=canInline, unit=unit)
    
    def __add__(self, other):
        from fipy.terms.term import Term
        if isinstance(other, Term):
            return other + self
        else:
            return self._BinaryOperatorVariable(lambda a,b: a+b, other)
        
    __radd__ = __add__

    def __sub__(self, other):
        from fipy.terms.term import Term
        if isinstance(other, Term):
            return -other + self
        else:
            return self._BinaryOperatorVariable(lambda a,b: a-b, other)
        
    def __rsub__(self, other):
        return self._BinaryOperatorVariable(lambda a,b: b-a, other)
            
    def __mul__(self, other):
        return self._BinaryOperatorVariable(lambda a,b: a*b, other)

    __rmul__ = __mul__
            
    def __mod__(self, other):
        return self._BinaryOperatorVariable(lambda a,b: a%b, other)
            
    def __pow__(self, other):
        return self._BinaryOperatorVariable(lambda a,b: pow(a,b), other)
            
    def __rpow__(self, other):
        return self._BinaryOperatorVariable(lambda a,b: pow(b,a), other)
            
    def __div__(self, other):
        return self._BinaryOperatorVariable(lambda a,b: a/b, other)
        
    def __rdiv__(self, other):
        return self._BinaryOperatorVariable(lambda a,b: b/a, other)
            
    def __neg__(self):
        return self._UnaryOperatorVariable(lambda a: -a)
        
    def __pos__(self):
        return self
        
    def __abs__(self):
        """

        Following test it to fix a bug with C inline string using
        abs() instead of fabs()

            >>> print abs(Variable(2.3) - Variable(1.2))
            1.1

        """
        
        fabs = abs
        return self._UnaryOperatorVariable(lambda a: fabs(a))

    def __lt__(self,other):
        """
        Test if a `Variable` is less than another quantity
        
            >>> a = Variable(value=3)
            >>> b = (a < 4)
            >>> b
            (Variable(value=array(3)) < 4)
            >>> b()
            1
            >>> a.setValue(4)
            >>> print b()
            0
            >>> print 1000000000000000000 * Variable(1) < 1.
            0
            >>> print 1000 * Variable(1) < 1.
            0


        Python automatically reverses the arguments when necessary
        
            >>> 4 > Variable(value=3)
            (Variable(value=array(3)) < 4)
        """
        return self._BinaryOperatorVariable(lambda a,b: a<b, other)

    def __le__(self,other):
        """
        Test if a `Variable` is less than or equal to another quantity
        
            >>> a = Variable(value=3)
            >>> b = (a <= 4)
            >>> b
            (Variable(value=array(3)) <= 4)
            >>> b()
            1
            >>> a.setValue(4)
            >>> print b()
            1
            >>> a.setValue(5)
            >>> print b()
            0
        """
        return self._BinaryOperatorVariable(lambda a,b: a<=b, other)
        
    def __eq__(self,other):
        """
        Test if a `Variable` is equal to another quantity
        
            >>> a = Variable(value=3)
            >>> b = (a == 4)
            >>> b
            (Variable(value=array(3)) == 4)
            >>> b()
            0
        """
        return self._BinaryOperatorVariable(lambda a,b: a==b, other)
        
    def __ne__(self,other):
        """
        Test if a `Variable` is not equal to another quantity
        
            >>> a = Variable(value=3)
            >>> b = (a != 4)
            >>> b
            (Variable(value=array(3)) != 4)
            >>> b()
            1
        """
        return self._BinaryOperatorVariable(lambda a,b: a!=b, other)
        
    def __gt__(self,other):
        """
        Test if a `Variable` is greater than another quantity
        
            >>> a = Variable(value=3)
            >>> b = (a > 4)
            >>> b
            (Variable(value=array(3)) > 4)
            >>> print b()
            0
            >>> a.setValue(5)
            >>> print b()
            1
        """
        return self._BinaryOperatorVariable(lambda a,b: a>b, other)
        
    def __ge__(self,other):
        """
        Test if a `Variable` is greater than or equal to another quantity
        
            >>> a = Variable(value=3)
            >>> b = (a >= 4)
            >>> b
            (Variable(value=array(3)) >= 4)
            >>> b()
            0
            >>> a.setValue(4)
            >>> print b()
            1
            >>> a.setValue(5)
            >>> print b()
            1
        """
        return self._BinaryOperatorVariable(lambda a,b: a>=b, other)

    def __and__(self, other):
        """
        This test case has been added due to a weird bug that was appearing.

            >>> a = Variable(value=(0, 0, 1, 1))
            >>> b = Variable(value=(0, 1, 0, 1))
            >>> print (a == 0) & (b == 1)
            [0 1 0 0]
            >>> print a & b
            [0 0 0 1]
            >>> from fipy.meshes.grid1D import Grid1D
            >>> mesh = Grid1D(nx=4)
            >>> from fipy.variables.cellVariable import CellVariable
            >>> a = CellVariable(value=(0, 0, 1, 1), mesh=mesh)
            >>> b = CellVariable(value=(0, 1, 0, 1), mesh=mesh)
            >>> print (a == 0) & (b == 1)
            [0 1 0 0]
            >>> print a & b
            [0 0 0 1]

        """
        return self._BinaryOperatorVariable(lambda a,b: a.astype('h') & b.astype('h'), other, canInline=False)

    def __or__(self, other):
        """
        This test case has been added due to a weird bug that was appearing.

            >>> a = Variable(value=(0, 0, 1, 1))
            >>> b = Variable(value=(0, 1, 0, 1))
            >>> print (a == 0) | (b == 1)
            [1 1 0 1]
            >>> print a | b
            [0 1 1 1]
            >>> from fipy.meshes.grid1D import Grid1D
            >>> mesh = Grid1D(nx=4)
            >>> from fipy.variables.cellVariable import CellVariable
            >>> a = CellVariable(value=(0, 0, 1, 1), mesh=mesh)
            >>> b = CellVariable(value=(0, 1, 0, 1), mesh=mesh)
            >>> print (a == 0) | (b == 1)
            [1 1 0 1]
            >>> print a | b
            [0 1 1 1]
            
        """
        
        return self._BinaryOperatorVariable(lambda a,b: a.astype('h') | b.astype('h'), other, canInline=False)
        
    def __len__(self):
        return len(self.getValue())
        
    def __float__(self):
        return float(self.getValue())

    def arccos(self):
        return self._UnaryOperatorVariable(lambda a: numerix.arccos(a))

    def arccosh(self):
        return self._UnaryOperatorVariable(lambda a: numerix.arccosh(a))

    def arcsin(self):
        return self._UnaryOperatorVariable(lambda a: numerix.arcsin(a))

    def arcsinh(self):
        return self._UnaryOperatorVariable(lambda a: numerix.arcsinh(a))

    def sqrt(self):
        """
        
            >>> from fipy.meshes.grid1D import Grid1D
            >>> mesh= Grid1D(nx=3)

            >>> from fipy.variables.cellVariable import CellVariable
            >>> var = CellVariable(mesh=mesh, value=((0., 2., 3.),), rank=1)
            >>> print (var.dot(var)).sqrt()
            [ 0.  2.  3.]
            
        """
        return self._UnaryOperatorVariable(lambda a: numerix.sqrt(a))
        
    def tan(self):
        return self._UnaryOperatorVariable(lambda a: numerix.tan(a))

    def tanh(self):
        return self._UnaryOperatorVariable(lambda a: numerix.tanh(a))

    def arctan(self):
        return self._UnaryOperatorVariable(lambda a: numerix.arctan(a))

    def arctanh(self):
        return self._UnaryOperatorVariable(lambda a: numerix.arctanh(a))
            
    def exp(self):
        return self._UnaryOperatorVariable(lambda a: numerix.exp(a))

    def log(self):
        return self._UnaryOperatorVariable(lambda a: numerix.log(a))

    def log10(self):
        return self._UnaryOperatorVariable(lambda a: numerix.log10(a))

    def sin(self):
        return self._UnaryOperatorVariable(lambda a: numerix.sin(a))
                
    def sinh(self):
        return self._UnaryOperatorVariable(lambda a: numerix.sinh(a))

    def cos(self):
        return self._UnaryOperatorVariable(lambda a: numerix.cos(a))
        
    def cosh(self):
        return self._UnaryOperatorVariable(lambda a: numerix.cosh(a))

    def floor(self):
        return self._UnaryOperatorVariable(lambda a: numerix.floor(a))

    def ceil(self):
        return self._UnaryOperatorVariable(lambda a: numerix.ceil(a))
        
    def conjugate(self):
        return self._UnaryOperatorVariable(lambda a: numerix.conjugate(a), canInline=False)

    def arctan2(self, other):
        return self._BinaryOperatorVariable(lambda a,b: numerix.arctan2(a,b), other)
                
    def dot(self, other, opShape=None, operatorClass=None, axis=0):
        if not isinstance(other, Variable):
            from fipy.variables.constant import _Constant
            other = _Constant(value=other)
        if opShape is None:
            opShape = self._broadcastShape(other)
        return self._BinaryOperatorVariable(lambda a,b: numerix.dot(a,b, axis=axis), 
                                            other, 
                                            opShape=opShape[1:],
                                            operatorClass=operatorClass,
                                            canInline=False)
        
    def reshape(self, shape):
        return self._BinaryOperatorVariable(lambda a,b: numerix.reshape(a,b), shape, opshape=shape, canInline=False)
        
    def transpose(self):
        """
        .. attention: This routine is deprecated. 
           It is not longer needed.
        """
        import warnings
        warnings.warn("transpose() is no longer needed", DeprecationWarning, stacklevel=2)
        return self

    def _axisClass(self, axis):
        return self._OperatorVariableClass()

    def _axisOperator(self, opname, op, axis=None):
        if not hasattr(self, opname):
            setattr(self, opname, {})
            
        opdict = getattr(self, opname)
        if not opdict.has_key(axis):
            if axis is None:
                opShape = ()
            else:
                opShape=self.shape[:axis] + self.shape[axis+1:]
                
            opdict[axis] = self._UnaryOperatorVariable(op,
                                                       operatorClass=self._axisClass(axis=axis), 
                                                       opShape=opShape,
                                                       canInline=False)
        
        return opdict[axis]

    def sum(self, axis=None):
        return self._axisOperator(opname="sumVar", 
                                  op=lambda a: numerix.sum(a, axis=axis), 
                                  axis=axis)
                                    
    def max(self, axis=None):
        return self._axisOperator(opname="maxVar", 
                                  op=lambda a: a.max(axis=axis), 
                                  axis=axis)
                                  
    def min(self, axis=None):
        return self._axisOperator(opname="minVar", 
                                  op=lambda a: a.min(axis=axis), 
                                  axis=axis)
    def _getitemClass(self, index):
        return self._OperatorVariableClass()

    def __getitem__(self, index):
        """    
        "Evaluate" the `Variable` and return the specified element
      
            >>> a = Variable(value=((3.,4.),(5.,6.)), unit="m") + "4 m"
            >>> print a[1,1]
            10.0 m

        It is an error to slice a `Variable` whose `value` is not sliceable

            >>> Variable(value=3)[2]
            Traceback (most recent call last):
                  ...
            IndexError: 0-d arrays can't be indexed

        """
        return self._UnaryOperatorVariable(lambda a: a[index], 
                                           operatorClass=self._getitemClass(index=index), 
                                           opShape=numerix._indexShape(index=index, arrayShape=self.shape),
                                           unit=self.getUnit(),
                                           canInline=False)

    def take(self, ids, axis=0):
        return numerix.take(self.getValue(), ids, axis)

    def _take(self, ids, axis=0):
        """
        
        Same as take() but returns a `Variable` subclass.  This function
        has not yet been implemented as a binary operator but is a
        unary operator.  As a unary operator it has to return the same
        shape as the `Variable` it is acting on.  This is not a
        particular useful implementation of take as it stands. It is
        good for axis permutations.
        

           >>> from fipy.meshes.grid2D import Grid2D
           >>> mesh = Grid2D(nx=1, ny=1)
           >>> from fipy.variables.faceVariable import FaceVariable
           >>> var = FaceVariable(value=((1, 2, 3, 4), (2, 3, 4, 5)), mesh=mesh, rank=1)
           >>> v10 = var._take((1, 0), axis=0)
           >>> print v10
           [[ 2.  3.  4.  5.]
            [ 1.  2.  3.  4.]]
           >>> var[0, 3] = 1
           >>> print v10
           [[ 2.  3.  4.  5.]
            [ 1.  2.  3.  1.]]
           >>> isinstance(var, FaceVariable)
           True
           >>> print var.getRank()
           1
           >>> v0 = var._take((0,))
           Traceback (most recent call last):
              ...
           IndexError: _take() must take ids that return a Variable of the same shape
           
        """

        ## Binary operator doesn't work because ids is turned into a _Constant Variable
        ## which contains floats and not integers. Numeric.take needs integers for ids.
        ## return self._BinaryOperatorVariable(lambda a, b: numerix.take(a, b, axis=axis), ids) 

        if numerix.take(self.getValue(), ids, axis=axis).shape == self.shape:
            return self._UnaryOperatorVariable(lambda a: numerix.take(a, ids, axis=axis), canInline=False)
        else:
            raise IndexError, '_take() must take ids that return a Variable of the same shape'
            
    def allclose(self, other, rtol=1.e-10, atol=1.e-10):
        """
           >>> var = Variable((1, 1))
           >>> print var.allclose((1, 1))
           1
           >>> print var.allclose((1,))
           1
           >>> print var.allclose((1,1,1))
           Traceback (most recent call last):
               ...
           ValueError: shape mismatch: objects cannot be broadcast to a single shape

        The following test is to check that the system does not run
        out of memory.

           >>> from fipy.tools import numerix
           >>> var = Variable(numerix.ones(10000))
           >>> print var.allclose(numerix.ones(10001))
           Traceback (most recent call last):
               ...
           ValueError: shape mismatch: objects cannot be broadcast to a single shape
           
        """
        operatorClass = Variable._OperatorVariableClass(self, baseClass=Variable)
        return self._BinaryOperatorVariable(lambda a,b: numerix.allclose(a, b, atol=atol, rtol=rtol), 
                                            other, 
                                            operatorClass=operatorClass,
                                            opShape=(),
                                            canInline=False)
        
    def allequal(self, other):
        operatorClass = Variable._OperatorVariableClass(self, baseClass=Variable)
        return self._BinaryOperatorVariable(lambda a,b: numerix.allequal(a,b), 
                                            other,
                                            operatorClass=operatorClass,
                                            opShape=(),
                                            canInline=False)

    def getMag(self):
        if not hasattr(self, "mag"):
            self.mag = self.dot(self).sqrt()
            
        return self.mag
    
    def __getstate__(self):
        """
        Used internally to collect the necessary information to ``pickle`` the 
        `Variable` to persistent storage.
        """
        return {
            'value': self.getValue(),
            'unit': self.getUnit(),
            'array': None,
            'name': self.name,
            'cached': self._cached
        }
        
    def __setstate__(self, dict):
        """
        Used internally to create a new `Variable` from ``pickled`` 
        persistent storage.
        """
        
        import sys
        self._refcount = sys.getrefcount(self)

        self.__init__(**dict)
        
<<<<<<< HEAD
=======
    def _testBinOp(self):
        """
            >>> from fipy.variables.cellVariable import CellVariable
            >>> from fipy.variables.faceVariable import FaceVariable
            >>> from fipy.variables.vectorCellVariable import VectorCellVariable
            >>> from fipy.variables.vectorFaceVariable import VectorFaceVariable
            
            >>> from fipy.meshes.grid2D import Grid2D
            >>> mesh = Grid2D(nx=3)
            
            
        `CellVariable` * CellVariable
        
            >>> cv = CellVariable(mesh=mesh, value=(0, 1, 2))
            >>> cvXcv = cv * cv
            >>> print cvXcv
            [ 0.  1.  4.]
            >>> print isinstance(cvXcv, CellVariable)
            1
        
        `CellVariable` * FaceVariable
        
            >>> fv = FaceVariable(mesh=mesh, value=(0, 1, 2, 3, 4, 5, 6, 7, 8, 9))
            >>> fvXcv = fv * cv #doctest: +IGNORE_EXCEPTION_DETAIL
            Traceback (most recent call last):
                  ...
            TypeError: can't multiply sequence to non-int
            >>> cvXfv = cv * fv #doctest: +IGNORE_EXCEPTION_DETAIL
            Traceback (most recent call last):
                  ...
            TypeError: can't multiply sequence to non-int
            
        `CellVariable` * VectorCellVariable
        
            >>> vcv = VectorCellVariable(mesh=mesh, value=((0,1),(1,2),(2,3)))
            >>> vcvXcv = vcv * cv
            >>> print vcvXcv
            [[ 0.  0.]
             [ 1.  2.]
             [ 4.  6.]]
            >>> print isinstance(vcvXcv, VectorCellVariable)
            1
            >>> cvXvcv = cv * vcv
            >>> print cvXvcv
            [[ 0.  0.]
             [ 1.  2.]
             [ 4.  6.]]
            >>> print isinstance(cvXvcv, VectorCellVariable)
            1

        `CellVariable` * VectorFaceVariable

            >>> vfv = VectorFaceVariable(mesh=mesh, value=((0,1),(1,2),(2,3),(3,4),(1,3),(2,4),(3,5),(6,9),(2,6),(1,3)))
            >>> vfvXcv = vfv * cv #doctest: +IGNORE_EXCEPTION_DETAIL
            Traceback (most recent call last):
                  ...
            TypeError: can't multiply sequence to non-int
            >>> cvXvfv = cv * vfv #doctest: +IGNORE_EXCEPTION_DETAIL
            Traceback (most recent call last):
                  ...
            TypeError: can't multiply sequence to non-int

        `CellVariable` * Scalar
        
            >>> cvXs = cv * 3
            >>> print cvXs
            [ 0.  3.  6.]
            >>> print isinstance(cvXs, CellVariable)
            1
            >>> sXcv = 3 * cv
            >>> print sXcv
            [ 0.  3.  6.]
            >>> print isinstance(sXcv, CellVariable)
            1

        `CellVariable` * Vector
        
            >>> cvXv2 = cv * (3,2)
            >>> print cvXv2
            [[ 0.  0.]
             [ 3.  2.]
             [ 6.  4.]]
            >>> print isinstance(cvXv2, VectorCellVariable)
            1
            >>> v2Xcv = (3,2) * cv
            >>> print v2Xcv
            [[ 0.  0.]
             [ 3.  2.]
             [ 6.  4.]]
            >>> print isinstance(v2Xcv, VectorCellVariable)
            1
            
            >>> cvXv3 = cv * (3,2,1)
            >>> print cvXv3
            [ 0.  2.  2.]
            >>> print isinstance(cvXv3, CellVariable)
            1
            >>> v3Xcv = (3,2,1) * cv
            >>> print v3Xcv
            [ 0.  2.  2.]
            >>> print isinstance(v3Xcv, CellVariable)
            1
            
            >>> cvXv4 = cv * (3,2,1,0) #doctest: +IGNORE_EXCEPTION_DETAIL
            Traceback (most recent call last):
                ...
            TypeError: can't multiply sequence to non-int
            >>> v4Xcv = (3,2,1,0) * cv #doctest: +IGNORE_EXCEPTION_DETAIL
            Traceback (most recent call last):
                ...
            TypeError: can't multiply sequence to non-int


        `CellVariable` * `Variable` Scalar
        
            >>> cvXsv = cv * Variable(value=3)
            >>> print cvXsv
            [ 0.  3.  6.]
            >>> print isinstance(cvXsv, CellVariable)
            1
            >>> svXcv = Variable(value=3) * cv
            >>> print svXcv
            [ 0.  3.  6.]
            >>> print isinstance(svXcv, CellVariable)
            1
        
        `binOp` `CellVariable` * `binOp` `Variable` Scalar

            >>> cvcvXsvsv = (cv * cv) * (Variable(value=3) * Variable(value=3))
            >>> print cvcvXsvsv
            [  0.   9.  36.]
            >>> print isinstance(cvcvXsvsv, CellVariable)
            1
            >>> svsvXcvcv = (Variable(value=3) * Variable(value=3)) * (cv * cv)
            >>> print svsvXcvcv
            [  0.   9.  36.]
            >>> print isinstance(svsvXcvcv, CellVariable)
            1
            
        `CellVariable` * `Variable` Vector
            
            >>> cvXv2v = cv * Variable(value=(3,2))
            >>> print cvXv2v
            [[ 0.  0.]
             [ 3.  2.]
             [ 6.  4.]]
            >>> print isinstance(cvXv2v, VectorCellVariable)
            1
            >>> v2vXcv = Variable(value=(3,2)) * cv
            >>> print v2vXcv
            [[ 0.  0.]
             [ 3.  2.]
             [ 6.  4.]]
            >>> print isinstance(v2vXcv, VectorCellVariable)
            1
            
            >>> cvXv3v = cv * Variable(value=(3,2,1))
            >>> print cvXv3v
            [ 0.  2.  2.]
            >>> print isinstance(cvXv3v, CellVariable)
            1
            >>> v3vXcv = Variable(value=(3,2,1)) * cv
            >>> print v3vXcv
            [ 0.  2.  2.]
            >>> print isinstance(v3vXcv, CellVariable)
            1

            >>> cvXv4v = cv * Variable(value=(3,2,1,0)) #doctest: +IGNORE_EXCEPTION_DETAIL
            Traceback (most recent call last):
                  ...
            TypeError: can't multiply sequence to non-int
            >>> v4vXcv = Variable(value=(3,2,1,0)) * cv #doctest: +IGNORE_EXCEPTION_DETAIL
            Traceback (most recent call last):
                  ...
            TypeError: can't multiply sequence to non-int
            

        `CellVariable` * CellGradVariable
        
            >>> cvXcgv = cv * cv.getGrad()
            >>> print cvXcgv
            [[ 0.  0.]
             [ 1.  0.]
             [ 1.  0.]]
            >>> print isinstance(cvXcgv, VectorCellVariable)
            1
            
        `FaceVariable` * FaceVariable

            >>> fvXfv = fv * fv
            >>> print fvXfv
            [  0.   1.   4.   9.  16.  25.  36.  49.  64.  81.]
            >>> print isinstance(fvXfv, FaceVariable)
            1

        `FaceVariable` * VectorCellVariable

            >>> vcvXfv = vcv * fv #doctest: +IGNORE_EXCEPTION_DETAIL
            Traceback (most recent call last):
                  ...
            TypeError: can't multiply sequence to non-int
            >>> fvXvcv = fv * vcv #doctest: +IGNORE_EXCEPTION_DETAIL
            Traceback (most recent call last):
                  ...
            TypeError: can't multiply sequence to non-int

        `FaceVariable` * VectorFaceVariable

            >>> vfvXfv = vfv * fv
            >>> print vfvXfv
            [[  0.   0.]
             [  1.   2.]
             [  4.   6.]
             [  9.  12.]
             [  4.  12.]
             [ 10.  20.]
             [ 18.  30.]
             [ 42.  63.]
             [ 16.  48.]
             [  9.  27.]]
            >>> print isinstance(vfvXfv, VectorFaceVariable)
            1
            >>> fvXvfv = fv * vfv
            >>> print fvXvfv
            [[  0.   0.]
             [  1.   2.]
             [  4.   6.]
             [  9.  12.]
             [  4.  12.]
             [ 10.  20.]
             [ 18.  30.]
             [ 42.  63.]
             [ 16.  48.]
             [  9.  27.]]
            >>> print isinstance(fvXvfv, VectorFaceVariable)
            1

        `FaceVariable` * Scalar

            >>> fvXs = fv * 3
            >>> print fvXs
            [  0.   3.   6.   9.  12.  15.  18.  21.  24.  27.]
            >>> print isinstance(fvXs, FaceVariable)
            1
            >>> sXfv = 3 * fv
            >>> print sXfv
            [  0.   3.   6.   9.  12.  15.  18.  21.  24.  27.]
            >>> print isinstance(sXfv, FaceVariable)
            1

        `FaceVariable` * Vector

            >>> fvXv2 = fv * (3,2)
            >>> print fvXv2
            [[  0.   0.]
             [  3.   2.]
             [  6.   4.]
             [  9.   6.]
             [ 12.   8.]
             [ 15.  10.]
             [ 18.  12.]
             [ 21.  14.]
             [ 24.  16.]
             [ 27.  18.]]
            >>> print isinstance(fvXv2, VectorFaceVariable)
            1
            >>> v2Xfv = (3,2) * fv
            >>> print v2Xfv
            [[  0.   0.]
             [  3.   2.]
             [  6.   4.]
             [  9.   6.]
             [ 12.   8.]
             [ 15.  10.]
             [ 18.  12.]
             [ 21.  14.]
             [ 24.  16.]
             [ 27.  18.]]
            >>> print isinstance(v2Xfv, VectorFaceVariable)
            1
            
            >>> fvXv3 = fv * (3,2,1) #doctest: +IGNORE_EXCEPTION_DETAIL
            Traceback (most recent call last):
                  ...
            TypeError: can't multiply sequence to non-int
            >>> v3Xfv = (3,2,1) * fv #doctest: +IGNORE_EXCEPTION_DETAIL
            Traceback (most recent call last):
                  ...
            TypeError: can't multiply sequence to non-int

            >>> fvXv10 = fv * (9,8,7,6,5,4,3,2,1,0)
            >>> print fvXv10
            [  0.   8.  14.  18.  20.  20.  18.  14.   8.   0.]
            >>> print isinstance(fvXv10, FaceVariable)
            1
            >>> v10Xfv = (9,8,7,6,5,4,3,2,1,0) * fv
            >>> print v10Xfv
            [  0.   8.  14.  18.  20.  20.  18.  14.   8.   0.]
            >>> print isinstance(v10Xfv, FaceVariable)
            1

        `FaceVariable` * `Variable` Scalar

            >>> fvXsv = fv * Variable(value=3)
            >>> print fvXsv
            [  0.   3.   6.   9.  12.  15.  18.  21.  24.  27.]
            >>> print isinstance(fvXsv, FaceVariable)
            1
            >>> svXfv = Variable(value=3) * fv
            >>> print svXfv
            [  0.   3.   6.   9.  12.  15.  18.  21.  24.  27.]
            >>> print isinstance(svXfv, FaceVariable)
            1

        `FaceVariable` * `Variable` Vector
            
            >>> fvXv2v = fv * Variable(value=(3,2))
            >>> print fvXv2v
            [[  0.   0.]
             [  3.   2.]
             [  6.   4.]
             [  9.   6.]
             [ 12.   8.]
             [ 15.  10.]
             [ 18.  12.]
             [ 21.  14.]
             [ 24.  16.]
             [ 27.  18.]]
            >>> print isinstance(fvXv2v, VectorFaceVariable)
            1
            >>> v2vXfv = Variable(value=(3,2)) * fv
            >>> print v2vXfv
            [[  0.   0.]
             [  3.   2.]
             [  6.   4.]
             [  9.   6.]
             [ 12.   8.]
             [ 15.  10.]
             [ 18.  12.]
             [ 21.  14.]
             [ 24.  16.]
             [ 27.  18.]]
            >>> print isinstance(v2vXfv, VectorFaceVariable)
            1
            
            >>> fvXv3v = fv * Variable(value=(3,2,1)) #doctest: +IGNORE_EXCEPTION_DETAIL
            Traceback (most recent call last):
                  ...
            TypeError: can't multiply sequence to non-int
            >>> v3vXfv = Variable(value=(3,2,1)) * fv #doctest: +IGNORE_EXCEPTION_DETAIL
            Traceback (most recent call last):
                  ...
            TypeError: can't multiply sequence to non-int

            >>> fvXv10v = fv * Variable(value=(9,8,7,6,5,4,3,2,1,0))
            >>> print fvXv10v
            [  0.   8.  14.  18.  20.  20.  18.  14.   8.   0.]
            >>> print isinstance(fvXv10v, FaceVariable)
            1
            >>> v10vXfv = Variable(value=(9,8,7,6,5,4,3,2,1,0)) * fv
            >>> print v10vXfv
            [  0.   8.  14.  18.  20.  20.  18.  14.   8.   0.]
            >>> print isinstance(v10vXfv, FaceVariable)
            1

            
            
        `VectorCellVariable` * VectorCellVariable

            >>> vcvXvcv = vcv * vcv
            >>> print vcvXvcv
            [[ 0.  1.]
             [ 1.  4.]
             [ 4.  9.]]
            >>> print isinstance(vcvXvcv, VectorCellVariable)
            1

        `VectorCellVariable` * VectorFaceVariable

            >>> vfvXvcv = vfv * vcv #doctest: +IGNORE_EXCEPTION_DETAIL
            Traceback (most recent call last):
                  ...
            TypeError: can't multiply sequence to non-int
            >>> vcvXvfv = vcv * vfv #doctest: +IGNORE_EXCEPTION_DETAIL
            Traceback (most recent call last):
                  ...
            TypeError: can't multiply sequence to non-int

        `VectorCellVariable` * Scalar

            >>> vcvXs = vcv * 3
            >>> print vcvXs
            [[ 0.  3.]
             [ 3.  6.]
             [ 6.  9.]]
            >>> print isinstance(vcvXs, VectorCellVariable)
            1
            >>> sXvcv = 3 * vcv
            >>> print sXvcv
            [[ 0.  3.]
             [ 3.  6.]
             [ 6.  9.]]
            >>> print isinstance(vcvXs, VectorCellVariable)
            1

        `VectorCellVariable` * Vector

            >>> vcvXv2 = vcv * (3,2)
            >>> print vcvXv2
            [[ 0.  2.]
             [ 3.  4.]
             [ 6.  6.]]
            >>> print isinstance(vcvXv2, VectorCellVariable)
            1
            >>> v2Xvcv = (3,2) * vcv
            >>> print v2Xvcv
            [[ 0.  2.]
             [ 3.  4.]
             [ 6.  6.]]
            >>> print isinstance(v2Xvcv, VectorCellVariable)
            1
            
            >>> vcvXv3 = vcv * (3,2,1)
            >>> print vcvXv3
            [[ 0.  3.]
             [ 2.  4.]
             [ 2.  3.]]
            >>> isinstance(vcvXv3, VectorCellVariable)
            1
            >>> v3Xvcv = (3,2,1) * vcv 
            >>> print v3Xvcv
            [[ 0.  3.]
             [ 2.  4.]
             [ 2.  3.]]
            >>> isinstance(v3Xvcv, VectorCellVariable)
            1

            >>> vcvXv4 = vcv * (3,2,1,0) #doctest: +IGNORE_EXCEPTION_DETAIL
            Traceback (most recent call last):
                  ...
            TypeError: can't multiply sequence to non-int
            >>> v4Xvcv = (3,2,1,0) * vcv #doctest: +IGNORE_EXCEPTION_DETAIL
            Traceback (most recent call last):
                  ...
            TypeError: can't multiply sequence to non-int

        `VectorCellVariable` * `Variable` Scalar

            >>> vcvXsv = vcv * Variable(value=3)
            >>> print vcvXsv
            [[ 0.  3.]
             [ 3.  6.]
             [ 6.  9.]]
            >>> print isinstance(vcvXsv, VectorCellVariable)
            1
            >>> svXvcv = Variable(value=3) * vcv
            >>> print svXvcv
            [[ 0.  3.]
             [ 3.  6.]
             [ 6.  9.]]
            >>> print isinstance(svXvcv, VectorCellVariable)
            1

        `VectorCellVariable` * `Variable` Vector
            
            >>> vcvXv2v = vcv * Variable(value=(3,2))
            >>> print vcvXv2v
            [[ 0.  2.]
             [ 3.  4.]
             [ 6.  6.]]
            >>> print isinstance(vcvXv2v, VectorCellVariable)
            1
            >>> v2vXvcv = Variable(value=(3,2)) * vcv
            >>> print v2vXvcv
            [[ 0.  2.]
             [ 3.  4.]
             [ 6.  6.]]
            >>> print isinstance(v2vXvcv, VectorCellVariable)
            1
            
            >>> vcvXv3v = vcv * Variable(value=(3,2,1))
            >>> print vcvXv3v
            [[ 0.  3.]
             [ 2.  4.]
             [ 2.  3.]]
            >>> isinstance(vcvXv3v, VectorCellVariable)
            1
            >>> v3vXvcv = Variable(value=(3,2,1)) * vcv 
            >>> print v3vXvcv
            [[ 0.  3.]
             [ 2.  4.]
             [ 2.  3.]]
            >>> isinstance(v3vXvcv, VectorCellVariable)
            1

            >>> vcvXv4v = vcv * Variable(value=(3,2,1,0)) #doctest: +IGNORE_EXCEPTION_DETAIL
            Traceback (most recent call last):
                  ...
            TypeError: can't multiply sequence to non-int
            >>> v4vXvcv = Variable(value=(3,2,1,0)) * vcv #doctest: +IGNORE_EXCEPTION_DETAIL
            Traceback (most recent call last):
                  ...
            TypeError: can't multiply sequence to non-int

                        
        `VectorFaceVariable` * VectorFaceVariable

            >>> vfvXvfv = vfv * vfv
            >>> print vfvXvfv
            [[  0.   1.]
             [  1.   4.]
             [  4.   9.]
             [  9.  16.]
             [  1.   9.]
             [  4.  16.]
             [  9.  25.]
             [ 36.  81.]
             [  4.  36.]
             [  1.   9.]]
            >>> isinstance(vfvXvfv, VectorFaceVariable)
            1

        `VectorFaceVariable` * Scalar

            >>> vfvXs = vfv * 3
            >>> print vfvXs
            [[  0.   3.]
             [  3.   6.]
             [  6.   9.]
             [  9.  12.]
             [  3.   9.]
             [  6.  12.]
             [  9.  15.]
             [ 18.  27.]
             [  6.  18.]
             [  3.   9.]]
            >>> print isinstance(vfvXs, VectorFaceVariable)
            1
            >>> sXvfv = 3 * vfv
            >>> print sXvfv
            [[  0.   3.]
             [  3.   6.]
             [  6.   9.]
             [  9.  12.]
             [  3.   9.]
             [  6.  12.]
             [  9.  15.]
             [ 18.  27.]
             [  6.  18.]
             [  3.   9.]]
            >>> print isinstance(sXvfv, VectorFaceVariable)
            1

        `VectorFaceVariable` * Vector

            >>> vfvXv2 = vfv * (3,2)
            >>> print vfvXv2
            [[  0.   2.]
             [  3.   4.]
             [  6.   6.]
             [  9.   8.]
             [  3.   6.]
             [  6.   8.]
             [  9.  10.]
             [ 18.  18.]
             [  6.  12.]
             [  3.   6.]]
            >>> print isinstance(vfvXv2, VectorFaceVariable)
            1
            >>> v2Xvfv = (3,2) * vfv
            >>> print v2Xvfv
            [[  0.   2.]
             [  3.   4.]
             [  6.   6.]
             [  9.   8.]
             [  3.   6.]
             [  6.   8.]
             [  9.  10.]
             [ 18.  18.]
             [  6.  12.]
             [  3.   6.]]
            >>> print isinstance(v2Xvfv, VectorFaceVariable)
            1
            
            >>> vfvXv3 = vfv * (2,1,0) #doctest: +IGNORE_EXCEPTION_DETAIL
            Traceback (most recent call last):
                  ...
            TypeError: can't multiply sequence to non-int
            >>> v3Xvfv = (2,1,0) * vfv #doctest: +IGNORE_EXCEPTION_DETAIL
            Traceback (most recent call last):
                  ...
            TypeError: can't multiply sequence to non-int


            >>> vfvXv10 = vfv * (9,8,7,6,5,4,3,2,1,0)
            >>> print vfvXv10
            [[  0.   9.]
             [  8.  16.]
             [ 14.  21.]
             [ 18.  24.]
             [  5.  15.]
             [  8.  16.]
             [  9.  15.]
             [ 12.  18.]
             [  2.   6.]
             [  0.   0.]]
            >>> isinstance(vfvXv10, VectorFaceVariable)
            1
            >>> v10Xvfv = (9,8,7,6,5,4,3,2,1,0) * vfv
            >>> print v10Xvfv
            [[  0.   9.]
             [  8.  16.]
             [ 14.  21.]
             [ 18.  24.]
             [  5.  15.]
             [  8.  16.]
             [  9.  15.]
             [ 12.  18.]
             [  2.   6.]
             [  0.   0.]]
            >>> isinstance(v10Xvfv, VectorFaceVariable)
            1

        `VectorFaceVariable` * `Variable` Scalar

            >>> vfvXsv = vfv * Variable(value=3)
            >>> print vfvXsv
            [[  0.   3.]
             [  3.   6.]
             [  6.   9.]
             [  9.  12.]
             [  3.   9.]
             [  6.  12.]
             [  9.  15.]
             [ 18.  27.]
             [  6.  18.]
             [  3.   9.]]
            >>> print isinstance(vfvXsv, VectorFaceVariable)
            1
            >>> svXvfv = Variable(value=3) * vfv
            >>> print svXvfv
            [[  0.   3.]
             [  3.   6.]
             [  6.   9.]
             [  9.  12.]
             [  3.   9.]
             [  6.  12.]
             [  9.  15.]
             [ 18.  27.]
             [  6.  18.]
             [  3.   9.]]
            >>> print isinstance(svXvfv, VectorFaceVariable)
            1

        `VectorFaceVariable` * `Variable` Vector
            
            >>> vfvXv2v = vfv * Variable(value=(3,2))
            >>> print vfvXv2v
            [[  0.   2.]
             [  3.   4.]
             [  6.   6.]
             [  9.   8.]
             [  3.   6.]
             [  6.   8.]
             [  9.  10.]
             [ 18.  18.]
             [  6.  12.]
             [  3.   6.]]
            >>> print isinstance(vfvXv2v, VectorFaceVariable)
            1
            >>> v2vXvfv = Variable(value=(3,2)) * vfv
            >>> print v2vXvfv
            [[  0.   2.]
             [  3.   4.]
             [  6.   6.]
             [  9.   8.]
             [  3.   6.]
             [  6.   8.]
             [  9.  10.]
             [ 18.  18.]
             [  6.  12.]
             [  3.   6.]]
            >>> print isinstance(v2vXvfv, VectorFaceVariable)
            1
            
            >>> vfvXv3v = vfv * Variable(value=(2,1,0)) #doctest: +IGNORE_EXCEPTION_DETAIL
            Traceback (most recent call last):
                  ...
            TypeError: can't multiply sequence to non-int
            >>> v3vXvfv = Variable(value=(2,1,0)) * vfv #doctest: +IGNORE_EXCEPTION_DETAIL
            Traceback (most recent call last):
                  ...
            TypeError: can't multiply sequence to non-int


            >>> vfvXv10v = vfv * Variable(value=(9,8,7,6,5,4,3,2,1,0))
            >>> print vfvXv10v
            [[  0.   9.]
             [  8.  16.]
             [ 14.  21.]
             [ 18.  24.]
             [  5.  15.]
             [  8.  16.]
             [  9.  15.]
             [ 12.  18.]
             [  2.   6.]
             [  0.   0.]]
            >>> isinstance(vfvXv10v, VectorFaceVariable)
            1
            >>> v10vXvfv = Variable(value=(9,8,7,6,5,4,3,2,1,0)) * vfv
            >>> print v10vXvfv
            [[  0.   9.]
             [  8.  16.]
             [ 14.  21.]
             [ 18.  24.]
             [  5.  15.]
             [  8.  16.]
             [  9.  15.]
             [ 12.  18.]
             [  2.   6.]
             [  0.   0.]]
            >>> isinstance(v10vXvfv, VectorFaceVariable)
            1

            
            
        Scalar * `Variable` Scalar

            >>> sXsv = 3 * Variable(value=3)
            >>> print sXsv
            9
            >>> print isinstance(sXsv, Variable)
            1
            >>> svXs = Variable(value=3) * 3
            >>> print svXs
            9
            >>> print isinstance(svXs, Variable)
            1

        Scalar * `Variable` Vector
            
            >>> sXv2v = 3 * Variable(value=(3,2))
            >>> print sXv2v
            [ 9.  6.]
            >>> print isinstance(sXv2v, Variable)
            1
            >>> v2vXs = Variable(value=(3,2)) * 3
            >>> print v2vXs
            [ 9.  6.]
            >>> print isinstance(v2vXs, Variable)
            1
            
            
            
        Vector * `Variable` Scalar

            >>> vXsv = (3, 2) * Variable(value=3)
            >>> print vXsv
            [ 9.  6.]
            >>> print isinstance(vXsv, Variable)
            1
            >>> svXv = Variable(value=3) * (3, 2)
            >>> print svXv
            [ 9.  6.]
            >>> print isinstance(svXv, Variable)
            1

        Vector * `Variable` Vector
            
            >>> vXv2v = (3, 2) * Variable(value=(3,2))
            >>> print vXv2v
            [ 9.  4.]
            >>> print isinstance(vXv2v, Variable)
            1
            >>> v2vXv = Variable(value=(3,2)) * (3, 2)
            >>> print v2vXv
            [ 9.  4.]
            >>> print isinstance(v2vXv, Variable)
            1

            >>> vXv3v = (3, 2, 1) * Variable(value=(3,2)) #doctest: +IGNORE_EXCEPTION_DETAIL
            Traceback (most recent call last):
                  ...
            TypeError: can't multiply sequence to non-int
            >>> v3vXv = Variable(value=(3,2)) * (3, 2, 1) #doctest: +IGNORE_EXCEPTION_DETAIL 
            Traceback (most recent call last):
                  ...
            TypeError: can't multiply sequence to non-int
            

        `Variable` Scalar * `Variable` Scalar

            >>> svXsv = Variable(value=3) * Variable(value=3)
            >>> print svXsv
            9
            >>> print isinstance(svXsv, Variable)
            1

        `Variable` Scalar * `Variable` Vector
            
            >>> svXv2v = Variable(value=3) * Variable(value=(3,2))
            >>> print svXv2v
            [ 9.  6.]
            >>> print isinstance(svXv2v, Variable)
            1
            >>> v2vXsv = Variable(value=(3,2)) * Variable(value=3)
            >>> print v2vXsv
            [ 9.  6.]
            >>> print isinstance(v2vXsv, Variable)
            1

            
        `Variable` Vector * `Variable` Vector
            
            >>> v2vXv2v = Variable(value=(3, 2)) * Variable(value=(3,2))
            >>> print v2vXv2v
            [ 9.  4.]
            >>> print isinstance(v2vXv2v, Variable)
            1
            
            >>> v3vXv2v = Variable(value=(3, 2, 1)) * Variable(value=(3,2)) #doctest: +IGNORE_EXCEPTION_DETAIL
            Traceback (most recent call last):
                  ...
            TypeError: can't multiply sequence to non-int

        Test for weird bug that was appearing in inline. Caused by the intermediate
        operators not getting marked fresh.

            >>> class Alpha(Variable):
            ...     def __init__(self, var):
            ...         Variable.__init__(self)
            ...         self.var = self._requires(var)
            ...     def _calcValue(self):
            ...         return self.var.getValue()

            >>> coeff = Variable()
            >>> alpha = Alpha(-coeff / 1)
            >>> print numerix.allclose(alpha.getValue(), 0.0)
            True
            >>> coeff.setValue(-10.0)
            >>> print numerix.allclose(alpha.getValue(), 10)
            True
            >>> coeff.setValue(10.0)
            >>> print numerix.allclose(alpha.getValue(), -10)
            True

        Test to prevent divide by zero evaluation before value is
        requested.  The request is caused by the Variable requiring
        its unit to see whether it can do an inline calculation in
        _getUnaryOperatorVariable().
        
            >>> T = Variable()
            >>> from fipy import numerix
            >>> v = numerix.exp(-T / (1. *  T))

        Following is a test case for an error when turing a binOp into an array

            >>> print numerix.array(Variable(value=numerix.array([ 1.,])) * [ 1.,])
            [ 1.]

        It seems that numpy's __rmul__ coercion is very strange

            >>> type(numerix.array([1., 2.]) * Variable([1., 2.]))
            <class 'fipy.variables.variable.binOp'>

        Test inlining

            >>> v0 = Variable(numerix.ones(2, 'd'))
            >>> v1 = Variable(numerix.ones(2, 'd'))
            >>> v = v1 * v0
            >>> print v
            [ 1.  1.]
            >>> v0[1] = 0.5
            >>> print v
            [ 1.   0.5]

        Test inline indexing

            >>> mesh = Grid2D(nx=3, ny=3)
            >>> v1 = CellVariable(mesh=mesh, value=numerix.arange(9))
            >>> a = v1 * (1, -1)
            >>> print a
            [[ 0. -0.]
             [ 1. -1.]
             [ 2. -2.]
             [ 3. -3.]
             [ 4. -4.]
             [ 5. -5.]
             [ 6. -6.]
             [ 7. -7.]
             [ 8. -8.]]
            >>> v1[0] = 0
            >>> print a
            [[ 0. -0.]
             [ 1. -1.]
             [ 2. -2.]
             [ 3. -3.]
             [ 4. -4.]
             [ 5. -5.]
             [ 6. -6.]
             [ 7. -7.]
             [ 8. -8.]]

        """
        pass
>>>>>>> 6be86567

def _test(): 
    import doctest
    return doctest.testmod()
    
if __name__ == "__main__": 
    _test() <|MERGE_RESOLUTION|>--- conflicted
+++ resolved
@@ -493,8 +493,6 @@
             
         PF = physicalField.PhysicalField
 
-        from fipy.tools.numerix import MA
-
         if not isinstance(value, PF):
             
             if getattr(self, 'value', None) is not None:
@@ -512,7 +510,7 @@
             elif array is not None:
                 array[:] = value
                 value = array
-            elif type(value) not in (type(None), type(numerix.array(1)), type(MA.array(1))):
+            elif type(value) not in (type(None), type(numerix.array(1)), type(numerix.MA.array(1))):
                 value = numerix.array(value)
 ##                 # numerix does strange things with really large integers.
 ##                 # Even though Python knows how to do arithmetic with them,
@@ -678,340 +676,6 @@
     def _getVariableClass(self):
         return Variable
         
-<<<<<<< HEAD
-=======
-    def _getOperatorVariableClass(self, baseClass=None, canInline=True):
-        """
-            >>> a = Variable(value=1)
-
-            >>> c = -a
-            >>> b = c.getOld() + 3
-            >>> print b
-            2
-            >>> b.getTypecode()
-            'l'
-            
-        replacing with the same thing is no problem
-        
-            >>> a.setValue(3)
-            >>> b = c.getOld() + 3
-            >>> print b
-            0
-            
-        replacing with multiple copies causes the reference counting problem
-        
-            >>> a.setValue(3)
-            >>> b = (c + c).getOld() + 3
-            >>> print b
-            -3
-            
-        the order matters
-        
-            >>> b = (c + c).getOld() + 3
-            >>> a.setValue(2)
-            >>> print b
-            -1
-
-        
-        Test of _getRepresentation
-
-            >>> v1 = Variable(numerix.array((1,2,3,4)))
-            >>> v2 = Variable(numerix.array((5,6,7,8)))
-            >>> v3 = Variable(numerix.array((9,10,11,12)))
-            >>> v4 = Variable(numerix.array((13,14,15,16)))
-
-            >>> (v1 * v2)._getRepresentation()
-            '(Variable(value=array([1, 2, 3, 4])) * Variable(value=array([5, 6, 7, 8])))'
-            
-            >>> (v1 * v2)._getRepresentation(style='C', id="")
-            '(var0[i] * var1[i])'
-            
-            >>> (v1 * v2 + v3 * v4)._getRepresentation(style='C', id="")
-            '((var00[i] * var01[i]) + (var10[i] * var11[i]))'
-            
-            >>> (v1 - v2)._getRepresentation(style='C', id="")
-            '(var0[i] - var1[i])'
-
-            >>> (v1 / v2)._getRepresentation(style='C', id="")
-            '(var0[i] / var1[i])'
-
-            >>> (v1 - 1)._getRepresentation(style='C', id="")
-            '(var0[i] - var1)'
-                
-            >>> (5 * v2)._getRepresentation(style='C', id="")
-            '(var0[i] * var1)'
-
-            >>> (v1 / v2 - v3 * v4 + v1 * v4)._getRepresentation(style='C', id="")
-            '(((var000[i] / var001[i]) - (var010[i] * var011[i])) + (var10[i] * var11[i]))'
-
-        Check that getUnit() works for a binOp
-
-            >>> (Variable(value="1 m") * Variable(value="1 s")).getUnit()
-            <PhysicalUnit s*m>
-
-            >>> (Variable(value="1 m") / Variable(value="0 s")).getUnit()
-            <PhysicalUnit m/s>
-
-            >>> a = -((Variable() * Variable()).sin())
-
-        Check that getTypeCode() works as expected.
-
-            >>> a = Variable(1.) * Variable(1)
-            >>> a.getTypecode()
-            'd'
-
-        The following test is to correct an `--inline` bug that was
-        being thrown by the Cahn-Hilliard example. The fix for this
-        bug was to add the last line to the following code in
-        `_getRepresentation()`.
-        
-            >>> ##elif style == "C":
-            >>> ##    counter = _popIndex()
-            >>> ##    if not self.var[counter]._isCached():
-            >>> ##        stack.append(self.var[counter]._getCstring(argDict, id=id + str(counter), freshen=freshen))
-            >>> ##        self.var[counter].value=None
-
-        This is the test that fails if the last line above is removed
-        from `_getRepresentation()`, the `binOp.getValue()` statement
-        below will return `1.0` and not `0.5`.
-            
-            >>> from fipy import numerix
-            >>> def doBCs(binOp):
-            ...     unOp1 = -binOp
-            ...     print binOp.getValue()
-            >>> var = Variable(1.)
-            >>> binOp = 1. * var
-            >>> unOp = -binOp
-            >>> print unOp.getValue()
-            -1.0
-            >>> doBCs(binOp)
-            1.0
-            >>> var.setValue(0.5)
-            >>> print unOp.getValue()
-            -0.5
-            >>> unOp2 = -binOp
-            >>> print binOp.getValue()
-            0.5
-
-        """
-        if baseClass is None:
-            baseClass = self._getVariableClass()
-        class OperatorVariable(baseClass):
-            def __init__(self, op, var, mesh=None, opShape=(), canInline=canInline):
-                mesh = mesh or var[0].getMesh()
-                if mesh is None and len(var) > 1:
-                    mesh = var[1].getMesh()
-                self.op = op
-                self.var = var
-                self.opShape = opShape
-                self.canInline = canInline  #allows for certain functions to opt out of --inline
-                baseClass.__init__(self, value=None, mesh=mesh)
-                self.name = ''
-                for var in self.var:    #C does not accept units
-                    if not var.getUnit().isDimensionless():
-                        self.canInline = False
-                        break
-
-                for aVar in self.var:
-                    self._requires(aVar)
-                
-                self.old = None
-                self.dontCacheMe()
-
-            def _calcValue(self):
-                from fipy.tools.inline import inline
-                #if not self._isCached():
-                if not self.canInline:
-                    return self._calcValuePy()
-                else:
-                    return inline._optionalInline(self._calcValueIn, self._calcValuePy)
-
-            def _calcValueIn(self):
-                return self._execInline()
-
-            def _calcValuePy(self):
-                pass
-
-            def _isCached(self):
-                return (Variable._isCached(self) 
-                        or (len(self.subscribedVariables) > 1 and not self._cacheNever))
-
-            def getOld(self):
-                if self.old is None:
-                    oldVar = []
-                    for v in self.var:
-                        from fipy.variables.cellVariable import CellVariable
-                        if isinstance(v, CellVariable):
-                            oldVar.append(v.getOld())
-                        else:
-                            oldVar.append(v)
-                    
-                    self.old = self.__class__(op=self.op, var=oldVar, mesh=self.getMesh(), opShape=self.opShape, canInline=self.canInline)
-                                  
-                return self.old
-         
-            def _getCstring(self, argDict={}, id="", freshen=False):
-                if self.canInline: # and not self._isCached():
-                    s = self._getRepresentation(style="C", argDict=argDict, id=id, freshen=freshen)
-                else:
-                    s = baseClass._getCstring(self, argDict=argDict, id=id)
-                if freshen:
-                    self._markFresh()
-                  
-                return s
-                    
-            def _getRepresentation(self, style="__repr__", argDict={}, id=id, freshen=False):
-                """
-                :Parameters:
-                    
-                  - `style`: one of `'__repr__'`, `'name'`, `'TeX'`, `'C'`
-
-                """
-                import opcode
-                
-                bytecodes = [ord(byte) for byte in self.op.func_code.co_code]
-        
-                def _popIndex():
-                    return bytecodes.pop(0) + bytecodes.pop(0) * 256
-                
-                stack = []
-                    
-                unop = {
-                    10: "+", 11: "-", 12: "not ", 15: "~"
-                }
-                
-                binop = {
-                    19: "**", 20: "*", 21: "/", 22: "%", 23: "+", 24: "-", 26: "//", 27: "/",
-                            62: "<<", 63: ">>", 64: "&", 65: "^", 66: "|", 106: "=="
-                }
-                
-                while len(bytecodes) > 0:
-                    bytecode = bytecodes.pop(0)
-                    if opcode.opname[bytecode] == 'UNARY_CONVERT':
-                        stack.append("`" + stack.pop() + "`")
-                    elif opcode.opname[bytecode] == 'BINARY_SUBSCR':
-                        stack.append(stack.pop(-2) + "[" + stack.pop() + "]")
-                    elif opcode.opname[bytecode] == 'RETURN_VALUE':
-                        s = stack.pop()
-                        if style == 'C':
-                            return s.replace('numerix.', '').replace('arc', 'a')
-                        else:
-                            return s
-                    elif opcode.opname[bytecode] == 'LOAD_CONST':
-                        stack.append(self.op.func_code.co_consts[_popIndex()])
-                    elif opcode.opname[bytecode] == 'LOAD_ATTR':
-                        stack.append(stack.pop() + "." + self.op.func_code.co_names[_popIndex()])
-                    elif opcode.opname[bytecode] == 'COMPARE_OP':
-                        stack.append(stack.pop(-2) + " " + opcode.cmp_op[_popIndex()] + " " + stack.pop())
-                    elif opcode.opname[bytecode] == 'LOAD_GLOBAL':
-                        counter = _popIndex()
-                        stack.append(self.op.func_code.co_names[counter])
-                    elif opcode.opname[bytecode] == 'LOAD_FAST':
-                        if style == "__repr__":
-                            stack.append(repr(self.var[_popIndex()]))
-                        elif style == "name":
-                            v = self.var[_popIndex()]
-                            if isinstance(v, Variable):
-                                name = v.getName()
-                                if len(name) > 0:
-                                    stack.append(name)
-                                else:
-                                    # The string form of a variable
-                                    # would probably be too long and messy.
-                                    # Just give shorthand.
-                                    stack.append("%s(...)" % v.__class__.__name__)
-                            elif type(v) in (type(1), type(1.)):
-                                stack.append(repr(v))
-                            else:
-                                # The string form of anything but a
-                                # number would be too long and messy.
-                                # Just give shorthand.
-                                stack.append("<...>")
-                        elif style == "TeX":
-                            raise Exception, "TeX style not yet implemented"
-                        elif style == "C":
-                            counter = _popIndex()
-                            if not self.var[counter]._isCached():
-                                stack.append(self.var[counter]._getCstring(argDict, id=id + str(counter), freshen=freshen))
-                                self.var[counter].value = None
-                            else:
-                                stack.append(self.var[counter]._getVariableClass()._getCstring(self.var[counter], argDict, \
-                                                                                               id=id + str(counter),\
-                                                                                               freshen=False))
-                        else:
-                            raise SyntaxError, "Unknown style: %s" % style
-                    elif opcode.opname[bytecode] == 'CALL_FUNCTION':    
-                        args = []
-                        for j in range(bytecodes.pop(1)):
-                            # keyword parameters
-                            args.insert(0, stack.pop(-2) + " = " + stack.pop())
-                        for j in range(bytecodes.pop(0)):
-                            # positional parameters
-                            args.insert(0, stack.pop())
-                        stack.append(stack.pop() + "(" + ", ".join(args) + ")")
-                    elif opcode.opname[bytecode] == 'LOAD_DEREF':
-                        free = self.op.func_code.co_cellvars + self.op.func_code.co_freevars
-                        stack.append(free[_popIndex()])
-                    elif unop.has_key(bytecode):
-                        stack.append(unop[bytecode] + '(' + stack.pop() + ')')
-                    elif binop.has_key(bytecode):
-                        stack.append(stack.pop(-2) + " " + binop[bytecode] + " " + stack.pop())
-                    else:
-                        raise SyntaxError, "Unknown bytecode: %s in %s: %s" % (`bytecode`, `[ord(byte) for byte in self.op.func_code.co_code]`,`"FIXME"`)
-                    
-            def __repr__(self):
-                return self._getRepresentation()
-            
-            def getName(self):
-                name = baseClass.getName(self)
-                if len(name) == 0:
-                    name = self._getRepresentation(style="name")
-                return name
-                
-            def copy(self):
-                return self.__class__(
-                    op = self.op,
-                    var = self.var,
-                    mesh = self.getMesh(),
-                    opShape = self.opShape,
-                    canInline = self.canInline)
-                    #myType = self.myType
-
-            def getShape(self):
-                return baseClass.getShape(self) or self.opShape
-
-        return OperatorVariable
-        
-    def _getArithmeticBaseClass(self, other=None):
-        """
-        Given `self` and `other`, return the desired base
-        class for an operation result.
-        """
-        if other is None:
-            return Variable
-            
-        if other._getArithmeticBaseClass().__name__ is self._getArithmeticBaseClass().__name__ \
-        or other.getShape() in ((), (1,)):
-            # operating with a scalar results in the same base
-            # class as self.
-            return self._getArithmeticBaseClass()
-        elif self.getShape() == other.getShape():
-            # If self and other have the same base class, result has that base class.
-            # If self derives from other, result has self's base class.
-            # If other derives from self, result has other's base class.
-            # If self and other don't have a common base, we don't know how to combine them.
-            from fipy.variables.constant import _Constant
-            if isinstance(self, other._getArithmeticBaseClass()) or isinstance(other, _Constant):
-                return self._getArithmeticBaseClass()
-            elif isinstance(other, self._getArithmeticBaseClass()) or isinstance(self, _Constant):
-                return other._getArithmeticBaseClass()
-            else:
-                return None
-        else:
-            # If self and other have different shapes, we don't know how to combine them.
-            return None
-
->>>>>>> 6be86567
     def _execInline(self):
         """
         Gets the stack from _getCstring() which calls _getRepresentation()
@@ -1706,914 +1370,6 @@
 
         self.__init__(**dict)
         
-<<<<<<< HEAD
-=======
-    def _testBinOp(self):
-        """
-            >>> from fipy.variables.cellVariable import CellVariable
-            >>> from fipy.variables.faceVariable import FaceVariable
-            >>> from fipy.variables.vectorCellVariable import VectorCellVariable
-            >>> from fipy.variables.vectorFaceVariable import VectorFaceVariable
-            
-            >>> from fipy.meshes.grid2D import Grid2D
-            >>> mesh = Grid2D(nx=3)
-            
-            
-        `CellVariable` * CellVariable
-        
-            >>> cv = CellVariable(mesh=mesh, value=(0, 1, 2))
-            >>> cvXcv = cv * cv
-            >>> print cvXcv
-            [ 0.  1.  4.]
-            >>> print isinstance(cvXcv, CellVariable)
-            1
-        
-        `CellVariable` * FaceVariable
-        
-            >>> fv = FaceVariable(mesh=mesh, value=(0, 1, 2, 3, 4, 5, 6, 7, 8, 9))
-            >>> fvXcv = fv * cv #doctest: +IGNORE_EXCEPTION_DETAIL
-            Traceback (most recent call last):
-                  ...
-            TypeError: can't multiply sequence to non-int
-            >>> cvXfv = cv * fv #doctest: +IGNORE_EXCEPTION_DETAIL
-            Traceback (most recent call last):
-                  ...
-            TypeError: can't multiply sequence to non-int
-            
-        `CellVariable` * VectorCellVariable
-        
-            >>> vcv = VectorCellVariable(mesh=mesh, value=((0,1),(1,2),(2,3)))
-            >>> vcvXcv = vcv * cv
-            >>> print vcvXcv
-            [[ 0.  0.]
-             [ 1.  2.]
-             [ 4.  6.]]
-            >>> print isinstance(vcvXcv, VectorCellVariable)
-            1
-            >>> cvXvcv = cv * vcv
-            >>> print cvXvcv
-            [[ 0.  0.]
-             [ 1.  2.]
-             [ 4.  6.]]
-            >>> print isinstance(cvXvcv, VectorCellVariable)
-            1
-
-        `CellVariable` * VectorFaceVariable
-
-            >>> vfv = VectorFaceVariable(mesh=mesh, value=((0,1),(1,2),(2,3),(3,4),(1,3),(2,4),(3,5),(6,9),(2,6),(1,3)))
-            >>> vfvXcv = vfv * cv #doctest: +IGNORE_EXCEPTION_DETAIL
-            Traceback (most recent call last):
-                  ...
-            TypeError: can't multiply sequence to non-int
-            >>> cvXvfv = cv * vfv #doctest: +IGNORE_EXCEPTION_DETAIL
-            Traceback (most recent call last):
-                  ...
-            TypeError: can't multiply sequence to non-int
-
-        `CellVariable` * Scalar
-        
-            >>> cvXs = cv * 3
-            >>> print cvXs
-            [ 0.  3.  6.]
-            >>> print isinstance(cvXs, CellVariable)
-            1
-            >>> sXcv = 3 * cv
-            >>> print sXcv
-            [ 0.  3.  6.]
-            >>> print isinstance(sXcv, CellVariable)
-            1
-
-        `CellVariable` * Vector
-        
-            >>> cvXv2 = cv * (3,2)
-            >>> print cvXv2
-            [[ 0.  0.]
-             [ 3.  2.]
-             [ 6.  4.]]
-            >>> print isinstance(cvXv2, VectorCellVariable)
-            1
-            >>> v2Xcv = (3,2) * cv
-            >>> print v2Xcv
-            [[ 0.  0.]
-             [ 3.  2.]
-             [ 6.  4.]]
-            >>> print isinstance(v2Xcv, VectorCellVariable)
-            1
-            
-            >>> cvXv3 = cv * (3,2,1)
-            >>> print cvXv3
-            [ 0.  2.  2.]
-            >>> print isinstance(cvXv3, CellVariable)
-            1
-            >>> v3Xcv = (3,2,1) * cv
-            >>> print v3Xcv
-            [ 0.  2.  2.]
-            >>> print isinstance(v3Xcv, CellVariable)
-            1
-            
-            >>> cvXv4 = cv * (3,2,1,0) #doctest: +IGNORE_EXCEPTION_DETAIL
-            Traceback (most recent call last):
-                ...
-            TypeError: can't multiply sequence to non-int
-            >>> v4Xcv = (3,2,1,0) * cv #doctest: +IGNORE_EXCEPTION_DETAIL
-            Traceback (most recent call last):
-                ...
-            TypeError: can't multiply sequence to non-int
-
-
-        `CellVariable` * `Variable` Scalar
-        
-            >>> cvXsv = cv * Variable(value=3)
-            >>> print cvXsv
-            [ 0.  3.  6.]
-            >>> print isinstance(cvXsv, CellVariable)
-            1
-            >>> svXcv = Variable(value=3) * cv
-            >>> print svXcv
-            [ 0.  3.  6.]
-            >>> print isinstance(svXcv, CellVariable)
-            1
-        
-        `binOp` `CellVariable` * `binOp` `Variable` Scalar
-
-            >>> cvcvXsvsv = (cv * cv) * (Variable(value=3) * Variable(value=3))
-            >>> print cvcvXsvsv
-            [  0.   9.  36.]
-            >>> print isinstance(cvcvXsvsv, CellVariable)
-            1
-            >>> svsvXcvcv = (Variable(value=3) * Variable(value=3)) * (cv * cv)
-            >>> print svsvXcvcv
-            [  0.   9.  36.]
-            >>> print isinstance(svsvXcvcv, CellVariable)
-            1
-            
-        `CellVariable` * `Variable` Vector
-            
-            >>> cvXv2v = cv * Variable(value=(3,2))
-            >>> print cvXv2v
-            [[ 0.  0.]
-             [ 3.  2.]
-             [ 6.  4.]]
-            >>> print isinstance(cvXv2v, VectorCellVariable)
-            1
-            >>> v2vXcv = Variable(value=(3,2)) * cv
-            >>> print v2vXcv
-            [[ 0.  0.]
-             [ 3.  2.]
-             [ 6.  4.]]
-            >>> print isinstance(v2vXcv, VectorCellVariable)
-            1
-            
-            >>> cvXv3v = cv * Variable(value=(3,2,1))
-            >>> print cvXv3v
-            [ 0.  2.  2.]
-            >>> print isinstance(cvXv3v, CellVariable)
-            1
-            >>> v3vXcv = Variable(value=(3,2,1)) * cv
-            >>> print v3vXcv
-            [ 0.  2.  2.]
-            >>> print isinstance(v3vXcv, CellVariable)
-            1
-
-            >>> cvXv4v = cv * Variable(value=(3,2,1,0)) #doctest: +IGNORE_EXCEPTION_DETAIL
-            Traceback (most recent call last):
-                  ...
-            TypeError: can't multiply sequence to non-int
-            >>> v4vXcv = Variable(value=(3,2,1,0)) * cv #doctest: +IGNORE_EXCEPTION_DETAIL
-            Traceback (most recent call last):
-                  ...
-            TypeError: can't multiply sequence to non-int
-            
-
-        `CellVariable` * CellGradVariable
-        
-            >>> cvXcgv = cv * cv.getGrad()
-            >>> print cvXcgv
-            [[ 0.  0.]
-             [ 1.  0.]
-             [ 1.  0.]]
-            >>> print isinstance(cvXcgv, VectorCellVariable)
-            1
-            
-        `FaceVariable` * FaceVariable
-
-            >>> fvXfv = fv * fv
-            >>> print fvXfv
-            [  0.   1.   4.   9.  16.  25.  36.  49.  64.  81.]
-            >>> print isinstance(fvXfv, FaceVariable)
-            1
-
-        `FaceVariable` * VectorCellVariable
-
-            >>> vcvXfv = vcv * fv #doctest: +IGNORE_EXCEPTION_DETAIL
-            Traceback (most recent call last):
-                  ...
-            TypeError: can't multiply sequence to non-int
-            >>> fvXvcv = fv * vcv #doctest: +IGNORE_EXCEPTION_DETAIL
-            Traceback (most recent call last):
-                  ...
-            TypeError: can't multiply sequence to non-int
-
-        `FaceVariable` * VectorFaceVariable
-
-            >>> vfvXfv = vfv * fv
-            >>> print vfvXfv
-            [[  0.   0.]
-             [  1.   2.]
-             [  4.   6.]
-             [  9.  12.]
-             [  4.  12.]
-             [ 10.  20.]
-             [ 18.  30.]
-             [ 42.  63.]
-             [ 16.  48.]
-             [  9.  27.]]
-            >>> print isinstance(vfvXfv, VectorFaceVariable)
-            1
-            >>> fvXvfv = fv * vfv
-            >>> print fvXvfv
-            [[  0.   0.]
-             [  1.   2.]
-             [  4.   6.]
-             [  9.  12.]
-             [  4.  12.]
-             [ 10.  20.]
-             [ 18.  30.]
-             [ 42.  63.]
-             [ 16.  48.]
-             [  9.  27.]]
-            >>> print isinstance(fvXvfv, VectorFaceVariable)
-            1
-
-        `FaceVariable` * Scalar
-
-            >>> fvXs = fv * 3
-            >>> print fvXs
-            [  0.   3.   6.   9.  12.  15.  18.  21.  24.  27.]
-            >>> print isinstance(fvXs, FaceVariable)
-            1
-            >>> sXfv = 3 * fv
-            >>> print sXfv
-            [  0.   3.   6.   9.  12.  15.  18.  21.  24.  27.]
-            >>> print isinstance(sXfv, FaceVariable)
-            1
-
-        `FaceVariable` * Vector
-
-            >>> fvXv2 = fv * (3,2)
-            >>> print fvXv2
-            [[  0.   0.]
-             [  3.   2.]
-             [  6.   4.]
-             [  9.   6.]
-             [ 12.   8.]
-             [ 15.  10.]
-             [ 18.  12.]
-             [ 21.  14.]
-             [ 24.  16.]
-             [ 27.  18.]]
-            >>> print isinstance(fvXv2, VectorFaceVariable)
-            1
-            >>> v2Xfv = (3,2) * fv
-            >>> print v2Xfv
-            [[  0.   0.]
-             [  3.   2.]
-             [  6.   4.]
-             [  9.   6.]
-             [ 12.   8.]
-             [ 15.  10.]
-             [ 18.  12.]
-             [ 21.  14.]
-             [ 24.  16.]
-             [ 27.  18.]]
-            >>> print isinstance(v2Xfv, VectorFaceVariable)
-            1
-            
-            >>> fvXv3 = fv * (3,2,1) #doctest: +IGNORE_EXCEPTION_DETAIL
-            Traceback (most recent call last):
-                  ...
-            TypeError: can't multiply sequence to non-int
-            >>> v3Xfv = (3,2,1) * fv #doctest: +IGNORE_EXCEPTION_DETAIL
-            Traceback (most recent call last):
-                  ...
-            TypeError: can't multiply sequence to non-int
-
-            >>> fvXv10 = fv * (9,8,7,6,5,4,3,2,1,0)
-            >>> print fvXv10
-            [  0.   8.  14.  18.  20.  20.  18.  14.   8.   0.]
-            >>> print isinstance(fvXv10, FaceVariable)
-            1
-            >>> v10Xfv = (9,8,7,6,5,4,3,2,1,0) * fv
-            >>> print v10Xfv
-            [  0.   8.  14.  18.  20.  20.  18.  14.   8.   0.]
-            >>> print isinstance(v10Xfv, FaceVariable)
-            1
-
-        `FaceVariable` * `Variable` Scalar
-
-            >>> fvXsv = fv * Variable(value=3)
-            >>> print fvXsv
-            [  0.   3.   6.   9.  12.  15.  18.  21.  24.  27.]
-            >>> print isinstance(fvXsv, FaceVariable)
-            1
-            >>> svXfv = Variable(value=3) * fv
-            >>> print svXfv
-            [  0.   3.   6.   9.  12.  15.  18.  21.  24.  27.]
-            >>> print isinstance(svXfv, FaceVariable)
-            1
-
-        `FaceVariable` * `Variable` Vector
-            
-            >>> fvXv2v = fv * Variable(value=(3,2))
-            >>> print fvXv2v
-            [[  0.   0.]
-             [  3.   2.]
-             [  6.   4.]
-             [  9.   6.]
-             [ 12.   8.]
-             [ 15.  10.]
-             [ 18.  12.]
-             [ 21.  14.]
-             [ 24.  16.]
-             [ 27.  18.]]
-            >>> print isinstance(fvXv2v, VectorFaceVariable)
-            1
-            >>> v2vXfv = Variable(value=(3,2)) * fv
-            >>> print v2vXfv
-            [[  0.   0.]
-             [  3.   2.]
-             [  6.   4.]
-             [  9.   6.]
-             [ 12.   8.]
-             [ 15.  10.]
-             [ 18.  12.]
-             [ 21.  14.]
-             [ 24.  16.]
-             [ 27.  18.]]
-            >>> print isinstance(v2vXfv, VectorFaceVariable)
-            1
-            
-            >>> fvXv3v = fv * Variable(value=(3,2,1)) #doctest: +IGNORE_EXCEPTION_DETAIL
-            Traceback (most recent call last):
-                  ...
-            TypeError: can't multiply sequence to non-int
-            >>> v3vXfv = Variable(value=(3,2,1)) * fv #doctest: +IGNORE_EXCEPTION_DETAIL
-            Traceback (most recent call last):
-                  ...
-            TypeError: can't multiply sequence to non-int
-
-            >>> fvXv10v = fv * Variable(value=(9,8,7,6,5,4,3,2,1,0))
-            >>> print fvXv10v
-            [  0.   8.  14.  18.  20.  20.  18.  14.   8.   0.]
-            >>> print isinstance(fvXv10v, FaceVariable)
-            1
-            >>> v10vXfv = Variable(value=(9,8,7,6,5,4,3,2,1,0)) * fv
-            >>> print v10vXfv
-            [  0.   8.  14.  18.  20.  20.  18.  14.   8.   0.]
-            >>> print isinstance(v10vXfv, FaceVariable)
-            1
-
-            
-            
-        `VectorCellVariable` * VectorCellVariable
-
-            >>> vcvXvcv = vcv * vcv
-            >>> print vcvXvcv
-            [[ 0.  1.]
-             [ 1.  4.]
-             [ 4.  9.]]
-            >>> print isinstance(vcvXvcv, VectorCellVariable)
-            1
-
-        `VectorCellVariable` * VectorFaceVariable
-
-            >>> vfvXvcv = vfv * vcv #doctest: +IGNORE_EXCEPTION_DETAIL
-            Traceback (most recent call last):
-                  ...
-            TypeError: can't multiply sequence to non-int
-            >>> vcvXvfv = vcv * vfv #doctest: +IGNORE_EXCEPTION_DETAIL
-            Traceback (most recent call last):
-                  ...
-            TypeError: can't multiply sequence to non-int
-
-        `VectorCellVariable` * Scalar
-
-            >>> vcvXs = vcv * 3
-            >>> print vcvXs
-            [[ 0.  3.]
-             [ 3.  6.]
-             [ 6.  9.]]
-            >>> print isinstance(vcvXs, VectorCellVariable)
-            1
-            >>> sXvcv = 3 * vcv
-            >>> print sXvcv
-            [[ 0.  3.]
-             [ 3.  6.]
-             [ 6.  9.]]
-            >>> print isinstance(vcvXs, VectorCellVariable)
-            1
-
-        `VectorCellVariable` * Vector
-
-            >>> vcvXv2 = vcv * (3,2)
-            >>> print vcvXv2
-            [[ 0.  2.]
-             [ 3.  4.]
-             [ 6.  6.]]
-            >>> print isinstance(vcvXv2, VectorCellVariable)
-            1
-            >>> v2Xvcv = (3,2) * vcv
-            >>> print v2Xvcv
-            [[ 0.  2.]
-             [ 3.  4.]
-             [ 6.  6.]]
-            >>> print isinstance(v2Xvcv, VectorCellVariable)
-            1
-            
-            >>> vcvXv3 = vcv * (3,2,1)
-            >>> print vcvXv3
-            [[ 0.  3.]
-             [ 2.  4.]
-             [ 2.  3.]]
-            >>> isinstance(vcvXv3, VectorCellVariable)
-            1
-            >>> v3Xvcv = (3,2,1) * vcv 
-            >>> print v3Xvcv
-            [[ 0.  3.]
-             [ 2.  4.]
-             [ 2.  3.]]
-            >>> isinstance(v3Xvcv, VectorCellVariable)
-            1
-
-            >>> vcvXv4 = vcv * (3,2,1,0) #doctest: +IGNORE_EXCEPTION_DETAIL
-            Traceback (most recent call last):
-                  ...
-            TypeError: can't multiply sequence to non-int
-            >>> v4Xvcv = (3,2,1,0) * vcv #doctest: +IGNORE_EXCEPTION_DETAIL
-            Traceback (most recent call last):
-                  ...
-            TypeError: can't multiply sequence to non-int
-
-        `VectorCellVariable` * `Variable` Scalar
-
-            >>> vcvXsv = vcv * Variable(value=3)
-            >>> print vcvXsv
-            [[ 0.  3.]
-             [ 3.  6.]
-             [ 6.  9.]]
-            >>> print isinstance(vcvXsv, VectorCellVariable)
-            1
-            >>> svXvcv = Variable(value=3) * vcv
-            >>> print svXvcv
-            [[ 0.  3.]
-             [ 3.  6.]
-             [ 6.  9.]]
-            >>> print isinstance(svXvcv, VectorCellVariable)
-            1
-
-        `VectorCellVariable` * `Variable` Vector
-            
-            >>> vcvXv2v = vcv * Variable(value=(3,2))
-            >>> print vcvXv2v
-            [[ 0.  2.]
-             [ 3.  4.]
-             [ 6.  6.]]
-            >>> print isinstance(vcvXv2v, VectorCellVariable)
-            1
-            >>> v2vXvcv = Variable(value=(3,2)) * vcv
-            >>> print v2vXvcv
-            [[ 0.  2.]
-             [ 3.  4.]
-             [ 6.  6.]]
-            >>> print isinstance(v2vXvcv, VectorCellVariable)
-            1
-            
-            >>> vcvXv3v = vcv * Variable(value=(3,2,1))
-            >>> print vcvXv3v
-            [[ 0.  3.]
-             [ 2.  4.]
-             [ 2.  3.]]
-            >>> isinstance(vcvXv3v, VectorCellVariable)
-            1
-            >>> v3vXvcv = Variable(value=(3,2,1)) * vcv 
-            >>> print v3vXvcv
-            [[ 0.  3.]
-             [ 2.  4.]
-             [ 2.  3.]]
-            >>> isinstance(v3vXvcv, VectorCellVariable)
-            1
-
-            >>> vcvXv4v = vcv * Variable(value=(3,2,1,0)) #doctest: +IGNORE_EXCEPTION_DETAIL
-            Traceback (most recent call last):
-                  ...
-            TypeError: can't multiply sequence to non-int
-            >>> v4vXvcv = Variable(value=(3,2,1,0)) * vcv #doctest: +IGNORE_EXCEPTION_DETAIL
-            Traceback (most recent call last):
-                  ...
-            TypeError: can't multiply sequence to non-int
-
-                        
-        `VectorFaceVariable` * VectorFaceVariable
-
-            >>> vfvXvfv = vfv * vfv
-            >>> print vfvXvfv
-            [[  0.   1.]
-             [  1.   4.]
-             [  4.   9.]
-             [  9.  16.]
-             [  1.   9.]
-             [  4.  16.]
-             [  9.  25.]
-             [ 36.  81.]
-             [  4.  36.]
-             [  1.   9.]]
-            >>> isinstance(vfvXvfv, VectorFaceVariable)
-            1
-
-        `VectorFaceVariable` * Scalar
-
-            >>> vfvXs = vfv * 3
-            >>> print vfvXs
-            [[  0.   3.]
-             [  3.   6.]
-             [  6.   9.]
-             [  9.  12.]
-             [  3.   9.]
-             [  6.  12.]
-             [  9.  15.]
-             [ 18.  27.]
-             [  6.  18.]
-             [  3.   9.]]
-            >>> print isinstance(vfvXs, VectorFaceVariable)
-            1
-            >>> sXvfv = 3 * vfv
-            >>> print sXvfv
-            [[  0.   3.]
-             [  3.   6.]
-             [  6.   9.]
-             [  9.  12.]
-             [  3.   9.]
-             [  6.  12.]
-             [  9.  15.]
-             [ 18.  27.]
-             [  6.  18.]
-             [  3.   9.]]
-            >>> print isinstance(sXvfv, VectorFaceVariable)
-            1
-
-        `VectorFaceVariable` * Vector
-
-            >>> vfvXv2 = vfv * (3,2)
-            >>> print vfvXv2
-            [[  0.   2.]
-             [  3.   4.]
-             [  6.   6.]
-             [  9.   8.]
-             [  3.   6.]
-             [  6.   8.]
-             [  9.  10.]
-             [ 18.  18.]
-             [  6.  12.]
-             [  3.   6.]]
-            >>> print isinstance(vfvXv2, VectorFaceVariable)
-            1
-            >>> v2Xvfv = (3,2) * vfv
-            >>> print v2Xvfv
-            [[  0.   2.]
-             [  3.   4.]
-             [  6.   6.]
-             [  9.   8.]
-             [  3.   6.]
-             [  6.   8.]
-             [  9.  10.]
-             [ 18.  18.]
-             [  6.  12.]
-             [  3.   6.]]
-            >>> print isinstance(v2Xvfv, VectorFaceVariable)
-            1
-            
-            >>> vfvXv3 = vfv * (2,1,0) #doctest: +IGNORE_EXCEPTION_DETAIL
-            Traceback (most recent call last):
-                  ...
-            TypeError: can't multiply sequence to non-int
-            >>> v3Xvfv = (2,1,0) * vfv #doctest: +IGNORE_EXCEPTION_DETAIL
-            Traceback (most recent call last):
-                  ...
-            TypeError: can't multiply sequence to non-int
-
-
-            >>> vfvXv10 = vfv * (9,8,7,6,5,4,3,2,1,0)
-            >>> print vfvXv10
-            [[  0.   9.]
-             [  8.  16.]
-             [ 14.  21.]
-             [ 18.  24.]
-             [  5.  15.]
-             [  8.  16.]
-             [  9.  15.]
-             [ 12.  18.]
-             [  2.   6.]
-             [  0.   0.]]
-            >>> isinstance(vfvXv10, VectorFaceVariable)
-            1
-            >>> v10Xvfv = (9,8,7,6,5,4,3,2,1,0) * vfv
-            >>> print v10Xvfv
-            [[  0.   9.]
-             [  8.  16.]
-             [ 14.  21.]
-             [ 18.  24.]
-             [  5.  15.]
-             [  8.  16.]
-             [  9.  15.]
-             [ 12.  18.]
-             [  2.   6.]
-             [  0.   0.]]
-            >>> isinstance(v10Xvfv, VectorFaceVariable)
-            1
-
-        `VectorFaceVariable` * `Variable` Scalar
-
-            >>> vfvXsv = vfv * Variable(value=3)
-            >>> print vfvXsv
-            [[  0.   3.]
-             [  3.   6.]
-             [  6.   9.]
-             [  9.  12.]
-             [  3.   9.]
-             [  6.  12.]
-             [  9.  15.]
-             [ 18.  27.]
-             [  6.  18.]
-             [  3.   9.]]
-            >>> print isinstance(vfvXsv, VectorFaceVariable)
-            1
-            >>> svXvfv = Variable(value=3) * vfv
-            >>> print svXvfv
-            [[  0.   3.]
-             [  3.   6.]
-             [  6.   9.]
-             [  9.  12.]
-             [  3.   9.]
-             [  6.  12.]
-             [  9.  15.]
-             [ 18.  27.]
-             [  6.  18.]
-             [  3.   9.]]
-            >>> print isinstance(svXvfv, VectorFaceVariable)
-            1
-
-        `VectorFaceVariable` * `Variable` Vector
-            
-            >>> vfvXv2v = vfv * Variable(value=(3,2))
-            >>> print vfvXv2v
-            [[  0.   2.]
-             [  3.   4.]
-             [  6.   6.]
-             [  9.   8.]
-             [  3.   6.]
-             [  6.   8.]
-             [  9.  10.]
-             [ 18.  18.]
-             [  6.  12.]
-             [  3.   6.]]
-            >>> print isinstance(vfvXv2v, VectorFaceVariable)
-            1
-            >>> v2vXvfv = Variable(value=(3,2)) * vfv
-            >>> print v2vXvfv
-            [[  0.   2.]
-             [  3.   4.]
-             [  6.   6.]
-             [  9.   8.]
-             [  3.   6.]
-             [  6.   8.]
-             [  9.  10.]
-             [ 18.  18.]
-             [  6.  12.]
-             [  3.   6.]]
-            >>> print isinstance(v2vXvfv, VectorFaceVariable)
-            1
-            
-            >>> vfvXv3v = vfv * Variable(value=(2,1,0)) #doctest: +IGNORE_EXCEPTION_DETAIL
-            Traceback (most recent call last):
-                  ...
-            TypeError: can't multiply sequence to non-int
-            >>> v3vXvfv = Variable(value=(2,1,0)) * vfv #doctest: +IGNORE_EXCEPTION_DETAIL
-            Traceback (most recent call last):
-                  ...
-            TypeError: can't multiply sequence to non-int
-
-
-            >>> vfvXv10v = vfv * Variable(value=(9,8,7,6,5,4,3,2,1,0))
-            >>> print vfvXv10v
-            [[  0.   9.]
-             [  8.  16.]
-             [ 14.  21.]
-             [ 18.  24.]
-             [  5.  15.]
-             [  8.  16.]
-             [  9.  15.]
-             [ 12.  18.]
-             [  2.   6.]
-             [  0.   0.]]
-            >>> isinstance(vfvXv10v, VectorFaceVariable)
-            1
-            >>> v10vXvfv = Variable(value=(9,8,7,6,5,4,3,2,1,0)) * vfv
-            >>> print v10vXvfv
-            [[  0.   9.]
-             [  8.  16.]
-             [ 14.  21.]
-             [ 18.  24.]
-             [  5.  15.]
-             [  8.  16.]
-             [  9.  15.]
-             [ 12.  18.]
-             [  2.   6.]
-             [  0.   0.]]
-            >>> isinstance(v10vXvfv, VectorFaceVariable)
-            1
-
-            
-            
-        Scalar * `Variable` Scalar
-
-            >>> sXsv = 3 * Variable(value=3)
-            >>> print sXsv
-            9
-            >>> print isinstance(sXsv, Variable)
-            1
-            >>> svXs = Variable(value=3) * 3
-            >>> print svXs
-            9
-            >>> print isinstance(svXs, Variable)
-            1
-
-        Scalar * `Variable` Vector
-            
-            >>> sXv2v = 3 * Variable(value=(3,2))
-            >>> print sXv2v
-            [ 9.  6.]
-            >>> print isinstance(sXv2v, Variable)
-            1
-            >>> v2vXs = Variable(value=(3,2)) * 3
-            >>> print v2vXs
-            [ 9.  6.]
-            >>> print isinstance(v2vXs, Variable)
-            1
-            
-            
-            
-        Vector * `Variable` Scalar
-
-            >>> vXsv = (3, 2) * Variable(value=3)
-            >>> print vXsv
-            [ 9.  6.]
-            >>> print isinstance(vXsv, Variable)
-            1
-            >>> svXv = Variable(value=3) * (3, 2)
-            >>> print svXv
-            [ 9.  6.]
-            >>> print isinstance(svXv, Variable)
-            1
-
-        Vector * `Variable` Vector
-            
-            >>> vXv2v = (3, 2) * Variable(value=(3,2))
-            >>> print vXv2v
-            [ 9.  4.]
-            >>> print isinstance(vXv2v, Variable)
-            1
-            >>> v2vXv = Variable(value=(3,2)) * (3, 2)
-            >>> print v2vXv
-            [ 9.  4.]
-            >>> print isinstance(v2vXv, Variable)
-            1
-
-            >>> vXv3v = (3, 2, 1) * Variable(value=(3,2)) #doctest: +IGNORE_EXCEPTION_DETAIL
-            Traceback (most recent call last):
-                  ...
-            TypeError: can't multiply sequence to non-int
-            >>> v3vXv = Variable(value=(3,2)) * (3, 2, 1) #doctest: +IGNORE_EXCEPTION_DETAIL 
-            Traceback (most recent call last):
-                  ...
-            TypeError: can't multiply sequence to non-int
-            
-
-        `Variable` Scalar * `Variable` Scalar
-
-            >>> svXsv = Variable(value=3) * Variable(value=3)
-            >>> print svXsv
-            9
-            >>> print isinstance(svXsv, Variable)
-            1
-
-        `Variable` Scalar * `Variable` Vector
-            
-            >>> svXv2v = Variable(value=3) * Variable(value=(3,2))
-            >>> print svXv2v
-            [ 9.  6.]
-            >>> print isinstance(svXv2v, Variable)
-            1
-            >>> v2vXsv = Variable(value=(3,2)) * Variable(value=3)
-            >>> print v2vXsv
-            [ 9.  6.]
-            >>> print isinstance(v2vXsv, Variable)
-            1
-
-            
-        `Variable` Vector * `Variable` Vector
-            
-            >>> v2vXv2v = Variable(value=(3, 2)) * Variable(value=(3,2))
-            >>> print v2vXv2v
-            [ 9.  4.]
-            >>> print isinstance(v2vXv2v, Variable)
-            1
-            
-            >>> v3vXv2v = Variable(value=(3, 2, 1)) * Variable(value=(3,2)) #doctest: +IGNORE_EXCEPTION_DETAIL
-            Traceback (most recent call last):
-                  ...
-            TypeError: can't multiply sequence to non-int
-
-        Test for weird bug that was appearing in inline. Caused by the intermediate
-        operators not getting marked fresh.
-
-            >>> class Alpha(Variable):
-            ...     def __init__(self, var):
-            ...         Variable.__init__(self)
-            ...         self.var = self._requires(var)
-            ...     def _calcValue(self):
-            ...         return self.var.getValue()
-
-            >>> coeff = Variable()
-            >>> alpha = Alpha(-coeff / 1)
-            >>> print numerix.allclose(alpha.getValue(), 0.0)
-            True
-            >>> coeff.setValue(-10.0)
-            >>> print numerix.allclose(alpha.getValue(), 10)
-            True
-            >>> coeff.setValue(10.0)
-            >>> print numerix.allclose(alpha.getValue(), -10)
-            True
-
-        Test to prevent divide by zero evaluation before value is
-        requested.  The request is caused by the Variable requiring
-        its unit to see whether it can do an inline calculation in
-        _getUnaryOperatorVariable().
-        
-            >>> T = Variable()
-            >>> from fipy import numerix
-            >>> v = numerix.exp(-T / (1. *  T))
-
-        Following is a test case for an error when turing a binOp into an array
-
-            >>> print numerix.array(Variable(value=numerix.array([ 1.,])) * [ 1.,])
-            [ 1.]
-
-        It seems that numpy's __rmul__ coercion is very strange
-
-            >>> type(numerix.array([1., 2.]) * Variable([1., 2.]))
-            <class 'fipy.variables.variable.binOp'>
-
-        Test inlining
-
-            >>> v0 = Variable(numerix.ones(2, 'd'))
-            >>> v1 = Variable(numerix.ones(2, 'd'))
-            >>> v = v1 * v0
-            >>> print v
-            [ 1.  1.]
-            >>> v0[1] = 0.5
-            >>> print v
-            [ 1.   0.5]
-
-        Test inline indexing
-
-            >>> mesh = Grid2D(nx=3, ny=3)
-            >>> v1 = CellVariable(mesh=mesh, value=numerix.arange(9))
-            >>> a = v1 * (1, -1)
-            >>> print a
-            [[ 0. -0.]
-             [ 1. -1.]
-             [ 2. -2.]
-             [ 3. -3.]
-             [ 4. -4.]
-             [ 5. -5.]
-             [ 6. -6.]
-             [ 7. -7.]
-             [ 8. -8.]]
-            >>> v1[0] = 0
-            >>> print a
-            [[ 0. -0.]
-             [ 1. -1.]
-             [ 2. -2.]
-             [ 3. -3.]
-             [ 4. -4.]
-             [ 5. -5.]
-             [ 6. -6.]
-             [ 7. -7.]
-             [ 8. -8.]]
-
-        """
-        pass
->>>>>>> 6be86567
 
 def _test(): 
     import doctest
