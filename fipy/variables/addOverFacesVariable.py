#!/usr/bin/env python

## -*-Pyth-*-
 # ###################################################################
 #  FiPy - Python-based finite volume PDE solver
 # 
 #  FILE: "addOverFacesVariable.py"
<<<<<<< HEAD
 #                                    created: 4/30/04 {10:39:23 AM} 
 #                                last update: 11/8/07 {6:48:05 PM}
=======
 #
>>>>>>> d5558a70
 #  Author: Jonathan Guyer <guyer@nist.gov>
 #  Author: Daniel Wheeler <daniel.wheeler@nist.gov>
 #  Author: James Warren   <jwarren@nist.gov>
 #    mail: NIST
 #     www: http://www.ctcms.nist.gov/fipy/
 #  
 # ========================================================================
 # This software was developed at the National Institute of Standards
 # and Technology by employees of the Federal Government in the course
 # of their official duties.  Pursuant to title 17 Section 105 of the
 # United States Code this software is not subject to copyright
 # protection and is in the public domain.  FiPy is an experimental
 # system.  NIST assumes no responsibility whatsoever for its use by
 # other parties, and makes no guarantees, expressed or implied, about
 # its quality, reliability, or any other characteristic.  We would
 # appreciate acknowledgement if the software is used.
 # 
 # This software can be redistributed and/or modified freely
 # provided that any derivative works bear some notice that they are
 # derived from it, and any modified versions bear some notice that
 # they have been modified.
 # ========================================================================
 # 
 # ###################################################################
 ##

from fipy.tools import numerix

from fipy.tools import numerix
import fipy.tools.inline.inline as inline
from fipy.variables.cellVariable import CellVariable

class _AddOverFacesVariable(CellVariable):
    def __init__(self, faceVariable, mesh = None):
        if not mesh:
            mesh = faceVariable.getMesh()

        CellVariable.__init__(self, mesh, hasOld = 0)
    
        self.faceVariable = self._requires(faceVariable)

    def _calcValuePy(self):
        ids = self.mesh._getCellFaceIDs()
        
        contributions = numerix.take(self.faceVariable, ids, axis=-1)

        return numerix.sum(contributions * self.mesh._getCellFaceOrientations(), 0) / self.mesh.getCellVolumes()
        
    def _calcValueIn(self):

        NCells = self.mesh.getNumberOfCells()
        ids = self.mesh._getCellFaceIDs()

        val = self._getArray().copy()
        
        inline._runInline("""
        int i;
        
        for(i = 0; i < numberOfCells; i++)
          {
          int j;
          value[i] = 0.;
          for(j = 0; j < numberOfCellFaces; j++)
            {
              value[i] += orientations[i + j * numberOfCells] * faceVariable[ids[i + j * numberOfCells]];
            }
            value[i] = value[i] / cellVolume[i];
          }
        """,
            numberOfCellFaces = self.mesh._getMaxFacesPerCell(),
            numberOfCells = NCells,
            faceVariable = self.faceVariable.getNumericValue(),
            ids = numerix.array(ids),
            value = val,
            orientations = numerix.array(self.mesh._getCellFaceOrientations()),
            cellVolume = numerix.array(self.mesh.getCellVolumes()))
            
        return self._makeValue(value = val)
##         return self._makeValue(value = val, unit = self.getUnit())

    def _calcValue(self):

        return inline._optionalInline(self._calcValueIn, self._calcValuePy)



    

<|MERGE_RESOLUTION|>--- conflicted
+++ resolved
@@ -5,12 +5,7 @@
  #  FiPy - Python-based finite volume PDE solver
  # 
  #  FILE: "addOverFacesVariable.py"
-<<<<<<< HEAD
- #                                    created: 4/30/04 {10:39:23 AM} 
- #                                last update: 11/8/07 {6:48:05 PM}
-=======
  #
->>>>>>> d5558a70
  #  Author: Jonathan Guyer <guyer@nist.gov>
  #  Author: Daniel Wheeler <daniel.wheeler@nist.gov>
  #  Author: James Warren   <jwarren@nist.gov>
