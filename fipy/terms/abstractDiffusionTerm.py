--- conflicted
+++ resolved
@@ -245,16 +245,8 @@
         id1 = self._reshapeIDs(var, id1)
         id2 = self._reshapeIDs(var, id2)
 
-<<<<<<< HEAD
-        facesPerCell = mesh._facesPerCell[..., mesh._localNonOverlappingCellIDs]
+        facesPerCell = mesh._neighborsPerCell[..., mesh._localNonOverlappingCellIDs]
         coefficientMatrix = self._getMatrix(SparseMatrix=SparseMatrix, mesh=mesh, nonZerosPerRow=facesPerCell + 1)
-=======
-##         print 'id1',id1
-##         print 'id2',id2
-
-        facesPerCell = mesh._neighborsPerCell[..., mesh._localNonOverlappingCellIDs]
-        coefficientMatrix = SparseMatrix(mesh=mesh, nonZerosPerRow=facesPerCell + 1)
->>>>>>> 0dcc3e94
         interiorCoeff = numerix.take(coeff, interiorFaces, axis=-1).ravel()
         coefficientMatrix.addAt(interiorCoeff, id1.ravel(), id1.swapaxes(0, 1).ravel())
         coefficientMatrix.addAt(-interiorCoeff, id1.ravel(), id2.swapaxes(0, 1).ravel())
@@ -276,12 +268,8 @@
 
         return coefficientMatrix, boundaryB
 
-<<<<<<< HEAD
     def _constrainValue(self, var):
         """Determine value constraint contributions to matrix and RHS
-=======
-##         coefficientMatrix = SparseMatrix(mesh=mesh, nonZerosPerRow=mesh._neighborsPerCell + 1)
->>>>>>> 0dcc3e94
 
         Parameters
         ----------
