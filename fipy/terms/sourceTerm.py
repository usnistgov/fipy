#!/usr/bin/env python

## -*-Pyth-*-
 # ###################################################################
 #  FiPy - Python-based finite volume PDE solver
 # 
 #  FILE: "sourceTerm.py"
 #
 #  Author: Jonathan Guyer <guyer@nist.gov>
 #  Author: Daniel Wheeler <daniel.wheeler@nist.gov>
 #  Author: James Warren   <jwarren@nist.gov>
 #    mail: NIST
 #     www: http://www.ctcms.nist.gov/fipy/
 #  
 # ========================================================================
 # This software was developed at the National Institute of Standards
 # and Technology by employees of the Federal Government in the course
 # of their official duties.  Pursuant to title 17 Section 105 of the
 # United States Code this software is not subject to copyright
 # protection and is in the public domain.  FiPy is an experimental
 # system.  NIST assumes no responsibility whatsoever for its use by
 # other parties, and makes no guarantees, expressed or implied, about
 # its quality, reliability, or any other characteristic.  We would
 # appreciate acknowledgement if the software is used.
 # 
 # This software can be redistributed and/or modified freely
 # provided that any derivative works bear some notice that they are
 # derived from it, and any modified versions bear some notice that
 # they have been modified.
 # ========================================================================
 #  
 # ###################################################################
 ##

__docformat__ = 'restructuredtext'

from fipy.terms.cellTerm import CellTerm
from fipy.terms import AbstractBaseClassError

class SourceTerm(CellTerm):
    """
    .. attention:: This class is abstract. Always create one of its subclasses.
    """
    def __init__(self, coeff=0., var=None):
        if self.__class__ is SourceTerm:
            raise AbstractBaseClassError
	CellTerm.__init__(self, coeff=coeff, var=var) 
	
    def _calcGeomCoeff(self, mesh):
<<<<<<< HEAD
	return self.coeff * mesh.getCellVolumes()
=======
	return self.coeff * mesh.cellVolumes

    
>>>>>>> 462909fb
<|MERGE_RESOLUTION|>--- conflicted
+++ resolved
@@ -47,10 +47,4 @@
 	CellTerm.__init__(self, coeff=coeff, var=var) 
 	
     def _calcGeomCoeff(self, mesh):
-<<<<<<< HEAD
-	return self.coeff * mesh.getCellVolumes()
-=======
-	return self.coeff * mesh.cellVolumes
-
-    
->>>>>>> 462909fb
+	return self.coeff * mesh.cellVolumes