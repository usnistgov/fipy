--- conflicted
+++ resolved
@@ -65,53 +65,30 @@
         
         mesh = oldArray.mesh
 
-<<<<<<< HEAD
-        interiorIDs = numerix.nonzero(mesh.getInteriorFaces())[0]
-        interiorFaceAreas = numerix.take(mesh._getFaceAreas(), interiorIDs, axis=-1).getValue()
-        interiorFaceNormals = numerix.take(mesh._getOrientedFaceNormals(), interiorIDs, axis=-1).getValue()
-=======
         interiorIDs = numerix.nonzero(mesh.interiorFaces)[0]
-        interiorFaceAreas = numerix.take(mesh._faceAreas, interiorIDs)
-        interiorFaceNormals = numerix.take(mesh._orientedFaceNormals, interiorIDs, axis=-1)
->>>>>>> 1951f6c7
+        interiorFaceAreas = numerix.take(mesh._faceAreas, interiorIDs, axis=-1).value
+        interiorFaceNormals = numerix.take(mesh._orientedFaceNormals, interiorIDs, axis=-1).value
         
         # Courant-Friedrichs-Levy number
         interiorCFL = abs(numerix.take(self._getGeomCoeff(mesh), interiorIDs, axis=-1)).getValue() * dt
         
-<<<<<<< HEAD
-        gradUpwind = (oldArray2 - oldArray1) / numerix.take(mesh._getCellDistances(), interiorIDs, axis=-1).getValue()
+        gradUpwind = (oldArray2 - oldArray1) / numerix.take(mesh._cellDistances, interiorIDs, axis=-1).value
         
-        vol1 = numerix.take(mesh.getCellVolumes(), id1, axis=-1).getValue()
+        vol1 = numerix.take(mesh.cellVolumes, id1, axis=-1).value
         self.CFL = interiorCFL / vol1
         
-        oldArray1 += (0.5 * self._getGradient(numerix.dot(numerix.take(oldArray.getGrad(), id1, axis=-1).getValue(), 
-                                                          interiorFaceNormals), 
-                                              gradUpwind)
+        oldArray1 += (0.5 * self.__getGradient(numerix.dot(numerix.take(oldArray.grad, id1, axis=-1).value, 
+                                                           interiorFaceNormals), 
+                                               gradUpwind)
                       * (vol1 - interiorCFL) / interiorFaceAreas)
 
-        vol2 = numerix.take(mesh.getCellVolumes(), id2, axis=-1).getValue()
+        vol2 = numerix.take(mesh.cellVolumes, id2, axis=-1).value
         
         self.CFL = numerix.maximum(interiorCFL / vol2, self.CFL)
 
-        oldArray2 += (0.5 * self._getGradient(numerix.dot(numerix.take(oldArray.getGrad(), id2, axis=-1).getValue(), 
-                                                          -interiorFaceNormals), 
-                                              -gradUpwind)
+        oldArray2 += (0.5 * self.__getGradient(numerix.dot(numerix.take(oldArray.grad, id2, axis=-1).value, 
+                                                           -interiorFaceNormals), 
+                                               -gradUpwind)
                       * (vol2 - interiorCFL) / interiorFaceAreas)
-=======
-        gradUpwind = (oldArray2 - oldArray1) / numerix.take(mesh._cellDistances, interiorIDs)
-        
-        vol1 = numerix.take(mesh.cellVolumes, id1)
-        self.CFL = interiorCFL / vol1
-        
-        oldArray1 += 0.5 * self.__getGradient(numerix.dot(numerix.take(oldArray.grad, id1, axis=-1), interiorFaceNormals), gradUpwind) \
-            * (vol1 - interiorCFL) / interiorFaceAreas
-
-        vol2 = numerix.take(mesh.cellVolumes, id2)
-        
-        self.CFL = numerix.maximum(interiorCFL / vol2, self.CFL)
-
-        oldArray2 += 0.5 * self.__getGradient(numerix.dot(numerix.take(oldArray.grad, id2, axis=-1), -interiorFaceNormals), -gradUpwind) \
-            * (vol2 - interiorCFL) / interiorFaceAreas
->>>>>>> 1951f6c7
         
         return oldArray1, oldArray2
