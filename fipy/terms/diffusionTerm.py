#!/usr/bin/env python

## -*-Pyth-*-
 # ###################################################################
 #  FiPy - Python-based finite volume PDE solver
 # 
 #  FILE: "diffusionTerm.py"
 #
 #  Author: Jonathan Guyer <guyer@nist.gov>
 #  Author: Daniel Wheeler <daniel.wheeler@nist.gov>
 #  Author: James Warren   <jwarren@nist.gov>
 #    mail: NIST
 #     www: http://www.ctcms.nist.gov/fipy/
 #  
 # ========================================================================
 # This software was developed at the National Institute of Standards
 # and Technology by employees of the Federal Government in the course
 # of their official duties.  Pursuant to title 17 Section 105 of the
 # United States Code this software is not subject to copyright
 # protection and is in the public domain.  FiPy is an experimental
 # system.  NIST assumes no responsibility whatsoever for its use by
 # other parties, and makes no guarantees, expressed or implied, about
 # its quality, reliability, or any other characteristic.  We would
 # appreciate acknowledgement if the software is used.
 # 
 # This software can be redistributed and/or modified freely
 # provided that any derivative works bear some notice that they are
 # derived from it, and any modified versions bear some notice that
 # they have been modified.
 # ========================================================================
 #  
 # ###################################################################
 ##

__docformat__ = 'restructuredtext'

from fipy.tools import numerix

from fipy.terms.term import Term
from fipy.tools import numerix

class DiffusionTerm(Term):

    r"""
    This term represents a higher order diffusion term. The order of the term is determined
    by the number of `coeffs`, such that::

        DiffusionTerm(D1)

    represents a typical 2nd-order diffusion term of the form

    .. math::

       \nabla\cdot\left(D_1 \nabla \phi\right)

    and::

        DiffusionTerm((D1,D2))

    represents a 4th-order Cahn-Hilliard term of the form

    .. math::

       \nabla \cdot \left\{ D_1 \nabla \left[ \nabla\cdot\left( D_2 \nabla \phi\right) \right] \right\}

    and so on.

    """

    def __init__(self, coeff = (1.,)):
        """
        Create a `DiffusionTerm`.

        :Parameters:
          - `coeff`: `Tuple` or `list` of `FaceVariables` or numbers.
          
        """
        if type(coeff) not in (type(()), type([])):
            coeff = (coeff,)

        self.order = len(coeff) * 2


        if len(coeff) > 0:
            self.nthCoeff = coeff[0]

            from fipy.variables.variable import Variable
            if not isinstance(self.nthCoeff, Variable):
                self.nthCoeff = Variable(value = self.nthCoeff)

            from fipy.variables.cellVariable import CellVariable
            if isinstance(self.nthCoeff, CellVariable):
                self.nthCoeff = self.nthCoeff.getArithmeticFaceValue()

        else:
            self.nthCoeff = None

        Term.__init__(self, coeff = coeff)
        
        if self.order > 0:
            self.lowerOrderDiffusionTerm = DiffusionTerm(coeff = coeff[1:])
        
    def __neg__(self):
        """
        Negate the term.

        >>> -DiffusionTerm(coeff=[1.])
        DiffusionTerm(coeff=[-1.0])

        >>> -DiffusionTerm()
        DiffusionTerm(coeff=[-1.0])
           
        """
        negatedCoeff = list(self.coeff)
        negatedCoeff[0] = -negatedCoeff[0]
        return self.__class__(coeff = negatedCoeff)
            
    def _getBoundaryConditions(self, boundaryConditions):
        higherOrderBCs = []
        lowerOrderBCs = []

        for bc in boundaryConditions:
            bcDeriv = bc._getDerivative(self.order - 2)
            if bcDeriv:
                higherOrderBCs.append(bcDeriv)
            else:
                lowerOrderBCs.append(bc)
                
        return higherOrderBCs, lowerOrderBCs

    def _getNormals(self, mesh):
        return mesh._getFaceCellToCellNormals()

    def _getRotationTensor(self, mesh):
        if not hasattr(self, 'rotationTensor'):

            from fipy.variables.faceVariable import FaceVariable
            rotationTensor = FaceVariable(mesh=mesh, rank=2)
            
            rotationTensor[:, 0] = self._getNormals(mesh)

            if mesh.getDim() == 2:
                rotationTensor[:,1] = rotationTensor[:,0].dot((((0, 1), (-1, 0))))
            elif mesh.getDim() ==3:
                epsilon = 1e-20

                div = numerix.sqrt(1 - rotationTensor[2,0]**2)
                flag = numerix.resize(div > epsilon, (mesh.getDim(), mesh._getNumberOfFaces()))

                rotationTensor[0, 1] = 1
                rotationTensor[:, 1] = numerix.where(flag,
                                                     rotationTensor[:,0].dot((((0, 1, 0), (-1, 0, 0), (0, 0, 0)))) / div,
                                                     rotationTensor[:, 1])

                rotationTensor[1, 2] = 1
                rotationTensor[:, 2] = numerix.where(flag,
                                                     rotationTensor[:,0] * rotationTensor[2,0] / div,
                                                     rotationTensor[:, 2])
                rotationTensor[2, 2] = -div
                
            self.rotationTensor = rotationTensor

        return self.rotationTensor
    
    def _treatMeshAsOrthogonal(self, mesh):
        return mesh._isOrthogonal()

    def _calcAnisotropySource(self, coeff, mesh, var):

        if not hasattr(self, 'anisotropySource'):
            if len(coeff) > 1:
                gradients = var.getGrad().getHarmonicFaceValue().dot(self._getRotationTensor(mesh))
                from fipy.variables.addOverFacesVariable import _AddOverFacesVariable
                self.anisotropySource = _AddOverFacesVariable(gradients[1:].dot(coeff[1:])) * mesh.getCellVolumes()

    def _calcGeomCoeff(self, mesh):
        if self.nthCoeff is not None:
          
            coeff = self.nthCoeff
            shape = numerix.getShape(coeff)

            from fipy.variables.faceVariable import FaceVariable
            if isinstance(coeff, FaceVariable):
                rank = coeff.getRank()
            else:
                rank = len(shape)

            if rank == 0 and self._treatMeshAsOrthogonal(mesh):
                tmpBop = (coeff * mesh._getFaceAreas() / mesh._getCellDistances())[numerix.newaxis, :]

            else:

                if rank == 1 or rank == 0:
                    coeff = coeff * numerix.identity(mesh.getDim())

                if rank > 0:
                    shape = numerix.getShape(coeff)
                    if mesh.getDim() != shape[0] or mesh.getDim() != shape[1]:
                        raise IndexError, 'diffusion coefficent tensor is not an appropriate shape for this mesh'          

                faceNormals = FaceVariable(mesh=mesh, rank=1, value=mesh._getFaceNormals())
                rotationTensor = self._getRotationTensor(mesh)
                rotationTensor[:,0] = rotationTensor[:,0] / mesh._getCellDistances()
                
                tmpBop = faceNormals.dot(coeff).dot(rotationTensor) * mesh._getFaceAreas()

            return tmpBop

        else:

            return None

    def _getCoefficientMatrix(self, SparseMatrix, mesh, coeff):
        interiorCoeff = numerix.array(coeff)
        
        interiorCoeff[mesh.getExteriorFaces().getValue()] = 0
        
        interiorCoeff = numerix.take(interiorCoeff, mesh._getCellFaceIDs())

        coefficientMatrix = SparseMatrix(size = mesh.getNumberOfCells(), bandwidth = mesh._getMaxFacesPerCell())
        coefficientMatrix.addAtDiagonal(numerix.sum(interiorCoeff, 0))
        del interiorCoeff
        
        interiorFaces = numerix.nonzero(mesh.getInteriorFaces())[0]
        
        interiorFaceCellIDs = numerix.take(mesh.getFaceCellIDs(), interiorFaces, axis=1)

        interiorCoeff = -numerix.take(coeff, interiorFaces, axis=-1)
        coefficientMatrix.addAt(interiorCoeff, interiorFaceCellIDs[0], interiorFaceCellIDs[1])
        interiorCoeff = -numerix.take(coeff, interiorFaces, axis=-1)
        coefficientMatrix.addAt(interiorCoeff, interiorFaceCellIDs[1], interiorFaceCellIDs[0])
        
        return coefficientMatrix
        
    def _bcAdd(self, coefficientMatrix, boundaryB, LLbb):
        coefficientMatrix += LLbb[0]
        boundaryB += LLbb[1]
        
    def _doBCs(self, SparseMatrix, higherOrderBCs, N, M, coeffs, coefficientMatrix, boundaryB):
        [self._bcAdd(coefficientMatrix, boundaryB, boundaryCondition._buildMatrix(SparseMatrix, N, M, coeffs)) for boundaryCondition in higherOrderBCs]
            
        return coefficientMatrix, boundaryB

    def __add__(self, other):
        if isinstance(other, DiffusionTerm):
            from fipy.terms.collectedDiffusionTerm import _CollectedDiffusionTerm
            if isinstance(other, _CollectedDiffusionTerm):
                return other + self
            elif other.order == self.order and self.order <= 2:
                if self.order == 0:
                    return self
                elif self.order == 2:
                    return self.__class__(coeff=self.coeff[0] + other.coeff[0])
            else:
                term = _CollectedDiffusionTerm()
                term += self
                term += other
                return term
        else:
            return Term.__add__(self, other)

    def _buildMatrix(self, var, SparseMatrix, boundaryConditions = (), dt = 1., equation=None):
        mesh = var.getMesh()
        
        N = mesh.getNumberOfCells()
        M = mesh._getMaxFacesPerCell()

        if self.order > 2:

            higherOrderBCs, lowerOrderBCs = self._getBoundaryConditions(boundaryConditions)
            
            lowerOrderL, lowerOrderb = self.lowerOrderDiffusionTerm._buildMatrix(var = var, SparseMatrix=SparseMatrix,
                                                                                 boundaryConditions = lowerOrderBCs, 
                                                                                 dt = dt,
                                                                                 equation=equation)
            del lowerOrderBCs
            
            lowerOrderb = lowerOrderb / mesh.getCellVolumes()
            volMatrix = SparseMatrix(size = N, bandwidth = 1)
            
            volMatrix.addAtDiagonal(1. / mesh.getCellVolumes() )
            lowerOrderL = volMatrix * lowerOrderL
            del volMatrix

            if not hasattr(self, 'coeffDict'):

                coeff = self._getGeomCoeff(mesh)[0]
                minusCoeff = -coeff
                
                coeff.dontCacheMe()
                minusCoeff.dontCacheMe()

                self.coeffDict = {
                    'cell 1 diag':     minusCoeff,
                    'cell 1 offdiag':  coeff
                    }
                del coeff
                del minusCoeff

                self.coeffDict['cell 2 offdiag'] = self.coeffDict['cell 1 offdiag']
                self.coeffDict['cell 2 diag'] = self.coeffDict['cell 1 diag']


            mm = self._getCoefficientMatrix(SparseMatrix, mesh, self.coeffDict['cell 1 diag'])
            L, b = self._doBCs(SparseMatrix, higherOrderBCs, N, M, self.coeffDict, 
                               mm, numerix.zeros(N,'d'))
                               
            del higherOrderBCs
            del mm

            b = L * lowerOrderb + b
            del lowerOrderb

            L = L * lowerOrderL
            del lowerOrderL

        elif self.order == 2:

            if not hasattr(self, 'coeffDict'):

                coeff = self._getGeomCoeff(mesh)
                minusCoeff = -coeff[0]

                coeff[0].dontCacheMe()
                minusCoeff.dontCacheMe()

                self.coeffDict = {
                    'cell 1 diag':    minusCoeff,
                    'cell 1 offdiag':  coeff[0]
                    }

                self.coeffDict['cell 2 offdiag'] = self.coeffDict['cell 1 offdiag']
                self.coeffDict['cell 2 diag'] = self.coeffDict['cell 1 diag']

                self._calcAnisotropySource(coeff, mesh, var)

                del coeff
                del minusCoeff
                
            higherOrderBCs, lowerOrderBCs = self._getBoundaryConditions(boundaryConditions)
            del lowerOrderBCs

            L, b = self._doBCs(SparseMatrix, higherOrderBCs, N, M, self.coeffDict, 
                               self._getCoefficientMatrix(SparseMatrix, mesh, self.coeffDict['cell 1 diag']), numerix.zeros(N,'d'))

            if hasattr(self, 'anisotropySource'):
                b -= self.anisotropySource
                               
            del higherOrderBCs


        else:
            
            L = SparseMatrix(size = N)
            L.addAtDiagonal(mesh.getCellVolumes())
            b = numerix.zeros((N),'d')
            
        return (L, b)
        
    def _test(self):
        r"""
        Test, 2nd order, 1 dimension, fixed flux of zero both ends.

<<<<<<< HEAD
           >>> from fipy.meshes.grid1D import Grid1D
           >>> from fipy.tools.pysparseMatrix import _PysparseMatrix as SparseMatrix
           >>> from fipy.tools import parallel
           >>> procID = parallel.procID
           >>> mesh = Grid1D(dx = 1., nx = 2)
           >>> term = DiffusionTerm(coeff = (1,))
           >>> coeff = term._getGeomCoeff(mesh)
           >>> M = term._getCoefficientMatrix(SparseMatrix, mesh, coeff[0])
           >>> print numerix.allclose(M.getNumpyArray(), 
           ...                        (( 1., -1.), 
           ...                         (-1.,  1.))) or procID != 0
           True
           >>> from fipy.variables.cellVariable import CellVariable
           >>> L,b = term._buildMatrix(var=CellVariable(mesh=mesh), SparseMatrix=SparseMatrix)
           >>> print numerix.allclose(L.getNumpyArray(), 
           ...                        ((-1.,  1.), 
           ...                         ( 1., -1.))) or procID != 0
           True
           >>> print numerix.allclose(b, (0., 0.)) or procID != 0
           True
=======
        >>> from fipy.meshes.grid1D import Grid1D
        >>> from fipy.tools.pysparseMatrix import _PysparseMatrix as SparseMatrix
        >>> mesh = Grid1D(dx = 1., nx = 2)
        >>> term = DiffusionTerm(coeff = (1,))
        >>> coeff = term._getGeomCoeff(mesh)
        >>> print term._getCoefficientMatrix(SparseMatrix, mesh, coeff[0])
         1.000000  -1.000000  
        -1.000000   1.000000  
        >>> from fipy.variables.cellVariable import CellVariable
        >>> L,b = term._buildMatrix(var = CellVariable(mesh = mesh), SparseMatrix=SparseMatrix)
        >>> print L
        -1.000000   1.000000  
         1.000000  -1.000000  
        >>> print b
        [ 0.  0.]
>>>>>>> 85e9c839

        The coefficient must be a `FaceVariable`, a `CellVariable` (which will
        be interpolated to a `FaceVariable`), or a scalar value 
        
<<<<<<< HEAD
           >>> from fipy.variables.faceVariable import FaceVariable
           >>> term = DiffusionTerm(coeff=FaceVariable(mesh=mesh, value=1))
           >>> coeff = term._getGeomCoeff(mesh)
           >>> M = term._getCoefficientMatrix(SparseMatrix, mesh, coeff[0])
           >>> print numerix.allclose(M.getNumpyArray(), 
           ...                        (( 1., -1.), 
           ...                         (-1.,  1.))) or procID != 0
           True
           >>> L,b = term._buildMatrix(var=CellVariable(mesh=mesh), SparseMatrix=SparseMatrix)
           >>> print numerix.allclose(L.getNumpyArray(), 
           ...                        ((-1.,  1.), 
           ...                         ( 1., -1.))) or procID != 0
           True
           >>> print numerix.allclose(b, (0., 0.)) or procID != 0
           True

           >>> term = DiffusionTerm(coeff=CellVariable(mesh=mesh, value=1))
           >>> coeff = term._getGeomCoeff(mesh)
           >>> M = term._getCoefficientMatrix(SparseMatrix, mesh, coeff[0])
           >>> print numerix.allclose(M.getNumpyArray(), 
           ...                        (( 1., -1.), 
           ...                         (-1.,  1.))) or procID != 0
           True
           >>> L,b = term._buildMatrix(var=CellVariable(mesh=mesh), SparseMatrix=SparseMatrix)
           >>> print numerix.allclose(L.getNumpyArray(), 
           ...                        ((-1.,  1.), 
           ...                         ( 1., -1.))) or procID != 0
           True
           >>> print numerix.allclose(b, (0., 0.)) or procID != 0
           True

           >>> from fipy.variables.variable import Variable
           >>> term = DiffusionTerm(coeff = Variable(value = 1))
           >>> coeff = term._getGeomCoeff(mesh)
           >>> M = term._getCoefficientMatrix(SparseMatrix, mesh, coeff[0])
           >>> print numerix.allclose(M.getNumpyArray(), 
           ...                        (( 1., -1.), 
           ...                         (-1.,  1.))) or procID != 0
           True
           >>> L,b = term._buildMatrix(var=CellVariable(mesh=mesh), SparseMatrix=SparseMatrix)
           >>> print numerix.allclose(L.getNumpyArray(), 
           ...                        ((-1.,  1.), 
           ...                         ( 1., -1.))) or procID != 0
           True
           >>> print numerix.allclose(b, (0., 0.)) or procID != 0
           True
                      
           >>> term = DiffusionTerm(coeff = ((1,2),))

           >>> term = DiffusionTerm(coeff = FaceVariable(mesh = mesh, value = (1,), rank=1))
           >>> term = DiffusionTerm(coeff = CellVariable(mesh=mesh, value=(1,), rank=1))

        Test, 2nd order, 1 dimension, fixed flux 3, fixed value of 4

           >>> from fipy.boundaryConditions.fixedFlux import FixedFlux
           >>> from fipy.boundaryConditions.fixedValue import FixedValue
           >>> bcLeft = FixedFlux(mesh.getFacesLeft(), 3.)
           >>> bcRight = FixedValue(mesh.getFacesRight(), 4.)
           >>> term = DiffusionTerm(coeff = (1.,))
           >>> coeff = term._getGeomCoeff(mesh)
           >>> M = term._getCoefficientMatrix(SparseMatrix, mesh, coeff[0])
           >>> print numerix.allclose(M.getNumpyArray(), 
           ...                        (( 1., -1.), 
           ...                         (-1.,  1.))) or procID != 0
           True
           >>> L,b = term._buildMatrix(var=CellVariable(mesh=mesh), 
           ...                         SparseMatrix=SparseMatrix ,
           ...                         boundaryConditions=(bcLeft, bcRight))
           >>> print numerix.allclose(L.getNumpyArray(), 
           ...                        ((-1.,  1.), 
           ...                         ( 1., -3.))) or procID != 0
           True
           >>> print numerix.allclose(b, (-3., -8.)) or procID != 0
           True
           
        Test, 4th order, 1 dimension, x = 0; fixed flux 3, fixed curvatures 0,
        x = 2, fixed value 1, fixed curvature 0

           >>> bcLeft1 = FixedFlux(mesh.getFacesLeft(), 3.)
           >>> from fipy.boundaryConditions.nthOrderBoundaryCondition \
           ...     import NthOrderBoundaryCondition
           >>> bcLeft2 =  NthOrderBoundaryCondition(mesh.getFacesLeft(), 0., 2)
           >>> bcRight1 = FixedValue(mesh.getFacesRight(), 4.)
           >>> bcRight2 =  NthOrderBoundaryCondition(mesh.getFacesRight(), 0., 2)
           >>> term = DiffusionTerm(coeff = (1., 1.))
           >>> coeff = term._getGeomCoeff(mesh)
           >>> M = term._getCoefficientMatrix(SparseMatrix, mesh, coeff[0])
           >>> print numerix.allclose(M.getNumpyArray(), 
           ...                        (( 1., -1.), 
           ...                         (-1.,  1.))) or procID != 0
           True
           >>> L,b = term._buildMatrix(var = CellVariable(mesh = mesh), SparseMatrix=SparseMatrix,
           ...                         boundaryConditions = (bcLeft1, bcLeft2, 
           ...                                               bcRight1, bcRight2))
           >>> print numerix.allclose(L.getNumpyArray(), 
           ...                        (( 4., -6.), 
           ...                         (-4., 10.))) or procID != 0
           True
           >>> print numerix.allclose(b, (1., 21.)) or procID != 0
           True

           
        Test, 4th order, 1 dimension, x = 0; fixed flux 3, fixed curvature 2,
        x = 2, fixed value 4, fixed 3rd order -1

           >>> bcLeft1 = FixedFlux(mesh.getFacesLeft(), 3.)
           >>> bcLeft2 =  NthOrderBoundaryCondition(mesh.getFacesLeft(), 2., 2)
           >>> bcRight1 = FixedValue(mesh.getFacesRight(), 4.)
           >>> bcRight2 =  NthOrderBoundaryCondition(mesh.getFacesRight(), -1., 3)
           >>> term = DiffusionTerm(coeff = (-1., 1.))
           >>> coeff = term._getGeomCoeff(mesh)
           >>> M = term._getCoefficientMatrix(SparseMatrix, mesh, coeff[0])
           >>> print numerix.allclose(M.getNumpyArray(), 
           ...                        ((-1.,  1.), 
           ...                         ( 1., -1.))) or procID != 0
           True
           >>> L,b = term._buildMatrix(var = CellVariable(mesh = mesh), 
           ...                         SparseMatrix=SparseMatrix,
           ...                         boundaryConditions = (bcLeft1, bcLeft2, 
           ...                                               bcRight1, bcRight2))
           >>> print numerix.allclose(L.getNumpyArray(), 
           ...                        ((-4.,  6.), 
           ...                         ( 2., -4.))) or procID != 0
           True
           >>> print numerix.allclose(b, (3., -4.)) or procID != 0
           True


        Test when dx = 0.5.

           >>> mesh = Grid1D(dx = .5, nx = 2)
           >>> bcLeft1 = FixedValue(mesh.getFacesLeft(), 0.)
           >>> bcLeft2 =  NthOrderBoundaryCondition(mesh.getFacesLeft(), 1., 2)
           >>> bcRight1 = FixedFlux(mesh.getFacesRight(), 1.)
           >>> bcRight2 =  NthOrderBoundaryCondition(mesh.getFacesRight(), 0., 3)
           >>> term = DiffusionTerm(coeff = (1., 1.))
           >>> coeff = term._getGeomCoeff(mesh)
           >>> M = term._getCoefficientMatrix(SparseMatrix, mesh, coeff[0])
           >>> print numerix.allclose(M.getNumpyArray(), 
           ...                        (( 2., -2.), 
           ...                         (-2.,  2.))) or procID != 0
           True
           >>> L,b = term._buildMatrix(var = CellVariable(mesh = mesh), 
           ...                         SparseMatrix=SparseMatrix,
           ...                         boundaryConditions = (bcLeft1, bcLeft2, 
           ...                                               bcRight1, bcRight2))
           >>> print numerix.allclose(L.getNumpyArray(), 
           ...                        (( 80., -32.),
           ...                         (-32.,  16.))) or procID != 0
           True
           >>> print numerix.allclose(b, (-8., 4.)) or procID != 0
           True

=======
        >>> from fipy.variables.faceVariable import FaceVariable
        >>> term = DiffusionTerm(coeff = FaceVariable(mesh = mesh, value = 1))
        >>> coeff = term._getGeomCoeff(mesh)
        >>> print term._getCoefficientMatrix(SparseMatrix, mesh, coeff[0])
         1.000000  -1.000000  
        -1.000000   1.000000  
        >>> L,b = term._buildMatrix(var = CellVariable(mesh = mesh), SparseMatrix=SparseMatrix)
        >>> print L
        -1.000000   1.000000  
         1.000000  -1.000000  
        >>> print b
        [ 0.  0.]

        >>> term = DiffusionTerm(coeff = CellVariable(mesh = mesh, value = 1))
        >>> coeff = term._getGeomCoeff(mesh)
        >>> print term._getCoefficientMatrix(SparseMatrix, mesh, coeff[0])
         1.000000  -1.000000  
        -1.000000   1.000000  
        >>> L,b = term._buildMatrix(var = CellVariable(mesh = mesh), SparseMatrix=SparseMatrix)
        >>> print L
        -1.000000   1.000000  
         1.000000  -1.000000  
        >>> print b
        [ 0.  0.]

        >>> from fipy.variables.variable import Variable
        >>> term = DiffusionTerm(coeff = Variable(value = 1))
        >>> coeff = term._getGeomCoeff(mesh)
        >>> print term._getCoefficientMatrix(SparseMatrix, mesh, coeff[0])
         1.000000  -1.000000  
        -1.000000   1.000000  
        >>> L,b = term._buildMatrix(var = CellVariable(mesh = mesh), SparseMatrix=SparseMatrix)
        >>> print L
        -1.000000   1.000000  
         1.000000  -1.000000  
        >>> print b
        [ 0.  0.]
                   
        >>> term = DiffusionTerm(coeff = ((1,2),))

        >>> term = DiffusionTerm(coeff = FaceVariable(mesh = mesh, value = (1,), rank=1))
        >>> term = DiffusionTerm(coeff = CellVariable(mesh=mesh, value=(1,), rank=1))

        Test, 2nd order, 1 dimension, fixed flux 3, fixed value of 4

        >>> from fipy.boundaryConditions.fixedFlux import FixedFlux
        >>> from fipy.boundaryConditions.fixedValue import FixedValue
        >>> bcLeft = FixedFlux(mesh.getFacesLeft(), 3.)
        >>> bcRight = FixedValue(mesh.getFacesRight(), 4.)
        >>> term = DiffusionTerm(coeff = (1.,))
        >>> coeff = term._getGeomCoeff(mesh)
        >>> print term._getCoefficientMatrix(SparseMatrix, mesh, coeff[0])
         1.000000  -1.000000  
        -1.000000   1.000000  
        >>> L,b = term._buildMatrix(var = CellVariable(mesh = mesh), 
        ...                         SparseMatrix=SparseMatrix ,
        ...                         boundaryConditions = (bcLeft, bcRight))
        >>> print L
        -1.000000   1.000000  
         1.000000  -3.000000  
        >>> print b
        [-3. -8.]

        Test, 4th order, 1 dimension, x = 0; fixed flux 3, fixed curvatures 0,
        x = 2, fixed value 1, fixed curvature 0

        >>> bcLeft1 = FixedFlux(mesh.getFacesLeft(), 3.)
        >>> from fipy.boundaryConditions.nthOrderBoundaryCondition \
        ...     import NthOrderBoundaryCondition
        >>> bcLeft2 =  NthOrderBoundaryCondition(mesh.getFacesLeft(), 0., 2)
        >>> bcRight1 = FixedValue(mesh.getFacesRight(), 4.)
        >>> bcRight2 =  NthOrderBoundaryCondition(mesh.getFacesRight(), 0., 2)
        >>> term = DiffusionTerm(coeff = (1., 1.))
        >>> coeff = term._getGeomCoeff(mesh)
        >>> print term._getCoefficientMatrix(SparseMatrix, mesh, coeff[0])
         1.000000  -1.000000  
        -1.000000   1.000000  
        >>> L,b = term._buildMatrix(var = CellVariable(mesh = mesh), SparseMatrix=SparseMatrix,
        ...                         boundaryConditions = (bcLeft1, bcLeft2, 
        ...                                               bcRight1, bcRight2))
        >>> print L
         4.000000  -6.000000  
        -4.000000  10.000000  
        >>> print b
        [  1.  21.]
        
        Test, 4th order, 1 dimension, x = 0; fixed flux 3, fixed curvature 2,
        x = 2, fixed value 4, fixed 3rd order -1

        >>> bcLeft1 = FixedFlux(mesh.getFacesLeft(), 3.)
        >>> bcLeft2 =  NthOrderBoundaryCondition(mesh.getFacesLeft(), 2., 2)
        >>> bcRight1 = FixedValue(mesh.getFacesRight(), 4.)
        >>> bcRight2 =  NthOrderBoundaryCondition(mesh.getFacesRight(), -1., 3)
        >>> term = DiffusionTerm(coeff = (-1., 1.))
        >>> coeff = term._getGeomCoeff(mesh)
        >>> print term._getCoefficientMatrix(SparseMatrix, mesh, coeff[0])
        -1.000000   1.000000  
         1.000000  -1.000000  
        >>> L,b = term._buildMatrix(var = CellVariable(mesh = mesh), 
        ...                         SparseMatrix=SparseMatrix,
        ...                         boundaryConditions = (bcLeft1, bcLeft2, 
        ...                                               bcRight1, bcRight2))
        >>> print L
        -4.000000   6.000000  
         2.000000  -4.000000  
        >>> print b
        [ 3. -4.]

        Test when dx = 0.5.

        >>> mesh = Grid1D(dx = .5, nx = 2)
        >>> bcLeft1 = FixedValue(mesh.getFacesLeft(), 0.)
        >>> bcLeft2 =  NthOrderBoundaryCondition(mesh.getFacesLeft(), 1., 2)
        >>> bcRight1 = FixedFlux(mesh.getFacesRight(), 1.)
        >>> bcRight2 =  NthOrderBoundaryCondition(mesh.getFacesRight(), 0., 3)
        >>> term = DiffusionTerm(coeff = (1., 1.))
        >>> coeff = term._getGeomCoeff(mesh)
        >>> print term._getCoefficientMatrix(SparseMatrix, mesh, coeff[0])
         2.000000  -2.000000  
        -2.000000   2.000000  
        >>> L,b = term._buildMatrix(var = CellVariable(mesh = mesh), 
        ...                         SparseMatrix=SparseMatrix,
        ...                         boundaryConditions = (bcLeft1, bcLeft2, 
        ...                                               bcRight1, bcRight2))
        >>> ans = numerix.array(((8e+01, -32),(-32, 16)))
        >>> print numerix.allclose(L.getNumpyArray(), ans)
        1
        >>> print b
        [-8.  4.]

        Test when dx = 0.25.

        >>> mesh = Grid1D(dx = .25, nx = 2)
        >>> bcLeft1 = FixedValue(mesh.getFacesLeft(), 0.)
        >>> bcLeft2 =  NthOrderBoundaryCondition(mesh.getFacesLeft(), 1., 2)
        >>> bcRight1 = FixedFlux(mesh.getFacesRight(), 1.)
        >>> bcRight2 =  NthOrderBoundaryCondition(mesh.getFacesRight(), 0., 3)
        >>> term = DiffusionTerm(coeff = (1., 1.))
        >>> coeff = term._getGeomCoeff(mesh)
        >>> print term._getCoefficientMatrix(SparseMatrix, mesh, coeff[0])
         4.000000  -4.000000  
        -4.000000   4.000000  
        >>> L,b = term._buildMatrix(var = CellVariable(mesh = mesh), 
        ...                         SparseMatrix=SparseMatrix,
        ...                         boundaryConditions = (bcLeft1, bcLeft2, 
        ...                                               bcRight1, bcRight2))
        >>> ans = numerix.array(((6.4e+2, -2.56e+2), (-2.56e+2, 1.28e+2)))
        >>> print numerix.allclose(L.getNumpyArray(), ans)
        1
        >>> print b
        [-24.  16.]
        
>>>>>>> 85e9c839
        The following tests are to check that DiffusionTerm can take any of the four
        main Variable types.

        >>> from fipy.meshes.tri2D import Tri2D
        >>> mesh = Tri2D(nx = 1, ny = 1)
        >>> term = DiffusionTerm(CellVariable(value = 1, mesh = mesh))
        >>> print term._getGeomCoeff(mesh)[0]
        [ 6.   6.   6.   6.   1.5  1.5  1.5  1.5]
        >>> term = DiffusionTerm(FaceVariable(value = 1, mesh = mesh))
        >>> print term._getGeomCoeff(mesh)[0]
        [ 6.   6.   6.   6.   1.5  1.5  1.5  1.5]
        >>> term = DiffusionTerm(CellVariable(value=(0.5, 1), mesh=mesh, rank=1))
        >>> term = DiffusionTerm(CellVariable(value=((0.5,), (1,)), mesh=mesh, rank=1))
        >>> print term._getGeomCoeff(mesh)[0]
        [ 6.     6.     3.     3.     1.125  1.125  1.125  1.125]
        >>> term = DiffusionTerm(FaceVariable(value=(0.5, 1), mesh=mesh, rank=1))
        >>> term = DiffusionTerm(FaceVariable(value=((0.5,), (1,)), mesh=mesh, rank=1))
        >>> print term._getGeomCoeff(mesh)[0]
        [ 6.     6.     3.     3.     1.125  1.125  1.125  1.125]
        >>> mesh = Tri2D(nx = 1, ny = 1, dy = 0.1)
        >>> term = DiffusionTerm(FaceVariable(value=(0.5, 1), mesh=mesh, rank=1))
        >>> term = DiffusionTerm(FaceVariable(value=((0.5,), (1,)), mesh=mesh, rank=1))
        >>> val = (60., 60., 0.3, 0.3, 0.22277228, 0.22277228, 0.22277228, 0.22277228)
        >>> print numerix.allclose(term._getGeomCoeff(mesh)[0], val)
        1
        >>> term = DiffusionTerm(((0.5, 1),))
        >>> term = DiffusionTerm((((0.5,), (1,)),))
        >>> print numerix.allclose(term._getGeomCoeff(mesh)[0], val)
        Traceback (most recent call last):
            ...
        IndexError: diffusion coefficent tensor is not an appropriate shape for this mesh

        Anisotropy test

        >>> from fipy.meshes.tri2D import Tri2D
        >>> mesh = Tri2D(nx = 1, ny = 1)
        >>> term = DiffusionTerm((((1, 2), (3, 4)),))
        >>> print term._getGeomCoeff(mesh)
        [[ 24.          24.           6.           6.           0.           7.5
            7.5          0.        ]
         [ -3.          -3.           2.           2.          -1.41421356
            0.70710678   0.70710678  -1.41421356]]

        """
        pass

class DiffusionTermNoCorrection(DiffusionTerm):
    def _getNormals(self, mesh):
        return mesh._getFaceNormals()

    def _treatMeshAsOrthogonal(self, mesh):
        return True
        
def _test(): 
    import doctest
    return doctest.testmod()

if __name__ == "__main__":
    _test()<|MERGE_RESOLUTION|>--- conflicted
+++ resolved
@@ -361,240 +361,76 @@
         r"""
         Test, 2nd order, 1 dimension, fixed flux of zero both ends.
 
-<<<<<<< HEAD
-           >>> from fipy.meshes.grid1D import Grid1D
-           >>> from fipy.tools.pysparseMatrix import _PysparseMatrix as SparseMatrix
-           >>> from fipy.tools import parallel
-           >>> procID = parallel.procID
-           >>> mesh = Grid1D(dx = 1., nx = 2)
-           >>> term = DiffusionTerm(coeff = (1,))
-           >>> coeff = term._getGeomCoeff(mesh)
-           >>> M = term._getCoefficientMatrix(SparseMatrix, mesh, coeff[0])
-           >>> print numerix.allclose(M.getNumpyArray(), 
-           ...                        (( 1., -1.), 
-           ...                         (-1.,  1.))) or procID != 0
-           True
-           >>> from fipy.variables.cellVariable import CellVariable
-           >>> L,b = term._buildMatrix(var=CellVariable(mesh=mesh), SparseMatrix=SparseMatrix)
-           >>> print numerix.allclose(L.getNumpyArray(), 
-           ...                        ((-1.,  1.), 
-           ...                         ( 1., -1.))) or procID != 0
-           True
-           >>> print numerix.allclose(b, (0., 0.)) or procID != 0
-           True
-=======
         >>> from fipy.meshes.grid1D import Grid1D
         >>> from fipy.tools.pysparseMatrix import _PysparseMatrix as SparseMatrix
+        >>> from fipy.tools import parallel
+        >>> procID = parallel.procID
         >>> mesh = Grid1D(dx = 1., nx = 2)
         >>> term = DiffusionTerm(coeff = (1,))
         >>> coeff = term._getGeomCoeff(mesh)
-        >>> print term._getCoefficientMatrix(SparseMatrix, mesh, coeff[0])
-         1.000000  -1.000000  
-        -1.000000   1.000000  
+        >>> M = term._getCoefficientMatrix(SparseMatrix, mesh, coeff[0])
+        >>> print numerix.allclose(M.getNumpyArray(), 
+        ...                        (( 1., -1.), 
+        ...                         (-1.,  1.))) or procID != 0
+        True
         >>> from fipy.variables.cellVariable import CellVariable
-        >>> L,b = term._buildMatrix(var = CellVariable(mesh = mesh), SparseMatrix=SparseMatrix)
-        >>> print L
-        -1.000000   1.000000  
-         1.000000  -1.000000  
-        >>> print b
-        [ 0.  0.]
->>>>>>> 85e9c839
+        >>> L,b = term._buildMatrix(var=CellVariable(mesh=mesh), SparseMatrix=SparseMatrix)
+        >>> print numerix.allclose(L.getNumpyArray(), 
+        ...                        ((-1.,  1.), 
+        ...                         ( 1., -1.))) or procID != 0
+        True
+        >>> print numerix.allclose(b, (0., 0.)) or procID != 0
+        True
 
         The coefficient must be a `FaceVariable`, a `CellVariable` (which will
         be interpolated to a `FaceVariable`), or a scalar value 
         
-<<<<<<< HEAD
-           >>> from fipy.variables.faceVariable import FaceVariable
-           >>> term = DiffusionTerm(coeff=FaceVariable(mesh=mesh, value=1))
-           >>> coeff = term._getGeomCoeff(mesh)
-           >>> M = term._getCoefficientMatrix(SparseMatrix, mesh, coeff[0])
-           >>> print numerix.allclose(M.getNumpyArray(), 
-           ...                        (( 1., -1.), 
-           ...                         (-1.,  1.))) or procID != 0
-           True
-           >>> L,b = term._buildMatrix(var=CellVariable(mesh=mesh), SparseMatrix=SparseMatrix)
-           >>> print numerix.allclose(L.getNumpyArray(), 
-           ...                        ((-1.,  1.), 
-           ...                         ( 1., -1.))) or procID != 0
-           True
-           >>> print numerix.allclose(b, (0., 0.)) or procID != 0
-           True
-
-           >>> term = DiffusionTerm(coeff=CellVariable(mesh=mesh, value=1))
-           >>> coeff = term._getGeomCoeff(mesh)
-           >>> M = term._getCoefficientMatrix(SparseMatrix, mesh, coeff[0])
-           >>> print numerix.allclose(M.getNumpyArray(), 
-           ...                        (( 1., -1.), 
-           ...                         (-1.,  1.))) or procID != 0
-           True
-           >>> L,b = term._buildMatrix(var=CellVariable(mesh=mesh), SparseMatrix=SparseMatrix)
-           >>> print numerix.allclose(L.getNumpyArray(), 
-           ...                        ((-1.,  1.), 
-           ...                         ( 1., -1.))) or procID != 0
-           True
-           >>> print numerix.allclose(b, (0., 0.)) or procID != 0
-           True
-
-           >>> from fipy.variables.variable import Variable
-           >>> term = DiffusionTerm(coeff = Variable(value = 1))
-           >>> coeff = term._getGeomCoeff(mesh)
-           >>> M = term._getCoefficientMatrix(SparseMatrix, mesh, coeff[0])
-           >>> print numerix.allclose(M.getNumpyArray(), 
-           ...                        (( 1., -1.), 
-           ...                         (-1.,  1.))) or procID != 0
-           True
-           >>> L,b = term._buildMatrix(var=CellVariable(mesh=mesh), SparseMatrix=SparseMatrix)
-           >>> print numerix.allclose(L.getNumpyArray(), 
-           ...                        ((-1.,  1.), 
-           ...                         ( 1., -1.))) or procID != 0
-           True
-           >>> print numerix.allclose(b, (0., 0.)) or procID != 0
-           True
-                      
-           >>> term = DiffusionTerm(coeff = ((1,2),))
-
-           >>> term = DiffusionTerm(coeff = FaceVariable(mesh = mesh, value = (1,), rank=1))
-           >>> term = DiffusionTerm(coeff = CellVariable(mesh=mesh, value=(1,), rank=1))
-
-        Test, 2nd order, 1 dimension, fixed flux 3, fixed value of 4
-
-           >>> from fipy.boundaryConditions.fixedFlux import FixedFlux
-           >>> from fipy.boundaryConditions.fixedValue import FixedValue
-           >>> bcLeft = FixedFlux(mesh.getFacesLeft(), 3.)
-           >>> bcRight = FixedValue(mesh.getFacesRight(), 4.)
-           >>> term = DiffusionTerm(coeff = (1.,))
-           >>> coeff = term._getGeomCoeff(mesh)
-           >>> M = term._getCoefficientMatrix(SparseMatrix, mesh, coeff[0])
-           >>> print numerix.allclose(M.getNumpyArray(), 
-           ...                        (( 1., -1.), 
-           ...                         (-1.,  1.))) or procID != 0
-           True
-           >>> L,b = term._buildMatrix(var=CellVariable(mesh=mesh), 
-           ...                         SparseMatrix=SparseMatrix ,
-           ...                         boundaryConditions=(bcLeft, bcRight))
-           >>> print numerix.allclose(L.getNumpyArray(), 
-           ...                        ((-1.,  1.), 
-           ...                         ( 1., -3.))) or procID != 0
-           True
-           >>> print numerix.allclose(b, (-3., -8.)) or procID != 0
-           True
-           
-        Test, 4th order, 1 dimension, x = 0; fixed flux 3, fixed curvatures 0,
-        x = 2, fixed value 1, fixed curvature 0
-
-           >>> bcLeft1 = FixedFlux(mesh.getFacesLeft(), 3.)
-           >>> from fipy.boundaryConditions.nthOrderBoundaryCondition \
-           ...     import NthOrderBoundaryCondition
-           >>> bcLeft2 =  NthOrderBoundaryCondition(mesh.getFacesLeft(), 0., 2)
-           >>> bcRight1 = FixedValue(mesh.getFacesRight(), 4.)
-           >>> bcRight2 =  NthOrderBoundaryCondition(mesh.getFacesRight(), 0., 2)
-           >>> term = DiffusionTerm(coeff = (1., 1.))
-           >>> coeff = term._getGeomCoeff(mesh)
-           >>> M = term._getCoefficientMatrix(SparseMatrix, mesh, coeff[0])
-           >>> print numerix.allclose(M.getNumpyArray(), 
-           ...                        (( 1., -1.), 
-           ...                         (-1.,  1.))) or procID != 0
-           True
-           >>> L,b = term._buildMatrix(var = CellVariable(mesh = mesh), SparseMatrix=SparseMatrix,
-           ...                         boundaryConditions = (bcLeft1, bcLeft2, 
-           ...                                               bcRight1, bcRight2))
-           >>> print numerix.allclose(L.getNumpyArray(), 
-           ...                        (( 4., -6.), 
-           ...                         (-4., 10.))) or procID != 0
-           True
-           >>> print numerix.allclose(b, (1., 21.)) or procID != 0
-           True
-
-           
-        Test, 4th order, 1 dimension, x = 0; fixed flux 3, fixed curvature 2,
-        x = 2, fixed value 4, fixed 3rd order -1
-
-           >>> bcLeft1 = FixedFlux(mesh.getFacesLeft(), 3.)
-           >>> bcLeft2 =  NthOrderBoundaryCondition(mesh.getFacesLeft(), 2., 2)
-           >>> bcRight1 = FixedValue(mesh.getFacesRight(), 4.)
-           >>> bcRight2 =  NthOrderBoundaryCondition(mesh.getFacesRight(), -1., 3)
-           >>> term = DiffusionTerm(coeff = (-1., 1.))
-           >>> coeff = term._getGeomCoeff(mesh)
-           >>> M = term._getCoefficientMatrix(SparseMatrix, mesh, coeff[0])
-           >>> print numerix.allclose(M.getNumpyArray(), 
-           ...                        ((-1.,  1.), 
-           ...                         ( 1., -1.))) or procID != 0
-           True
-           >>> L,b = term._buildMatrix(var = CellVariable(mesh = mesh), 
-           ...                         SparseMatrix=SparseMatrix,
-           ...                         boundaryConditions = (bcLeft1, bcLeft2, 
-           ...                                               bcRight1, bcRight2))
-           >>> print numerix.allclose(L.getNumpyArray(), 
-           ...                        ((-4.,  6.), 
-           ...                         ( 2., -4.))) or procID != 0
-           True
-           >>> print numerix.allclose(b, (3., -4.)) or procID != 0
-           True
-
-
-        Test when dx = 0.5.
-
-           >>> mesh = Grid1D(dx = .5, nx = 2)
-           >>> bcLeft1 = FixedValue(mesh.getFacesLeft(), 0.)
-           >>> bcLeft2 =  NthOrderBoundaryCondition(mesh.getFacesLeft(), 1., 2)
-           >>> bcRight1 = FixedFlux(mesh.getFacesRight(), 1.)
-           >>> bcRight2 =  NthOrderBoundaryCondition(mesh.getFacesRight(), 0., 3)
-           >>> term = DiffusionTerm(coeff = (1., 1.))
-           >>> coeff = term._getGeomCoeff(mesh)
-           >>> M = term._getCoefficientMatrix(SparseMatrix, mesh, coeff[0])
-           >>> print numerix.allclose(M.getNumpyArray(), 
-           ...                        (( 2., -2.), 
-           ...                         (-2.,  2.))) or procID != 0
-           True
-           >>> L,b = term._buildMatrix(var = CellVariable(mesh = mesh), 
-           ...                         SparseMatrix=SparseMatrix,
-           ...                         boundaryConditions = (bcLeft1, bcLeft2, 
-           ...                                               bcRight1, bcRight2))
-           >>> print numerix.allclose(L.getNumpyArray(), 
-           ...                        (( 80., -32.),
-           ...                         (-32.,  16.))) or procID != 0
-           True
-           >>> print numerix.allclose(b, (-8., 4.)) or procID != 0
-           True
-
-=======
         >>> from fipy.variables.faceVariable import FaceVariable
-        >>> term = DiffusionTerm(coeff = FaceVariable(mesh = mesh, value = 1))
-        >>> coeff = term._getGeomCoeff(mesh)
-        >>> print term._getCoefficientMatrix(SparseMatrix, mesh, coeff[0])
-         1.000000  -1.000000  
-        -1.000000   1.000000  
-        >>> L,b = term._buildMatrix(var = CellVariable(mesh = mesh), SparseMatrix=SparseMatrix)
-        >>> print L
-        -1.000000   1.000000  
-         1.000000  -1.000000  
-        >>> print b
-        [ 0.  0.]
-
-        >>> term = DiffusionTerm(coeff = CellVariable(mesh = mesh, value = 1))
-        >>> coeff = term._getGeomCoeff(mesh)
-        >>> print term._getCoefficientMatrix(SparseMatrix, mesh, coeff[0])
-         1.000000  -1.000000  
-        -1.000000   1.000000  
-        >>> L,b = term._buildMatrix(var = CellVariable(mesh = mesh), SparseMatrix=SparseMatrix)
-        >>> print L
-        -1.000000   1.000000  
-         1.000000  -1.000000  
-        >>> print b
-        [ 0.  0.]
+        >>> term = DiffusionTerm(coeff=FaceVariable(mesh=mesh, value=1))
+        >>> coeff = term._getGeomCoeff(mesh)
+        >>> M = term._getCoefficientMatrix(SparseMatrix, mesh, coeff[0])
+        >>> print numerix.allclose(M.getNumpyArray(), 
+        ...                        (( 1., -1.), 
+        ...                         (-1.,  1.))) or procID != 0
+        True
+        >>> L,b = term._buildMatrix(var=CellVariable(mesh=mesh), SparseMatrix=SparseMatrix)
+        >>> print numerix.allclose(L.getNumpyArray(), 
+        ...                        ((-1.,  1.), 
+        ...                         ( 1., -1.))) or procID != 0
+        True
+        >>> print numerix.allclose(b, (0., 0.)) or procID != 0
+        True
+
+        >>> term = DiffusionTerm(coeff=CellVariable(mesh=mesh, value=1))
+        >>> coeff = term._getGeomCoeff(mesh)
+        >>> M = term._getCoefficientMatrix(SparseMatrix, mesh, coeff[0])
+        >>> print numerix.allclose(M.getNumpyArray(), 
+        ...                        (( 1., -1.), 
+        ...                         (-1.,  1.))) or procID != 0
+        True
+        >>> L,b = term._buildMatrix(var=CellVariable(mesh=mesh), SparseMatrix=SparseMatrix)
+        >>> print numerix.allclose(L.getNumpyArray(), 
+        ...                        ((-1.,  1.), 
+        ...                         ( 1., -1.))) or procID != 0
+        True
+        >>> print numerix.allclose(b, (0., 0.)) or procID != 0
+        True
 
         >>> from fipy.variables.variable import Variable
         >>> term = DiffusionTerm(coeff = Variable(value = 1))
         >>> coeff = term._getGeomCoeff(mesh)
-        >>> print term._getCoefficientMatrix(SparseMatrix, mesh, coeff[0])
-         1.000000  -1.000000  
-        -1.000000   1.000000  
-        >>> L,b = term._buildMatrix(var = CellVariable(mesh = mesh), SparseMatrix=SparseMatrix)
-        >>> print L
-        -1.000000   1.000000  
-         1.000000  -1.000000  
-        >>> print b
-        [ 0.  0.]
+        >>> M = term._getCoefficientMatrix(SparseMatrix, mesh, coeff[0])
+        >>> print numerix.allclose(M.getNumpyArray(), 
+        ...                        (( 1., -1.), 
+        ...                         (-1.,  1.))) or procID != 0
+        True
+        >>> L,b = term._buildMatrix(var=CellVariable(mesh=mesh), SparseMatrix=SparseMatrix)
+        >>> print numerix.allclose(L.getNumpyArray(), 
+        ...                        ((-1.,  1.), 
+        ...                         ( 1., -1.))) or procID != 0
+        True
+        >>> print numerix.allclose(b, (0., 0.)) or procID != 0
+        True
                    
         >>> term = DiffusionTerm(coeff = ((1,2),))
 
@@ -609,18 +445,21 @@
         >>> bcRight = FixedValue(mesh.getFacesRight(), 4.)
         >>> term = DiffusionTerm(coeff = (1.,))
         >>> coeff = term._getGeomCoeff(mesh)
-        >>> print term._getCoefficientMatrix(SparseMatrix, mesh, coeff[0])
-         1.000000  -1.000000  
-        -1.000000   1.000000  
-        >>> L,b = term._buildMatrix(var = CellVariable(mesh = mesh), 
+        >>> M = term._getCoefficientMatrix(SparseMatrix, mesh, coeff[0])
+        >>> print numerix.allclose(M.getNumpyArray(), 
+        ...                        (( 1., -1.), 
+        ...                         (-1.,  1.))) or procID != 0
+        True
+        >>> L,b = term._buildMatrix(var=CellVariable(mesh=mesh), 
         ...                         SparseMatrix=SparseMatrix ,
-        ...                         boundaryConditions = (bcLeft, bcRight))
-        >>> print L
-        -1.000000   1.000000  
-         1.000000  -3.000000  
-        >>> print b
-        [-3. -8.]
-
+        ...                         boundaryConditions=(bcLeft, bcRight))
+        >>> print numerix.allclose(L.getNumpyArray(), 
+        ...                        ((-1.,  1.), 
+        ...                         ( 1., -3.))) or procID != 0
+        True
+        >>> print numerix.allclose(b, (-3., -8.)) or procID != 0
+        True
+           
         Test, 4th order, 1 dimension, x = 0; fixed flux 3, fixed curvatures 0,
         x = 2, fixed value 1, fixed curvature 0
 
@@ -632,17 +471,20 @@
         >>> bcRight2 =  NthOrderBoundaryCondition(mesh.getFacesRight(), 0., 2)
         >>> term = DiffusionTerm(coeff = (1., 1.))
         >>> coeff = term._getGeomCoeff(mesh)
-        >>> print term._getCoefficientMatrix(SparseMatrix, mesh, coeff[0])
-         1.000000  -1.000000  
-        -1.000000   1.000000  
+        >>> M = term._getCoefficientMatrix(SparseMatrix, mesh, coeff[0])
+        >>> print numerix.allclose(M.getNumpyArray(), 
+        ...                        (( 1., -1.), 
+        ...                         (-1.,  1.))) or procID != 0
+        True
         >>> L,b = term._buildMatrix(var = CellVariable(mesh = mesh), SparseMatrix=SparseMatrix,
         ...                         boundaryConditions = (bcLeft1, bcLeft2, 
         ...                                               bcRight1, bcRight2))
-        >>> print L
-         4.000000  -6.000000  
-        -4.000000  10.000000  
-        >>> print b
-        [  1.  21.]
+        >>> print numerix.allclose(L.getNumpyArray(), 
+        ...                        (( 4., -6.), 
+        ...                         (-4., 10.))) or procID != 0
+        True
+        >>> print numerix.allclose(b, (1., 21.)) or procID != 0
+        True
         
         Test, 4th order, 1 dimension, x = 0; fixed flux 3, fixed curvature 2,
         x = 2, fixed value 4, fixed 3rd order -1
@@ -653,18 +495,22 @@
         >>> bcRight2 =  NthOrderBoundaryCondition(mesh.getFacesRight(), -1., 3)
         >>> term = DiffusionTerm(coeff = (-1., 1.))
         >>> coeff = term._getGeomCoeff(mesh)
-        >>> print term._getCoefficientMatrix(SparseMatrix, mesh, coeff[0])
-        -1.000000   1.000000  
-         1.000000  -1.000000  
+        >>> M = term._getCoefficientMatrix(SparseMatrix, mesh, coeff[0])
+        >>> print numerix.allclose(M.getNumpyArray(), 
+        ...                        ((-1.,  1.), 
+        ...                         ( 1., -1.))) or procID != 0
+        True
         >>> L,b = term._buildMatrix(var = CellVariable(mesh = mesh), 
         ...                         SparseMatrix=SparseMatrix,
         ...                         boundaryConditions = (bcLeft1, bcLeft2, 
         ...                                               bcRight1, bcRight2))
-        >>> print L
-        -4.000000   6.000000  
-         2.000000  -4.000000  
-        >>> print b
-        [ 3. -4.]
+        >>> print numerix.allclose(L.getNumpyArray(), 
+        ...                        ((-4.,  6.), 
+        ...                         ( 2., -4.))) or procID != 0
+        True
+        >>> print numerix.allclose(b, (3., -4.)) or procID != 0
+        True
+
 
         Test when dx = 0.5.
 
@@ -675,42 +521,22 @@
         >>> bcRight2 =  NthOrderBoundaryCondition(mesh.getFacesRight(), 0., 3)
         >>> term = DiffusionTerm(coeff = (1., 1.))
         >>> coeff = term._getGeomCoeff(mesh)
-        >>> print term._getCoefficientMatrix(SparseMatrix, mesh, coeff[0])
-         2.000000  -2.000000  
-        -2.000000   2.000000  
+        >>> M = term._getCoefficientMatrix(SparseMatrix, mesh, coeff[0])
+        >>> print numerix.allclose(M.getNumpyArray(), 
+        ...                        (( 2., -2.), 
+        ...                         (-2.,  2.))) or procID != 0
+        True
         >>> L,b = term._buildMatrix(var = CellVariable(mesh = mesh), 
         ...                         SparseMatrix=SparseMatrix,
         ...                         boundaryConditions = (bcLeft1, bcLeft2, 
         ...                                               bcRight1, bcRight2))
-        >>> ans = numerix.array(((8e+01, -32),(-32, 16)))
-        >>> print numerix.allclose(L.getNumpyArray(), ans)
-        1
-        >>> print b
-        [-8.  4.]
-
-        Test when dx = 0.25.
-
-        >>> mesh = Grid1D(dx = .25, nx = 2)
-        >>> bcLeft1 = FixedValue(mesh.getFacesLeft(), 0.)
-        >>> bcLeft2 =  NthOrderBoundaryCondition(mesh.getFacesLeft(), 1., 2)
-        >>> bcRight1 = FixedFlux(mesh.getFacesRight(), 1.)
-        >>> bcRight2 =  NthOrderBoundaryCondition(mesh.getFacesRight(), 0., 3)
-        >>> term = DiffusionTerm(coeff = (1., 1.))
-        >>> coeff = term._getGeomCoeff(mesh)
-        >>> print term._getCoefficientMatrix(SparseMatrix, mesh, coeff[0])
-         4.000000  -4.000000  
-        -4.000000   4.000000  
-        >>> L,b = term._buildMatrix(var = CellVariable(mesh = mesh), 
-        ...                         SparseMatrix=SparseMatrix,
-        ...                         boundaryConditions = (bcLeft1, bcLeft2, 
-        ...                                               bcRight1, bcRight2))
-        >>> ans = numerix.array(((6.4e+2, -2.56e+2), (-2.56e+2, 1.28e+2)))
-        >>> print numerix.allclose(L.getNumpyArray(), ans)
-        1
-        >>> print b
-        [-24.  16.]
-        
->>>>>>> 85e9c839
+        >>> print numerix.allclose(L.getNumpyArray(), 
+        ...                        (( 80., -32.),
+        ...                         (-32.,  16.))) or procID != 0
+        True
+        >>> print numerix.allclose(b, (-8., 4.)) or procID != 0
+        True
+
         The following tests are to check that DiffusionTerm can take any of the four
         main Variable types.
 
