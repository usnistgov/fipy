--- conflicted
+++ resolved
@@ -140,13 +140,8 @@
         id2 = numerix.take(id2, interiorFaces)
 
         b = numerix.zeros(var.shape, 'd').ravel()
-<<<<<<< HEAD
-        facesPerCell = mesh._facesPerCell[..., mesh._localNonOverlappingCellIDs]
+        facesPerCell = mesh._neighborsPerCell[..., mesh._localNonOverlappingCellIDs]
         L = self._getMatrix(SparseMatrix=SparseMatrix, mesh=mesh, nonZerosPerRow=facesPerCell + 1)
-=======
-        facesPerCell = mesh._neighborsPerCell[..., mesh._localNonOverlappingCellIDs]
-        L = SparseMatrix(mesh=mesh, nonZerosPerRow=facesPerCell + 1)
->>>>>>> 0dcc3e94
 
         weight = self._getWeight(var, transientGeomCoeff, diffusionGeomCoeff)
 
