--- conflicted
+++ resolved
@@ -88,12 +88,8 @@
 
         coeffMatrix = self.__getCoeffMatrix(mesh, weight)
 
-<<<<<<< HEAD
         self._explicitBuildMatrix_(oldArray=oldArray, id1=id1, id2=id2, b=b, coeffMatrix=coeffMatrix, 
                                    mesh=mesh, interiorFaces=interiorFaces, dt=dt, weight=weight)
-=======
-        inline._optionalInline(self.__explicitBuildMatrixIn, self.__explicitBuildMatrixPy, oldArray, id1, id2, b, coeffMatrix, mesh, interiorFaces, dt, weight)
->>>>>>> c2a1838b
 
         N = mesh.numberOfCells
         M = mesh._maxFacesPerCell
@@ -106,13 +102,12 @@
                 b -= LL * numerix.array(oldArray)
             b += bb
 
-<<<<<<< HEAD
     if inline.doInline:
         def _explicitBuildMatrix_(self, oldArray, id1, id2, b, coeffMatrix, mesh, interiorFaces, dt, weight):
 
             oldArrayId1, oldArrayId2 = self._getOldAdjacentValues(oldArray, id1, id2, dt)
             coeff = numerix.array(self._getGeomCoeff(mesh))
-            Nfac = mesh._getNumberOfFaces()
+            Nfac = mesh.numberOfFaces
 
             cell1Diag = numerix.zeros((Nfac,),'d')
             cell1Diag[:] = weight['cell 1 diag']
@@ -153,53 +148,6 @@
 
             vector.putAdd(b, id1, -(cell1diag * oldArrayId1 + cell1offdiag * oldArrayId2))
             vector.putAdd(b, id2, -(cell2diag * oldArrayId2 + cell2offdiag * oldArrayId1))
-=======
-    def __explicitBuildMatrixIn(self, oldArray, id1, id2, b, weightedStencilCoeff, mesh, interiorFaces, dt, weight):
-
-        oldArrayId1, oldArrayId2 = self._getOldAdjacentValues(oldArray, id1, id2, dt)
-        coeff = numerix.array(self._getGeomCoeff(mesh))
-        Nfac = mesh.numberOfFaces
-
-        cell1Diag = numerix.zeros((Nfac,),'d')
-        cell1Diag[:] = weight['cell 1 diag']
-        cell1OffDiag = numerix.zeros((Nfac,),'d')
-        cell1OffDiag[:] = weight['cell 1 offdiag']
-        cell2Diag = numerix.zeros((Nfac,),'d')
-        cell2Diag[:] = weight['cell 2 diag']
-        cell2OffDiag = numerix.zeros((Nfac,),'d')
-        cell2OffDiag[:] = weight['cell 2 offdiag']
-        
-        inline._runInline("""
-            long int faceID = faceIDs[i];
-            long int cellID1 = id1[i];
-            long int cellID2 = id2[i];
-            
-            b[cellID1] += -coeff[faceID] * (cell1Diag[faceID] * oldArrayId1[i] + cell1OffDiag[faceID] * oldArrayId2[i]);
-            b[cellID2] += -coeff[faceID] * (cell2Diag[faceID] * oldArrayId2[i] + cell2OffDiag[faceID] * oldArrayId1[i]);
-        """,oldArrayId1 = numerix.array(oldArrayId1),
-            oldArrayId2 = numerix.array(oldArrayId2),
-            id1 = id1,
-            id2 = id2,
-            b = b,
-            cell1Diag = cell1Diag,
-            cell1OffDiag = cell1OffDiag,
-            cell2Diag = cell2Diag,
-            cell2OffDiag = cell2OffDiag,
-            coeff = coeff,
-            faceIDs = interiorFaces,
-            ni = len(interiorFaces))
-
-    def __explicitBuildMatrixPy(self, oldArray, id1, id2, b, coeffMatrix, mesh, interiorFaces, dt, weight):
-        oldArrayId1, oldArrayId2 = self._getOldAdjacentValues(oldArray, id1, id2, dt=dt)
-
-        cell1diag = numerix.take(coeffMatrix['cell 1 diag'], interiorFaces)
-        cell1offdiag = numerix.take(coeffMatrix['cell 1 offdiag'], interiorFaces)
-        cell2diag = numerix.take(coeffMatrix['cell 2 diag'], interiorFaces)
-        cell2offdiag = numerix.take(coeffMatrix['cell 2 offdiag'], interiorFaces)
-
-        vector.putAdd(b, id1, -(cell1diag * oldArrayId1 + cell1offdiag * oldArrayId2))
-        vector.putAdd(b, id2, -(cell2diag * oldArrayId2 + cell2offdiag * oldArrayId1))
->>>>>>> c2a1838b
 
     def _buildMatrix(self, var, SparseMatrix, boundaryConditions=(), dt=1., transientGeomCoeff=None, diffusionGeomCoeff=None):
         """Implicit portion considers
