#!/usr/bin/env python

## -*-Pyth-*-
 # ###################################################################
 #  FiPy - Python-based finite volume PDE solver
 # 
 #  FILE: "faceTerm.py"
 #                                    created: 11/17/03 {10:29:10 AM} 
<<<<<<< HEAD
 #                                last update: 11/30/04 {11:40:14 PM} 
=======
 #                                last update: 12/13/04 {2:59:17 PM} 
>>>>>>> c078cc80
 #  Author: Jonathan Guyer <guyer@nist.gov>
 #  Author: Daniel Wheeler <daniel.wheeler@nist.gov>
 #  Author: James Warren   <jwarren@nist.gov>
 #    mail: NIST
 #     www: http://www.ctcms.nist.gov/fipy/
 #  
 # ========================================================================
 # This software was developed at the National Institute of Standards
 # and Technology by employees of the Federal Government in the course
 # of their official duties.  Pursuant to title 17 Section 105 of the
 # United States Code this software is not subject to copyright
 # protection and is in the public domain.  FiPy is an experimental
 # system.  NIST assumes no responsibility whatsever for its use by
 # other parties, and makes no guarantees, expressed or implied, about
 # its quality, reliability, or any other characteristic.  We would
 # appreciate acknowledgement if the software is used.
 # 
 # This software can be redistributed and/or modified freely
 # provided that any derivative works bear some notice that they are
 # derived from it, and any modified versions bear some notice that
 # they have been modified.
 # ========================================================================
 #  
 #  Description: 
 # 
 #  History
 # 
 #  modified   by  rev reason
 #  ---------- --- --- -----------
 #  2003-11-17 JEG 1.0 original
 # ###################################################################
 ##
 
import Numeric

from fipy.terms.term import Term
import fipy.tools.vector
import fipy.tools.array as array
from fipy.tools.inline import inline
from fipy.tools.sparseMatrix import SparseMatrix

class FaceTerm(Term):
<<<<<<< HEAD
    def __init__(self,weight,mesh,boundaryConditions):
	Term.__init__(self, mesh = mesh, weight = weight)
        self.interiorN = len(self.mesh.getInteriorFaces())
        self.boundaryConditions = boundaryConditions

	if self.weight.has_key('implicit'):
	    weight = self.weight['implicit']
	    self.implicit = {
		'cell 1 diag': self.coeff * weight['cell 1 diag'],
		'cell 1 offdiag': self.coeff * weight['cell 1 offdiag'],
		'cell 2 diag': self.coeff * weight['cell 2 diag'],
		'cell 2 offdiag': self.coeff * weight['cell 2 offdiag']
	    }

	if self.weight.has_key('explicit'):
	    weight = self.weight['explicit']
	    self.explicit = {
		'cell 1 diag': self.coeff * weight['cell 1 diag'],
		'cell 1 offdiag': self.coeff * weight['cell 1 offdiag'],
		'cell 2 diag': self.coeff * weight['cell 2 diag'],
		'cell 2 offdiag': self.coeff * weight['cell 2 offdiag']
	    }
	    
## 	import fipy.terms.convectionTerm
## 	if isinstance(self, fipy.terms.convectionTerm.ConvectionTerm):
## 	    from fipy.viewers.gist1DViewer import Gist1DViewer
## 	    self.coeffViewer = Gist1DViewer(vars = (self.coeff,), title = "stupid")
            
    def implicitBuildMatrix(self, L, coeffScale, id1, id2, b, varScale):
## 	print self
## 	print "before all"
## 	print L
## 	print b

	L.addAt(array.take(self.implicit['cell 1 diag'][:], self.mesh.getInteriorFaceIDs()) / coeffScale,id1,id1)
	L.addAt(array.take(self.implicit['cell 1 offdiag'][:], self.mesh.getInteriorFaceIDs()) / coeffScale,id1,id2)
	L.addAt(array.take(self.implicit['cell 2 offdiag'][:], self.mesh.getInteriorFaceIDs()) / coeffScale,id2,id1)
	L.addAt(array.take(self.implicit['cell 2 diag'][:], self.mesh.getInteriorFaceIDs()) / coeffScale,id2,id2)
	
	N = self.getMesh().getNumberOfCells()
	M = self.getMesh().getMaxFacesPerCell()
	
## 	print self
## 	print "before BCs"
## 	print L
## 	print b
	
        for boundaryCondition in self.boundaryConditions:
## 	    print self.implicit['cell 1 diag']
## 	    print self.implicit['cell 1 offdiag']
## 	    print self.implicit['cell 2 offdiag']
## 	    print self.implicit['cell 2 diag']
	    
	    LL, bb = boundaryCondition.buildMatrix(N, M, self.implicit, coeffScale)
	    
	    L += LL
	    b += bb / varScale
	    
## 	    print boundaryCondition
## 	print L
## 	print b
	    
    def explicitBuildMatrix(self, oldArray, id1, id2, b, coeffScale, varScale):

        inline.optionalInline(self._explicitBuildMatrixIn, self._explicitBuildMatrixPy, oldArray, id1, id2, b, coeffScale, varScale)

	N = self.getMesh().getNumberOfCells()
	M = self.getMesh().getMaxFacesPerCell()
	
## 	print self
## 	print "before BCs"
## ## 	print L
## 	print b
	
        for boundaryCondition in self.boundaryConditions:
	    LL, bb = boundaryCondition.buildMatrix(N, M, self.explicit, coeffScale)
	    
## 	    print boundaryCondition
	    
	    if LL != 0:
## 		print LL
		b -= LL.takeDiagonal() * oldArray / varScale
	    b += bb / varScale
	    
## 	    print L
## 	    print b
=======
    def __init__(self,):
	Term.__init__(self)
	
    def getCoeffMatrix(self, mesh, weight):
	coeff = self.getCoeff(mesh)
	return {
	    'cell 1 diag': coeff * weight['cell 1 diag'],
	    'cell 1 offdiag': coeff * weight['cell 1 offdiag'],
	    'cell 2 diag': coeff * weight['cell 2 diag'],
	    'cell 2 offdiag': coeff * weight['cell 2 offdiag']
	}

    def implicitBuildMatrix(self, L, id1, id2, b, weight, mesh, boundaryConditions):
	coeffMatrix = self.getCoeffMatrix(mesh, weight)
	
	interiorFaceIDs = mesh.getInteriorFaceIDs()
	
	L.addAt(array.take(coeffMatrix['cell 1 diag'], interiorFaceIDs),    id1, id1)
	L.addAt(array.take(coeffMatrix['cell 1 offdiag'], interiorFaceIDs), id1, id2)
	L.addAt(array.take(coeffMatrix['cell 2 offdiag'], interiorFaceIDs), id2, id1)
	L.addAt(array.take(coeffMatrix['cell 2 diag'], interiorFaceIDs),    id2, id2)
	
        for boundaryCondition in boundaryConditions:
            LL,bb,ids = boundaryCondition.getContribution(coeffMatrix['cell 1 diag'], coeffMatrix['cell 1 offdiag'])
                
	    L.addAt(LL,ids,ids)
		
            fipy.tools.vector.putAdd(b, ids, bb)

    def explicitBuildMatrix(self, oldArray, id1, id2, b, weight, mesh, boundaryConditions, dt):
	coeffMatrix = self.getCoeffMatrix(mesh, weight)

        inline.optionalInline(self._explicitBuildMatrixIn, self._explicitBuildMatrixPy, oldArray, id1, id2, b, coeffMatrix, mesh, dt)
        
        for boundaryCondition in boundaryConditions:

            LL,bb,ids = boundaryCondition.getContribution(coeffMatrix['cell 1 diag'], coeffMatrix['cell 1 offdiag'])
            oldArrayIds = array.take(oldArray, ids)
            fipy.tools.vector.putAdd(b, ids, -LL * oldArrayIds)
            fipy.tools.vector.putAdd(b, ids, bb)
>>>>>>> c078cc80

    def _explicitBuildMatrixIn(self, oldArray, id1, id2, b, weightedStencilCoeff, mesh):

	weight = self.getWeight()['explicit']
        coeff = Numeric.array(self.getCoeff())
        Nfac = mesh.getNumberOfFaces()

        cell1Diag = Numeric.resize(Numeric.array(weight['cell 1 diag']), (Nfac,))
        cell1OffDiag = Numeric.resize(Numeric.array(weight['cell 1 offdiag']), (Nfac,))
        cell2Diag = Numeric.resize(Numeric.array(weight['cell 2 diag']), (Nfac,))
        cell2OffDiag = Numeric.resize(Numeric.array(weight['cell 2 offdiag']), (Nfac,))

	inline.runInlineLoop1("""
	    long int faceID = faceIDs(i);
	    long int cellID1 = id1(i);
	    long int cellID2 = id2(i);
	    double oldArrayId1 = oldArray(cellID1);
	    double oldArrayId2 = oldArray(cellID2);
	 
	    b(cellID1) += -coeff(faceID) * (cell1Diag(faceID) * oldArrayId1 + cell1OffDiag(faceID) * oldArrayId2);
	    b(cellID2) += -coeff(faceID) * (cell2Diag(faceID) * oldArrayId2 + cell2OffDiag(faceID) * oldArrayId1);
	""",oldArray = Numeric.array(oldArray),
	    id1 = id1,
	    id2 = id2,
	    b = b,
	    cell1Diag = cell1Diag,
	    cell1OffDiag = cell1OffDiag,
	    cell2Diag = cell2Diag,
	    cell2OffDiag = cell2OffDiag,
	    coeff = coeff,
	    faceIDs = mesh.getInteriorFaceIDs(),
	    ni = len(mesh.getInteriorFaceIDs()))

    def _explicitBuildMatrixPy(self, oldArray, id1, id2, b, coeffMatrix, mesh, dt):
        oldArrayId1, oldArrayId2 = self.getOldAdjacentValues(oldArray, id1, id2, dt)

	interiorFaceIDs = mesh.getInteriorFaceIDs()
	
	cell1diag = array.take(coeffMatrix['cell 1 diag'], interiorFaceIDs)
	cell1offdiag = array.take(coeffMatrix['cell 1 offdiag'], interiorFaceIDs)
	cell2diag = array.take(coeffMatrix['cell 2 diag'], interiorFaceIDs)
	cell2offdiag = array.take(coeffMatrix['cell 2 offdiag'], interiorFaceIDs)
	
	fipy.tools.vector.putAdd(b, id1, -(cell1diag * oldArrayId1[:] + cell1offdiag * oldArrayId2[:]))
	fipy.tools.vector.putAdd(b, id2, -(cell2diag * oldArrayId2[:] + cell2offdiag * oldArrayId1[:]))

    def getOldAdjacentValues(self, oldArray, id1, id2, dt):
	return array.take(oldArray, id1), array.take(oldArray, id2)

    def buildMatrix(self, var, boundaryConditions = (), dt = 1.):
	"""Implicit portion considers
	"""

	mesh = var.getMesh()
	
	id1, id2 = mesh.getAdjacentCellIDs()
	id1 = array.take(id1, mesh.getInteriorFaceIDs())
	id2 = array.take(id2, mesh.getInteriorFaceIDs())
	
        N = len(var)
        b = Numeric.zeros((N),'d')
        L = SparseMatrix(size = N)

	weight = self.getWeight(mesh)
	
        if weight.has_key('implicit'):
	    self.implicitBuildMatrix(L, id1, id2, b, weight['implicit'], mesh, boundaryConditions)

        if weight.has_key('explicit'):
            self.explicitBuildMatrix(var.getOld(), id1, id2, b, weight['explicit'], mesh, boundaryConditions, dt)
            
        return (L, b)
<|MERGE_RESOLUTION|>--- conflicted
+++ resolved
@@ -6,11 +6,7 @@
  # 
  #  FILE: "faceTerm.py"
  #                                    created: 11/17/03 {10:29:10 AM} 
-<<<<<<< HEAD
  #                                last update: 11/30/04 {11:40:14 PM} 
-=======
- #                                last update: 12/13/04 {2:59:17 PM} 
->>>>>>> c078cc80
  #  Author: Jonathan Guyer <guyer@nist.gov>
  #  Author: Daniel Wheeler <daniel.wheeler@nist.gov>
  #  Author: James Warren   <jwarren@nist.gov>
@@ -53,94 +49,6 @@
 from fipy.tools.sparseMatrix import SparseMatrix
 
 class FaceTerm(Term):
-<<<<<<< HEAD
-    def __init__(self,weight,mesh,boundaryConditions):
-	Term.__init__(self, mesh = mesh, weight = weight)
-        self.interiorN = len(self.mesh.getInteriorFaces())
-        self.boundaryConditions = boundaryConditions
-
-	if self.weight.has_key('implicit'):
-	    weight = self.weight['implicit']
-	    self.implicit = {
-		'cell 1 diag': self.coeff * weight['cell 1 diag'],
-		'cell 1 offdiag': self.coeff * weight['cell 1 offdiag'],
-		'cell 2 diag': self.coeff * weight['cell 2 diag'],
-		'cell 2 offdiag': self.coeff * weight['cell 2 offdiag']
-	    }
-
-	if self.weight.has_key('explicit'):
-	    weight = self.weight['explicit']
-	    self.explicit = {
-		'cell 1 diag': self.coeff * weight['cell 1 diag'],
-		'cell 1 offdiag': self.coeff * weight['cell 1 offdiag'],
-		'cell 2 diag': self.coeff * weight['cell 2 diag'],
-		'cell 2 offdiag': self.coeff * weight['cell 2 offdiag']
-	    }
-	    
-## 	import fipy.terms.convectionTerm
-## 	if isinstance(self, fipy.terms.convectionTerm.ConvectionTerm):
-## 	    from fipy.viewers.gist1DViewer import Gist1DViewer
-## 	    self.coeffViewer = Gist1DViewer(vars = (self.coeff,), title = "stupid")
-            
-    def implicitBuildMatrix(self, L, coeffScale, id1, id2, b, varScale):
-## 	print self
-## 	print "before all"
-## 	print L
-## 	print b
-
-	L.addAt(array.take(self.implicit['cell 1 diag'][:], self.mesh.getInteriorFaceIDs()) / coeffScale,id1,id1)
-	L.addAt(array.take(self.implicit['cell 1 offdiag'][:], self.mesh.getInteriorFaceIDs()) / coeffScale,id1,id2)
-	L.addAt(array.take(self.implicit['cell 2 offdiag'][:], self.mesh.getInteriorFaceIDs()) / coeffScale,id2,id1)
-	L.addAt(array.take(self.implicit['cell 2 diag'][:], self.mesh.getInteriorFaceIDs()) / coeffScale,id2,id2)
-	
-	N = self.getMesh().getNumberOfCells()
-	M = self.getMesh().getMaxFacesPerCell()
-	
-## 	print self
-## 	print "before BCs"
-## 	print L
-## 	print b
-	
-        for boundaryCondition in self.boundaryConditions:
-## 	    print self.implicit['cell 1 diag']
-## 	    print self.implicit['cell 1 offdiag']
-## 	    print self.implicit['cell 2 offdiag']
-## 	    print self.implicit['cell 2 diag']
-	    
-	    LL, bb = boundaryCondition.buildMatrix(N, M, self.implicit, coeffScale)
-	    
-	    L += LL
-	    b += bb / varScale
-	    
-## 	    print boundaryCondition
-## 	print L
-## 	print b
-	    
-    def explicitBuildMatrix(self, oldArray, id1, id2, b, coeffScale, varScale):
-
-        inline.optionalInline(self._explicitBuildMatrixIn, self._explicitBuildMatrixPy, oldArray, id1, id2, b, coeffScale, varScale)
-
-	N = self.getMesh().getNumberOfCells()
-	M = self.getMesh().getMaxFacesPerCell()
-	
-## 	print self
-## 	print "before BCs"
-## ## 	print L
-## 	print b
-	
-        for boundaryCondition in self.boundaryConditions:
-	    LL, bb = boundaryCondition.buildMatrix(N, M, self.explicit, coeffScale)
-	    
-## 	    print boundaryCondition
-	    
-	    if LL != 0:
-## 		print LL
-		b -= LL.takeDiagonal() * oldArray / varScale
-	    b += bb / varScale
-	    
-## 	    print L
-## 	    print b
-=======
     def __init__(self,):
 	Term.__init__(self)
 	
@@ -162,31 +70,32 @@
 	L.addAt(array.take(coeffMatrix['cell 1 offdiag'], interiorFaceIDs), id1, id2)
 	L.addAt(array.take(coeffMatrix['cell 2 offdiag'], interiorFaceIDs), id2, id1)
 	L.addAt(array.take(coeffMatrix['cell 2 diag'], interiorFaceIDs),    id2, id2)
-	
+
+        N = mesh.getNumberOfCells()
+	M = mesh.getMaxFacesPerCell()
+
         for boundaryCondition in boundaryConditions:
-            LL,bb,ids = boundaryCondition.getContribution(coeffMatrix['cell 1 diag'], coeffMatrix['cell 1 offdiag'])
-                
-	    L.addAt(LL,ids,ids)
-		
-            fipy.tools.vector.putAdd(b, ids, bb)
+            LL, bb = boundaryCondition.buildMatrix(N, M, coeffMatrix)
+            L += LL
+            b += bb
 
     def explicitBuildMatrix(self, oldArray, id1, id2, b, weight, mesh, boundaryConditions, dt):
 	coeffMatrix = self.getCoeffMatrix(mesh, weight)
-
         inline.optionalInline(self._explicitBuildMatrixIn, self._explicitBuildMatrixPy, oldArray, id1, id2, b, coeffMatrix, mesh, dt)
-        
+        N = mesh.getNumberOfCells()
+	M = mesh.getMaxFacesPerCell()
         for boundaryCondition in boundaryConditions:
 
-            LL,bb,ids = boundaryCondition.getContribution(coeffMatrix['cell 1 diag'], coeffMatrix['cell 1 offdiag'])
-            oldArrayIds = array.take(oldArray, ids)
-            fipy.tools.vector.putAdd(b, ids, -LL * oldArrayIds)
-            fipy.tools.vector.putAdd(b, ids, bb)
->>>>>>> c078cc80
+            LL,bb = boundaryCondition.buildMatrix(N, M, coeffMatrix)
 
-    def _explicitBuildMatrixIn(self, oldArray, id1, id2, b, weightedStencilCoeff, mesh):
+            if LL != 0:
+		b -= LL.takeDiagonal() * oldArray
+	    b += bb
 
-	weight = self.getWeight()['explicit']
-        coeff = Numeric.array(self.getCoeff())
+    def _explicitBuildMatrixIn(self, oldArray, id1, id2, b, weightedStencilCoeff, mesh, dt):
+
+	weight = self.getWeight(mesh)['explicit']
+        coeff = Numeric.array(self.getCoeff(mesh))
         Nfac = mesh.getNumberOfFaces()
 
         cell1Diag = Numeric.resize(Numeric.array(weight['cell 1 diag']), (Nfac,))
