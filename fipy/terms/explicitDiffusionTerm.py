--- conflicted
+++ resolved
@@ -6,11 +6,7 @@
  # 
  #  FILE: "explicitDiffusionTerm.py"
  #                                    created: 11/27/03 {11:39:03 AM} 
-<<<<<<< HEAD
- #                                last update: 7/6/05 {2:33:11 PM} 
-=======
  #                                last update: 8/10/05 {10:50:54 AM} 
->>>>>>> b1316678
  #  Author: Jonathan Guyer <guyer@nist.gov>
  #  Author: Daniel Wheeler <daniel.wheeler@nist.gov>
  #  Author: James Warren   <jwarren@nist.gov>
@@ -59,27 +55,6 @@
        $\phi_P^\text{old}$ are the old values of the variable. The term is
        added to the RHS vector and makes no contribution to
        the solution matrix.
-<<<<<<< HEAD
-
-    Usage ::
-
-        ExplicitDiffusionTerm(coeff = <FaceVariable|Float>)
-        
-    """
-    
-    def _getWeight(self, mesh):
-	return {
-	    'explicit':{
-		'cell 1 diag':    -1, 
-		'cell 1 offdiag':  1, 
-		'cell 2 diag':    -1, 
-		'cell 2 offdiag':  1
-	    }
-	}
-	
-	
-=======
->>>>>>> b1316678
 
     """
     
