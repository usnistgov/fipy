--- conflicted
+++ resolved
@@ -68,15 +68,9 @@
             >>> __ConvectionTerm(coeff = fv)
             Traceback (most recent call last):
                 ...
-<<<<<<< HEAD
-            TypeError: The coefficient must be a vector value.
+            VectorCoeffError: The coefficient must be a vector value.
             >>> __ConvectionTerm(coeff = vcv) #doctest: +ELLIPSIS
             __ConvectionTerm(coeff=_ArithmeticCellToFaceVariable(...))
-=======
-            VectorCoeffError: The coefficient must be a vector value.
-            >>> __ConvectionTerm(coeff = vcv)
-            __ConvectionTerm(coeff=_ArithmeticCellToFaceVariable(value=array([[ 0.,  0.,  0.]]), mesh=UniformGrid1D(dx=1.0, nx=2)))
->>>>>>> 1951f6c7
             >>> __ConvectionTerm(coeff = vfv)
             __ConvectionTerm(coeff=FaceVariable(value=array([[ 0.,  0.,  0.]]), mesh=UniformGrid1D(dx=1.0, nx=2)))
             >>> __ConvectionTerm(coeff = (1,))
