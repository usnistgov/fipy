# Python CircleCI 2.0 configuration file
#
# Check https://circleci.com/docs/2.0/language-python/ for more details
#
version: 2.1

defaults: &defaults
  working_directory: ~/project

defaults2: &defaults2
  <<: *defaults

  docker:
    - image: continuumio/miniconda3

defaults3: &defaults3
  <<: *defaults

  docker:
    - image: continuumio/miniconda3

commands:
  createenv:
    description: "Create conda environment"

    parameters:
      condaenv:
        type: string
        default: "cache"

      packages:
        type: string
        default: ""

      python:
        type: string
        default: "python"

    steps:
      - run:
          name: Create Conda Environment
          command: |
            conda create -v --quiet --prefix << parameters.condaenv >> --show-channel-urls --channel conda-forge "<< parameters.python >>" << parameters.packages >> gmsh
            source activate ~/project/<< parameters.condaenv >>
            conda remove --quiet --channel conda-forge --force fipy
            pip install scikit-fmm

  test_fipy:
    description: "Run FiPy Tests"

    parameters:
      mpirun:
        type: string
        default: ""
      condaenv:
        type: string
        default: "test-environment-27"

    steps:
      - run:
          name: Install libGL
          command: |
            apt-get --yes update
            apt-get --yes install libglu1-mesa
            apt-get --yes install libgl1-mesa-glx
            apt-get --yes install libxrender1

      - checkout

      - restore_conda_cache:
          condaenv: << parameters.condaenv >>

      - attach_workspace:
          at: ~/project

      - run:
          name: Output Environment
          command: |
            conda env export --prefix ~/project/<< parameters.condaenv >>

      - run:
          name: Run Tests
          no_output_timeout: 30m
          command: |
            source activate ~/project/<< parameters.condaenv >>
            python setup.py egg_info
            if [[ ! -z "${FIPY_INLINE}" ]]; then
              << parameters.mpirun >> python setup.py test > /dev/null 2>&1 || true;
            fi
            << parameters.mpirun >> python examples/phase/test.py

      - store_artifacts:
          path: test-reports
          destination: test-reports

  build_html_docs:
    description: "Build HTML Docs"

    parameters:
      condaenv:
        type: string
        default: "test-environment-27"

    steps:
      - run:
          name: Build Docs
          command: |
            source activate ~/project/<< parameters.condaenv >>
            export ETS_TOOLKIT=null
            python setup.py build_docs --html
            tar -czf ~/project/html.tar.gz -C ~/project/documentation/_build html

      - store_artifacts:
          path: ~/project/html.tar.gz

      - store_artifacts:
          path: ~/project/documentation/_build/html

  build_pdf_docs:
    description: "Build PDF Docs"

    parameters:
      condaenv:
        type: string
        default: "test-environment-27"

    steps:
      - run:
          name: Build Docs
          command: |
            source activate ~/project/<< parameters.condaenv >>
            export ETS_TOOLKIT=null
            python setup.py build_docs --pdf

      - store_artifacts:
          path: ~/project/documentation/_build/latex/fipy.pdf

  # localize changes to cache name to these two commands
  save_conda_cache:
    parameters:
      condaenv:
        type: string
        default: "test-environment-27"

    steps:
      - save_cache:
          paths:
            - /opt/conda
            - /root/.cache/pip
          key: v13-dependencies-{{ arch }}-<< parameters.condaenv >>

  restore_conda_cache:
    description: "Restore cache holding conda and pip"

    parameters:
      condaenv:
        type: string
        default: "test-environment-27"

    steps:
      - restore_cache:
          keys:
          - v13-dependencies-{{ arch }}-<< parameters.condaenv >>
          # fallback to using the latest cache if no exact match is found
          - v13-dependencies-

  install_dependencies:
    steps:
      - run:
          name: Install Dependencies
          command: |
            apt-get --yes update
            apt-get --yes install build-essential
            conda config --set always_yes yes --set changeps1 no
            conda config --remove channels defaults

  remove_extracted_conda_packages:
    description: "force conda to download packages into the cache and then
                  clean out extracted packages
                  after https://gist.github.com/mcg1969/cbb1760cea6b0671959d8cbf957c89bf"
    steps:
      - run:
          name: Remove Extracted Conda Packages
          command: |
            conda clean --packages

  install_conda_packages:
    description: "Restore conda environment and install packages"

    parameters:
      packages:
        type: string
        default: ""
      condaenv:
        type: string
        default: "test-environment-27"
      python:
        type: string
        default: "python"

    steps:
      # Download and cache dependencies
      - restore_conda_cache:
          condaenv: << parameters.condaenv >>

      - install_dependencies

      - createenv:
          condaenv: << parameters.condaenv >>
          packages: << parameters.packages >>
          python: << parameters.python >>

      - remove_extracted_conda_packages

      - save_conda_cache:
          condaenv: << parameters.condaenv >>

      - persist_to_workspace:
          root: ~/project
          paths:
            - << parameters.condaenv >>

  install_pip_packages:
    description: "Check pip installation"

    parameters:
      packages:
        type: string
        default: "python"

    steps:
      - checkout

      - attach_workspace:
          at: ~/project

      - run:
          name: Install with Pip
          command: |
            conda create -v --quiet --name pipenv --show-channel-urls --channel conda-forge << parameters.packages >>
            source activate pipenv
            pip install -e .

jobs:
  conda2_env:
    <<: *defaults2

    steps:
      - install_conda_packages:
          python:   "python=2.7"
          packages: "fipy \"traitsui<7.0.0\""
          condaenv: "test-environment-27"

  conda3_env:
    <<: *defaults3

    steps:
      - install_conda_packages:
          python:   "python=3"
          packages: "fipy pytrilinos"
          condaenv: "test-environment-36"

  pip_env:
    <<: *defaults3

    steps:
      - install_pip_packages:
          packages: "python=3"

  test-27-pysparse:
    <<: *defaults2

    steps:
      - test_fipy:
          condaenv: test-environment-27
    environment:
      FIPY_SOLVERS: pysparse

  test-27-inline:
    <<: *defaults2

    steps:
      - test_fipy:
          condaenv: test-environment-27
    environment:
      FIPY_SOLVERS: pysparse
      FIPY_INLINE: 1

  test-27-scipy:
    <<: *defaults2

    steps:
      - test_fipy:
          condaenv: test-environment-27
    environment:
      FIPY_SOLVERS: scipy

  test-27-petsc-serial:
    <<: *defaults2

    steps:
      - test_fipy:
          condaenv: test-environment-27
    environment:
      FIPY_SOLVERS: petsc

  test-27-petsc-parallel:
    <<: *defaults2

    steps:
      - test_fipy:
          mpirun: "mpirun -np 2"
          condaenv: test-environment-27
    environment:
      FIPY_SOLVERS: petsc
      OMP_NUM_THREADS: 1

  test-36-scipy:
    <<: *defaults3

    steps:
      - test_fipy:
          condaenv: test-environment-36
    environment:
      FIPY_SOLVERS: scipy

  test-36-trilinos-serial:
    <<: *defaults3

    steps:
      - test_fipy:
          condaenv: test-environment-36
    environment:
      FIPY_SOLVERS: trilinos

  test-36-trilinos-parallel:
    <<: *defaults3

    steps:
      - test_fipy:
          mpirun: "mpirun -np 2"
          condaenv: test-environment-36
    environment:
      FIPY_SOLVERS: trilinos
      OMP_NUM_THREADS: 1

  test-36-petsc-serial:
    <<: *defaults3

    steps:
      - test_fipy:
          condaenv: test-environment-36
    environment:
      FIPY_SOLVERS: petsc

  test-36-petsc-parallel:
    <<: *defaults3

    steps:
      - test_fipy:
          mpirun: "mpirun -np 2"
          condaenv: test-environment-36
    environment:
      FIPY_SOLVERS: petsc
      OMP_NUM_THREADS: 1

  pylint:
    <<: *defaults2

    parameters:
      condaenv:
        type: string
        default: "test-environment-27"

    steps:
      - checkout

      - restore_conda_cache:
          condaenv: << parameters.condaenv >>

      - attach_workspace:
          at: ~/project

      - run:
          name: Lint
          command: |
            source activate ~/project/<< parameters.condaenv >>
            pip install pylint
            pylint setup.py

  flake8:
    <<: *defaults2

    parameters:
      condaenv:
        type: string
        default: "test-environment-27"

    steps:
      - checkout

      - restore_conda_cache:
          condaenv: << parameters.condaenv >>

      - attach_workspace:
          at: ~/project

      - run:
          name: Lint
          command: |
            source activate ~/project/<< parameters.condaenv >>
            pip install flake8
            flake8 setup.py

  black:
    <<: *defaults3

    parameters:
      condaenv:
        type: string
        default: "test-environment-36"

    steps:
      - checkout

      - restore_conda_cache:
          condaenv: << parameters.condaenv >>

      - attach_workspace:
          at: ~/project

      - run:
          name: Lint
          command: |
            source activate ~/project/<< parameters.condaenv >>
            conda install --channel conda-forge black
            black --target-version py27 --fast --diff --check setup.py

  pyspelling:
    <<: *defaults3

    parameters:
      condaenv:
        type: string
        default: "test-environment-36"

    steps:
      - checkout

      - restore_conda_cache:
          condaenv: << parameters.condaenv >>

      - attach_workspace:
          at: ~/project

      - run:
          name: Spell Check
          command: |
            source activate ~/project/<< parameters.condaenv >>
            conda install --channel conda-forge hunspell
            pip install pyspelling
            wget -O en_US.aff  https://cgit.freedesktop.org/libreoffice/dictionaries/plain/en/en_US.aff?id=a4473e06b56bfe35187e302754f6baaa8d75e54f
            wget -O en_US.dic https://cgit.freedesktop.org/libreoffice/dictionaries/plain/en/en_US.dic?id=a4473e06b56bfe35187e302754f6baaa8d75e54f
            pyspelling

  build-27-docs:
    <<: *defaults2

    parameters:
      condaenv:
        type: string
        default: "test-environment-27"

    steps:
      - checkout

      - run:
          name: fetch tags
          command: git fetch origin --tags

      - restore_conda_cache:
          condaenv: << parameters.condaenv >>

      - attach_workspace:
          at: ~/project

      - run:
          name: install sphinx
          command: |
            source activate ~/project/<< parameters.condaenv >>
            conda install --channel conda-forge sphinx future
            pip install 'sphinxcontrib-bibtex<=0.4.2'
            pip install numpydoc
            conda install --channel conda-forge matplotlib pandas imagemagick

      - build_html_docs:
          condaenv: << parameters.condaenv >>

  build-36-docs:
    <<: *defaults3

    parameters:
      condaenv:
        type: string
        default: "test-environment-36"

    steps:
      - checkout

      - run:
          name: fetch tags
          command: git fetch origin --tags

      - restore_conda_cache:
          condaenv: << parameters.condaenv >>

      - attach_workspace:
          at: ~/project

      - run:
          name: install sphinx
          command: |
            source activate ~/project/<< parameters.condaenv >>
            conda install --channel conda-forge sphinx future
            pip install sphinxcontrib-bibtex
            pip install numpydoc
            conda install --channel conda-forge matplotlib pandas imagemagick

      - run:
          name: Install LaTeX
          command: |
            apt-get --yes update
            apt-get --yes install texlive-latex-base
            apt-get --yes install texlive-fonts-recommended
            apt-get --yes install texlive-fonts-extra
            apt-get --yes install texlive-latex-extra
            apt-get --yes install texlive-science
            apt-get --yes install texlive-extra-utils

      - build_html_docs:
          condaenv: << parameters.condaenv >>

      - build_pdf_docs:
          condaenv: << parameters.condaenv >>

  build-binaries:
    <<: *defaults3

    parameters:
      condaenv:
        type: string
        default: "test-environment-36"

    steps:
      - run:
          name: Install libGL
          command: |
            apt-get --yes update
            apt-get --yes install libglu1-mesa
            apt-get --yes install libgl1-mesa-glx
            apt-get --yes install libxrender1

      - checkout

      - run:
          name: fetch tags
          command: git fetch origin --tags

      - restore_conda_cache:
          condaenv: << parameters.condaenv >>

      - attach_workspace:
          at: ~/project

      - run:
          name: build and test tarball
          command: |
            source activate ~/project/<< parameters.condaenv >>
            python setup.py bdist_egg
            python setup.py release --unix
            FIPY_VERSION=`python setup.py --version`
            mkdir tmp
            cd tmp
            cp ../dist/FiPy-${FIPY_VERSION}.tar.gz .
            tar zxvf FiPy-${FIPY_VERSION}.tar.gz
            cd FiPy-${FIPY_VERSION}
            python setup.py install
            cd ..
            python -c "import fipy; fipy.test()"

      - store_artifacts:
          path: ~/project/dist


workflows:
  version: 2

  test:
    jobs:
      - conda2_env
      - conda3_env
# #       - build-27-docs:
# #           requires:
# #             - conda2_env
#       - pip_env
#       - build-36-docs:
#           requires:
#             - conda3_env
#       - pylint:
#           requires:
#             - conda2_env
#       - flake8:
#           requires:
#             - conda2_env
#       - black:
#           requires:
#             - conda3_env
#       - pyspelling:
#           requires:
#             - conda3_env
#       - test-27-pysparse:
#           requires:
#             - conda2_env
<<<<<<< HEAD
      - test-27-petsc-serial:
          requires:
            - conda2_env
      - test-27-petsc-parallel:
=======
# #       - test-27-inline:
# #           requires:
# #             - conda2_env
      - test-27-scipy:
>>>>>>> 4129393b
          requires:
            - conda2_env
#       - test-27-petsc-serial:
#           requires:
#             - conda2_env
#       - test-27-petsc-parallel:
#           requires:
#             - conda2_env
      - test-36-scipy:
          requires:
            - conda3_env
<<<<<<< HEAD
      - test-36-trilinos-serial:
          requires:
            - conda3_env
      - test-36-trilinos-parallel:
          requires:
            - conda3_env
=======
#       - test-36-trilinos-serial:
#           requires:
#             - conda3_env
#       - test-36-trilinos-parallel:
#           requires:
#             - conda3_env
>>>>>>> 4129393b
      - test-36-petsc-serial:
          requires:
            - conda3_env
#       - test-36-petsc-parallel:
#           requires:
#             - conda3_env
#       - build-binaries:
#           requires:
#             - conda3_env
# #             - build-36-docs
# #             - pylint
# #             - flake8
# #             - black
# #             - pyspelling
# #             - test-27-pysparse
# #             - test-27-trilinos-serial
# #             - test-27-trilinos-parallel
# #             - test-27-petsc-serial
# #             - test-27-petsc-parallel
# #             - test-36-scipy
# #             - test-36-petsc-serial
# #             - test-36-petsc-parallel<|MERGE_RESOLUTION|>--- conflicted
+++ resolved
@@ -621,17 +621,10 @@
 #       - test-27-pysparse:
 #           requires:
 #             - conda2_env
-<<<<<<< HEAD
-      - test-27-petsc-serial:
-          requires:
-            - conda2_env
-      - test-27-petsc-parallel:
-=======
 # #       - test-27-inline:
 # #           requires:
 # #             - conda2_env
       - test-27-scipy:
->>>>>>> 4129393b
           requires:
             - conda2_env
 #       - test-27-petsc-serial:
@@ -643,21 +636,12 @@
       - test-36-scipy:
           requires:
             - conda3_env
-<<<<<<< HEAD
-      - test-36-trilinos-serial:
-          requires:
-            - conda3_env
-      - test-36-trilinos-parallel:
-          requires:
-            - conda3_env
-=======
 #       - test-36-trilinos-serial:
 #           requires:
 #             - conda3_env
 #       - test-36-trilinos-parallel:
 #           requires:
 #             - conda3_env
->>>>>>> 4129393b
       - test-36-petsc-serial:
           requires:
             - conda3_env
