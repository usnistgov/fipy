--- conflicted
+++ resolved
@@ -105,10 +105,6 @@
 
     bench.start()
 
-<<<<<<< HEAD
-    from fipy.solvers import *
-=======
->>>>>>> da374989
     ##solver = LinearLUSolver(tolerance = 1e-15,steps = 1000)
     solver = LinearPCGSolver(tolerance = 1e-15,steps = 1000)
 
