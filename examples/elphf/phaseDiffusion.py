#!/usr/bin/env python

## 
 # ###################################################################
 #  FiPy - Python-based finite volume PDE solver
 # 
 #  FILE: "input.py"
 #
 #  Author: Jonathan Guyer <guyer@nist.gov>
 #  Author: Daniel Wheeler <daniel.wheeler@nist.gov>
 #  Author: James Warren   <jwarren@nist.gov>
 #    mail: NIST
 #     www: http://www.ctcms.nist.gov/fipy/
 #  
 # ========================================================================
 # This software was developed at the National Institute of Standards
 # and Technology by employees of the Federal Government in the course
 # of their official duties.  Pursuant to title 17 Section 105 of the
 # United States Code this software is not subject to copyright
 # protection and is in the public domain.  FiPy is an experimental
 # system.  NIST assumes no responsibility whatsoever for its use by
 # other parties, and makes no guarantees, expressed or implied, about
 # its quality, reliability, or any other characteristic.  We would
 # appreciate acknowledgement if the software is used.
 # 
 # This software can be redistributed and/or modified freely
 # provided that any derivative works bear some notice that they are
 # derived from it, and any modified versions bear some notice that
 # they have been modified.
 # ========================================================================
 #  
 # ###################################################################
 ##

r"""
This example combines a phase field problem, as given in
:mod:`examples.elphf.phase.input1D`, with a binary diffusion problem, such as
described in the ternary example :mod:`examples.elphf.diffusion.input1D`, on a
1D mesh

>>> from fipy import *

>>> nx = 400
>>> dx = 0.01
>>> L = nx * dx
>>> mesh = Grid1D(dx = dx, nx = nx)

We create the phase field

>>> phase = CellVariable(mesh=mesh, name='xi', value=1., hasOld=1)
>>> phase.mobility = 1.
>>> phase.gradientEnergy = 0.025

>>> def pPrime(xi):
...     return 30. * (xi * (1 - xi))**2
    
>>> def gPrime(xi):
...     return 4 * xi * (1 - xi) * (0.5 - xi)

and a dummy electrostatic potential field

>>> potential = CellVariable(mesh = mesh, name = 'phi', value = 0.)
>>> permitivityPrime = 0.

We start with a binary substitutional system

>>> class ComponentVariable(CellVariable):
...     def __init__(self, mesh, value = 0., name = '', 
...                  standardPotential = 0., barrier = 0., 
...                  diffusivity = None, valence = 0, equation = None, 
...                  hasOld = 1):
...         self.standardPotential = standardPotential
...         self.barrier = barrier
...         self.diffusivity = diffusivity
...         self.valence = valence
...         self.equation = equation
...         CellVariable.__init__(self, mesh = mesh, value = value, 
...                               name = name, hasOld = hasOld)
...
...     def copy(self):
...         return self.__class__(mesh = self.getMesh(), 
...                               value = self.getValue(), 
...                               name = self.getName(), 
...                               standardPotential = 
...                                   self.standardPotential, 
...                               barrier = self.barrier, 
...                               diffusivity = self.diffusivity,
...                               valence = self.valence,
...                               equation = self.equation,
...                               hasOld = 0)

consisting of the solvent

>>> solvent = ComponentVariable(mesh = mesh, name = 'Cn', value = 1.)

and the solute

>>> substitutionals = [
...     ComponentVariable(mesh = mesh, name = 'C1',
...                       diffusivity = 1., barrier = 0.,
...                       standardPotential = log(.3/.7) - log(.7/.3))]
>>> interstitials = []

>>> for component in substitutionals:
...     solvent -= component

The thermodynamic parameters are chosen to give a solid phase rich 
in the solute and a liquid phase rich in the solvent.

.. warning: Addition and subtraction cause ``solvent`` to lose some crucial 
   information so we only append it after the fact.

>>> solvent.standardPotential = log(.7/.3)
>>> solvent.barrier = 1.

We create the phase equation as in :mod:`examples.elphf.phase.input1D`
and create the diffustion equations for the different species as in 
:mod:`examples.elphf.diffusion.input1D`

>>> def makeEquations(phase, substitutionals, interstitials):
...     phase.equation = TransientTerm(coeff = 1/phase.mobility) \
...         == DiffusionTerm(coeff = phase.gradientEnergy) \
...         - (permitivityPrime / 2.) \
...             * potential.getGrad().dot(potential.getGrad())
...     enthalpy = solvent.standardPotential
...     barrier = solvent.barrier
...     for component in substitutionals + interstitials:
...         enthalpy += component * component.standardPotential
...         barrier += component * component.barrier
...
...     mXi = -(30 * phase * (1 - phase) * enthalpy 
...             +  4 * (0.5 - phase) * barrier)
...     dmXidXi = (-60 * (0.5 - phase) * enthalpy + 4 * barrier)
...     S1 = dmXidXi * phase * (1 - phase) + mXi * (1 - 2 * phase)
...     S0 = mXi * phase * (1 - phase) - phase * S1
... 
...     phase.equation -= S0 + ImplicitSourceTerm(coeff = S1)
... 
...     for Cj in substitutionals:
...         CkSum = ComponentVariable(mesh = mesh, value = 0.)
...         CkFaceSum = FaceVariable(mesh = mesh, value = 0.)
...         for Ck in [Ck for Ck in substitutionals if Ck is not Cj]:
...             CkSum += Ck
...             CkFaceSum += Ck.getHarmonicFaceValue()
...            
...         counterDiffusion = CkSum.getFaceGrad()
...         phaseTransformation = (pPrime(phase.getHarmonicFaceValue()) \
...                 * Cj.standardPotential 
...                 + gPrime(phase.getHarmonicFaceValue()) \
...                     * Cj.barrier) * phase.getFaceGrad()
...         electromigration = Cj.valence * potential.getFaceGrad()
...         convectionCoeff = counterDiffusion + \
...             solvent.getHarmonicFaceValue() \
...                 * (phaseTransformation + electromigration)
...         convectionCoeff *= \
...             (Cj.diffusivity / (1. - CkFaceSum))
...    
...         Cj.equation = (TransientTerm() 
...                        == DiffusionTerm(coeff=Cj.diffusivity)
...                        + PowerLawConvectionTerm(coeff=convectionCoeff))
...
...     for Cj in interstitials:
...         phaseTransformation = (pPrime(phase.getHarmonicFaceValue()) \
...             * Cj.standardPotential \
...             + gPrime(phase.getHarmonicFaceValue()) \
...                 * Cj.barrier) * phase.getFaceGrad()
...         electromigration = Cj.valence * potential.getFaceGrad()
...         convectionCoeff = Cj.diffusivity \
...             * (1 + Cj.getHarmonicFaceValue()) \
...             * (phaseTransformation + electromigration)
...    
...         Cj.equation = (TransientTerm()
...                        == DiffusionTerm(coeff=Cj.diffusivity)
...                        + PowerLawConvectionTerm(coeff=convectionCoeff))

>>> makeEquations(phase, substitutionals, interstitials)
    
We start with a sharp phase boundary

.. math::

   \xi =
   \begin{cases}
       1& \text{for $x \le L/2$,} \\
       0& \text{for $x > L/2$,}
   \end{cases}

or

>>> x = mesh.getCellCenters()[0]
>>> phase.setValue(1.)
>>> phase.setValue(0., where=x > L / 2)

and with a uniform concentration field :math:`C_1 = 0.5` or

>>> substitutionals[0].setValue(0.5)

If running interactively, we create viewers to display the results

>>> if __name__ == '__main__':
...     viewer = Viewer(vars=([phase, solvent]
...                           + substitutionals + interstitials),
...                     datamin=0, datamax=1)
...     viewer.plot()

This problem does not have an analytical solution, so after
iterating to equilibrium

<<<<<<< HEAD
    >>> dt = 10000
    >>> for i in range(5):
    ...     for field in [phase] + substitutionals + interstitials:
    ...         field.updateOld()
    ...     phase.equation.solve(var = phase, dt = dt)
    ...     for field in substitutionals + interstitials:
    ...         field.equation.solve(var = field, 
    ...                              dt = dt)
    ...     if __name__ == '__main__':    
    ...         viewer.plot()

.. image:: examples/elphf/phaseDiffusion/binary.pdf
=======
>>> solver = LinearLUSolver()

>>> dt = 10000
>>> for i in range(5):
...     for field in [phase] + substitutionals + interstitials:
...         field.updateOld()
...     phase.equation.solve(var = phase, dt = dt)
...     for field in substitutionals + interstitials:
...         field.equation.solve(var = field, 
...                              dt = dt,
...                              solver = solver)
...     if __name__ == '__main__':    
...         viewer.plot()

.. image:: phaseDiffusion/binary.*
>>>>>>> 85e9c839
   :scale: 50
   :align: center

we confirm that the far-field phases have remained separated

<<<<<<< HEAD
    >>> allclose(phase(((0.,L),)), (1.0, 0.0), rtol = 1e-5, atol = 1e-5)
    1
=======
>>> ends = take(phase, (0,-1))
>>> allclose(ends, (1.0, 0.0), rtol = 1e-5, atol = 1e-5)
1
>>>>>>> 85e9c839
    
and that the solute concentration field has appropriately segregated into 
solute-rich and solute-poor phases.

<<<<<<< HEAD
    >>> print allclose(substitutionals[0](((0.,L),)), (0.7, 0.3), rtol = 2e-3, atol = 2e-3)
    1
=======
>>> ends = take(substitutionals[0], (0,-1))
>>> print allclose(ends, (0.7, 0.3), rtol = 2e-3, atol = 2e-3)
1
>>>>>>> 85e9c839

The same system of equations can model a quaternary substitutional system as 
easily as a binary.  Because it depends on the number of substitutional solute 
species in question, we recreate the solvent

>>> solvent = ComponentVariable(mesh = mesh, name = 'Cn', value = 1.)

and make three new solute species

>>> substitutionals = [
...     ComponentVariable(mesh = mesh, name = 'C1',
...                       diffusivity = 1., barrier = 0.,
...                       standardPotential = log(.3/.4) - log(.1/.2)),
...     ComponentVariable(mesh = mesh, name = 'C2',
...                       diffusivity = 1., barrier = 0.,
...                       standardPotential = log(.4/.3) - log(.1/.2)),
...     ComponentVariable(mesh = mesh, name = 'C3',
...                       diffusivity = 1., barrier = 0.,
...                       standardPotential = log(.2/.1) - log(.1/.2))]

>>> for component in substitutionals:
...     solvent -= component
>>> solvent.standardPotential = log(.1/.2)
>>> solvent.barrier = 1.

These thermodynamic parameters are chosen to give a solid phase rich in the
solvent and the first substitutional component and a liquid phase rich in
the remaining two substitutional species.

Again, if we're running interactively, we create a viewer
    
>>> if __name__ == '__main__':
...     viewer = Viewer(vars=([phase, solvent]
...                           + substitutionals + interstitials),
...                     datamin=0, datamax=1)
...     viewer.plot()

We reinitialize the sharp phase boundary

>>> phase.setValue(1.)
>>> phase.setValue(0., where=x > L / 2)
    
and the uniform concentration fields, with the substitutional concentrations
:math:`C_1 = C_2 = 0.35` and :math:`C_3 = 0.15`.

>>> substitutionals[0].setValue(0.35)
>>> substitutionals[1].setValue(0.35)
>>> substitutionals[2].setValue(0.15)

We make new equations

>>> makeEquations(phase, substitutionals, interstitials)

and again iterate to equilibrium

<<<<<<< HEAD
    >>> dt = 10000
    >>> for i in range(5):
    ...     for field in [phase] + substitutionals + interstitials:
    ...         field.updateOld()
    ...     phase.equation.solve(var = phase, dt = dt)
    ...     for field in substitutionals + interstitials:
    ...         field.equation.solve(var = field, 
    ...                              dt = dt)
    ...     if __name__ == '__main__':    
    ...         viewer.plot()

.. image:: examples/elphf/phaseDiffusion/quaternary.pdf
=======
>>> dt = 10000
>>> for i in range(5):
...     for field in [phase] + substitutionals + interstitials:
...         field.updateOld()
...     phase.equation.solve(var = phase, dt = dt)
...     for field in substitutionals + interstitials:
...         field.equation.solve(var = field, 
...                              dt = dt,
...                              solver = solver)
...     if __name__ == '__main__':    
...         viewer.plot()

.. image:: phaseDiffusion/quaternary.*
>>>>>>> 85e9c839
   :scale: 50
   :align: center

We confirm that the far-field phases have remained separated

<<<<<<< HEAD
    >>> allclose(phase(((0., L),)), (1.0, 0.0), rtol = 1e-5, atol = 1e-5)
    1
=======
>>> ends = take(phase, (0,-1))
>>> allclose(ends, (1.0, 0.0), rtol = 1e-5, atol = 1e-5)
1
>>>>>>> 85e9c839
    
and that the concentration fields have appropriately segregated into 
their respective phases

<<<<<<< HEAD
    >>> allclose(substitutionals[0](((0., L),)), (0.4, 0.3), rtol = 3e-3, atol = 3e-3)
    1
    >>> allclose(substitutionals[1](((0., L),)), (0.3, 0.4), rtol = 3e-3, atol = 3e-3)
    1
    >>> allclose(substitutionals[2](((0., L),)), (0.1, 0.2), rtol = 3e-3, atol = 3e-3)
    1
=======
>>> ends = take(substitutionals[0], (0,-1))
>>> allclose(ends, (0.4, 0.3), rtol = 3e-3, atol = 3e-3)
1
>>> ends = take(substitutionals[1], (0,-1))
>>> allclose(ends, (0.3, 0.4), rtol = 3e-3, atol = 3e-3)
1
>>> ends = take(substitutionals[2], (0,-1))
>>> allclose(ends, (0.1, 0.2), rtol = 3e-3, atol = 3e-3)
1
>>>>>>> 85e9c839

Finally, we can represent a system that contains both substitutional and 
interstitial species. We recreate the solvent

>>> solvent = ComponentVariable(mesh = mesh, name = 'Cn', value = 1.)

and two new solute species

>>> substitutionals = [
...     ComponentVariable(mesh = mesh, name = 'C2',
...                       diffusivity = 1., barrier = 0.,
...                       standardPotential = log(.4/.3) - log(.4/.6)),
...     ComponentVariable(mesh = mesh, name = 'C3',
...                       diffusivity = 1., barrier = 0.,
...                       standardPotential = log(.2/.1) - log(.4/.6))]
    
and one interstitial

>>> interstitials = [
...     ComponentVariable(mesh = mesh, name = 'C1',
...                       diffusivity = 1., barrier = 0.,
...                       standardPotential = log(.3/.4) - log(1.3/1.4))]


>>> for component in substitutionals:
...     solvent -= component
>>> solvent.standardPotential = log(.4/.6) - log(1.3/1.4)
>>> solvent.barrier = 1.

These thermodynamic parameters are chosen to give a solid phase rich in interstitials
and the solvent and a liquid phase rich in the two substitutional species.

Once again, if we're running interactively, we create a viewer
    
>>> if __name__ == '__main__':
...     viewer = Viewer(vars=([phase, solvent]
...                           + substitutionals + interstitials),
...                     datamin=0, datamax=1)
...     viewer.plot()

We reinitialize the sharp phase boundary

>>> phase.setValue(1.)
>>> phase.setValue(0., where=x > L / 2)

and the uniform concentration fields, with the interstitial concentration 
:math:`C_1 = 0.35`

>>> interstitials[0].setValue(0.35)

and the substitutional concentrations :math:`C_2 = 0.35` and :math:`C_3 = 0.15`.

>>> substitutionals[0].setValue(0.35)
>>> substitutionals[1].setValue(0.15)

We make new equations

>>> makeEquations(phase, substitutionals, interstitials)

and again iterate to equilibrium

<<<<<<< HEAD
    >>> dt = 10000
    >>> for i in range(5):
    ...     for field in [phase] + substitutionals + interstitials:
    ...         field.updateOld()
    ...     phase.equation.solve(var = phase, dt = dt)
    ...     for field in substitutionals + interstitials:
    ...         field.equation.solve(var = field, 
    ...                              dt = dt)
    ...     if __name__ == '__main__':    
    ...         viewer.plot()

.. image:: examples/elphf/phaseDiffusion/ternaryAndElectrons.pdf
=======
>>> dt = 10000
>>> for i in range(5):
...     for field in [phase] + substitutionals + interstitials:
...         field.updateOld()
...     phase.equation.solve(var = phase, dt = dt)
...     for field in substitutionals + interstitials:
...         field.equation.solve(var = field, 
...                              dt = dt,
...                              solver = solver)
...     if __name__ == '__main__':    
...         viewer.plot()

.. image:: phaseDiffusion/ternaryAndElectrons.*
>>>>>>> 85e9c839
   :scale: 50
   :align: center

We once more confirm that the far-field phases have remained separated

<<<<<<< HEAD
    >>> allclose(phase(((0., L),)), (1.0, 0.0), rtol = 1e-5, atol = 1e-5)
    1
=======
>>> ends = take(phase, (0,-1))
>>> allclose(ends, (1.0, 0.0), rtol = 1e-5, atol = 1e-5)
1
>>>>>>> 85e9c839
    
and that the concentration fields have appropriately segregated into 
their respective phases

<<<<<<< HEAD
    >>> allclose(interstitials[0](((0., L),)), (0.4, 0.3), rtol = 3e-3, atol = 3e-3)
    1
    >>> allclose(substitutionals[0](((0., L),)), (0.3, 0.4), rtol = 3e-3, atol = 3e-3)
    1
    >>> allclose(substitutionals[1](((0., L),)), (0.1, 0.2), rtol = 3e-3, atol = 3e-3)
    1

=======
>>> ends = take(interstitials[0], (0,-1))
>>> allclose(ends, (0.4, 0.3), rtol = 3e-3, atol = 3e-3)
1
>>> ends = take(substitutionals[0], (0,-1))
>>> allclose(ends, (0.3, 0.4), rtol = 3e-3, atol = 3e-3)
1
>>> ends = take(substitutionals[1], (0,-1))
>>> allclose(ends, (0.1, 0.2), rtol = 3e-3, atol = 3e-3)
1
>>>>>>> 85e9c839
"""
__docformat__ = 'restructuredtext'

if __name__ == "__main__": 
    import fipy.tests.doctestPlus
    exec(fipy.tests.doctestPlus._getScript())
    raw_input("finished")

## if __name__ == '__main__':
##     ## from fipy.tools.profiler.profiler import Profiler
##     ## from fipy.tools.profiler.profiler import calibrate_profiler
## 
##     # fudge = calibrate_profiler(10000)
##     # profile = Profiler('profile', fudge=fudge)
## 
##     import fipy.tests.doctestPlus
##     exec(fipy.tests.doctestPlus.getScript())
## 
##     # profile.stop()
## 	    
##     raw_input("finished")
## <|MERGE_RESOLUTION|>--- conflicted
+++ resolved
@@ -206,22 +206,6 @@
 This problem does not have an analytical solution, so after
 iterating to equilibrium
 
-<<<<<<< HEAD
-    >>> dt = 10000
-    >>> for i in range(5):
-    ...     for field in [phase] + substitutionals + interstitials:
-    ...         field.updateOld()
-    ...     phase.equation.solve(var = phase, dt = dt)
-    ...     for field in substitutionals + interstitials:
-    ...         field.equation.solve(var = field, 
-    ...                              dt = dt)
-    ...     if __name__ == '__main__':    
-    ...         viewer.plot()
-
-.. image:: examples/elphf/phaseDiffusion/binary.pdf
-=======
->>> solver = LinearLUSolver()
-
 >>> dt = 10000
 >>> for i in range(5):
 ...     for field in [phase] + substitutionals + interstitials:
@@ -229,38 +213,24 @@
 ...     phase.equation.solve(var = phase, dt = dt)
 ...     for field in substitutionals + interstitials:
 ...         field.equation.solve(var = field, 
-...                              dt = dt,
-...                              solver = solver)
+...                              dt = dt)
 ...     if __name__ == '__main__':    
 ...         viewer.plot()
 
 .. image:: phaseDiffusion/binary.*
->>>>>>> 85e9c839
    :scale: 50
    :align: center
 
 we confirm that the far-field phases have remained separated
 
-<<<<<<< HEAD
-    >>> allclose(phase(((0.,L),)), (1.0, 0.0), rtol = 1e-5, atol = 1e-5)
-    1
-=======
->>> ends = take(phase, (0,-1))
->>> allclose(ends, (1.0, 0.0), rtol = 1e-5, atol = 1e-5)
-1
->>>>>>> 85e9c839
+>>> allclose(phase(((0.,L),)), (1.0, 0.0), rtol = 1e-5, atol = 1e-5)
+1
     
 and that the solute concentration field has appropriately segregated into 
 solute-rich and solute-poor phases.
 
-<<<<<<< HEAD
-    >>> print allclose(substitutionals[0](((0.,L),)), (0.7, 0.3), rtol = 2e-3, atol = 2e-3)
-    1
-=======
->>> ends = take(substitutionals[0], (0,-1))
->>> print allclose(ends, (0.7, 0.3), rtol = 2e-3, atol = 2e-3)
-1
->>>>>>> 85e9c839
+>>> print allclose(substitutionals[0](((0.,L),)), (0.7, 0.3), rtol = 2e-3, atol = 2e-3)
+1
 
 The same system of equations can model a quaternary substitutional system as 
 easily as a binary.  Because it depends on the number of substitutional solute 
@@ -316,20 +286,6 @@
 
 and again iterate to equilibrium
 
-<<<<<<< HEAD
-    >>> dt = 10000
-    >>> for i in range(5):
-    ...     for field in [phase] + substitutionals + interstitials:
-    ...         field.updateOld()
-    ...     phase.equation.solve(var = phase, dt = dt)
-    ...     for field in substitutionals + interstitials:
-    ...         field.equation.solve(var = field, 
-    ...                              dt = dt)
-    ...     if __name__ == '__main__':    
-    ...         viewer.plot()
-
-.. image:: examples/elphf/phaseDiffusion/quaternary.pdf
-=======
 >>> dt = 10000
 >>> for i in range(5):
 ...     for field in [phase] + substitutionals + interstitials:
@@ -337,48 +293,28 @@
 ...     phase.equation.solve(var = phase, dt = dt)
 ...     for field in substitutionals + interstitials:
 ...         field.equation.solve(var = field, 
-...                              dt = dt,
-...                              solver = solver)
+...                              dt = dt)
 ...     if __name__ == '__main__':    
 ...         viewer.plot()
 
 .. image:: phaseDiffusion/quaternary.*
->>>>>>> 85e9c839
    :scale: 50
    :align: center
 
 We confirm that the far-field phases have remained separated
 
-<<<<<<< HEAD
-    >>> allclose(phase(((0., L),)), (1.0, 0.0), rtol = 1e-5, atol = 1e-5)
-    1
-=======
->>> ends = take(phase, (0,-1))
->>> allclose(ends, (1.0, 0.0), rtol = 1e-5, atol = 1e-5)
-1
->>>>>>> 85e9c839
+>>> allclose(phase(((0., L),)), (1.0, 0.0), rtol = 1e-5, atol = 1e-5)
+1
     
 and that the concentration fields have appropriately segregated into 
 their respective phases
 
-<<<<<<< HEAD
-    >>> allclose(substitutionals[0](((0., L),)), (0.4, 0.3), rtol = 3e-3, atol = 3e-3)
-    1
-    >>> allclose(substitutionals[1](((0., L),)), (0.3, 0.4), rtol = 3e-3, atol = 3e-3)
-    1
-    >>> allclose(substitutionals[2](((0., L),)), (0.1, 0.2), rtol = 3e-3, atol = 3e-3)
-    1
-=======
->>> ends = take(substitutionals[0], (0,-1))
->>> allclose(ends, (0.4, 0.3), rtol = 3e-3, atol = 3e-3)
-1
->>> ends = take(substitutionals[1], (0,-1))
->>> allclose(ends, (0.3, 0.4), rtol = 3e-3, atol = 3e-3)
-1
->>> ends = take(substitutionals[2], (0,-1))
->>> allclose(ends, (0.1, 0.2), rtol = 3e-3, atol = 3e-3)
-1
->>>>>>> 85e9c839
+>>> allclose(substitutionals[0](((0., L),)), (0.4, 0.3), rtol = 3e-3, atol = 3e-3)
+1
+>>> allclose(substitutionals[1](((0., L),)), (0.3, 0.4), rtol = 3e-3, atol = 3e-3)
+1
+>>> allclose(substitutionals[2](((0., L),)), (0.1, 0.2), rtol = 3e-3, atol = 3e-3)
+1
 
 Finally, we can represent a system that contains both substitutional and 
 interstitial species. We recreate the solvent
@@ -440,20 +376,6 @@
 
 and again iterate to equilibrium
 
-<<<<<<< HEAD
-    >>> dt = 10000
-    >>> for i in range(5):
-    ...     for field in [phase] + substitutionals + interstitials:
-    ...         field.updateOld()
-    ...     phase.equation.solve(var = phase, dt = dt)
-    ...     for field in substitutionals + interstitials:
-    ...         field.equation.solve(var = field, 
-    ...                              dt = dt)
-    ...     if __name__ == '__main__':    
-    ...         viewer.plot()
-
-.. image:: examples/elphf/phaseDiffusion/ternaryAndElectrons.pdf
-=======
 >>> dt = 10000
 >>> for i in range(5):
 ...     for field in [phase] + substitutionals + interstitials:
@@ -461,49 +383,28 @@
 ...     phase.equation.solve(var = phase, dt = dt)
 ...     for field in substitutionals + interstitials:
 ...         field.equation.solve(var = field, 
-...                              dt = dt,
-...                              solver = solver)
+...                              dt = dt)
 ...     if __name__ == '__main__':    
 ...         viewer.plot()
 
 .. image:: phaseDiffusion/ternaryAndElectrons.*
->>>>>>> 85e9c839
    :scale: 50
    :align: center
 
 We once more confirm that the far-field phases have remained separated
 
-<<<<<<< HEAD
-    >>> allclose(phase(((0., L),)), (1.0, 0.0), rtol = 1e-5, atol = 1e-5)
-    1
-=======
->>> ends = take(phase, (0,-1))
->>> allclose(ends, (1.0, 0.0), rtol = 1e-5, atol = 1e-5)
-1
->>>>>>> 85e9c839
+>>> allclose(phase(((0., L),)), (1.0, 0.0), rtol = 1e-5, atol = 1e-5)
+1
     
 and that the concentration fields have appropriately segregated into 
 their respective phases
 
-<<<<<<< HEAD
-    >>> allclose(interstitials[0](((0., L),)), (0.4, 0.3), rtol = 3e-3, atol = 3e-3)
-    1
-    >>> allclose(substitutionals[0](((0., L),)), (0.3, 0.4), rtol = 3e-3, atol = 3e-3)
-    1
-    >>> allclose(substitutionals[1](((0., L),)), (0.1, 0.2), rtol = 3e-3, atol = 3e-3)
-    1
-
-=======
->>> ends = take(interstitials[0], (0,-1))
->>> allclose(ends, (0.4, 0.3), rtol = 3e-3, atol = 3e-3)
-1
->>> ends = take(substitutionals[0], (0,-1))
->>> allclose(ends, (0.3, 0.4), rtol = 3e-3, atol = 3e-3)
-1
->>> ends = take(substitutionals[1], (0,-1))
->>> allclose(ends, (0.1, 0.2), rtol = 3e-3, atol = 3e-3)
-1
->>>>>>> 85e9c839
+>>> allclose(interstitials[0](((0., L),)), (0.4, 0.3), rtol = 3e-3, atol = 3e-3)
+1
+>>> allclose(substitutionals[0](((0., L),)), (0.3, 0.4), rtol = 3e-3, atol = 3e-3)
+1
+>>> allclose(substitutionals[1](((0., L),)), (0.1, 0.2), rtol = 3e-3, atol = 3e-3)
+1
 """
 __docformat__ = 'restructuredtext'
 
