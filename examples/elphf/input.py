#!/usr/bin/env python

## 
 # ###################################################################
 #  FiPy - Python-based finite volume PDE solver
 # 
 #  FILE: "input.py"
 #                                    created: 11/17/03 {10:29:10 AM} 
 #                                last update: 7/5/07 {9:11:13 PM} 
 #  Author: Jonathan Guyer <guyer@nist.gov>
 #  Author: Daniel Wheeler <daniel.wheeler@nist.gov>
 #  Author: James Warren   <jwarren@nist.gov>
 #    mail: NIST
 #     www: http://www.ctcms.nist.gov/fipy/
 #  
 # ========================================================================
 # This software was developed at the National Institute of Standards
 # and Technology by employees of the Federal Government in the course
 # of their official duties.  Pursuant to title 17 Section 105 of the
 # United States Code this software is not subject to copyright
 # protection and is in the public domain.  FiPy is an experimental
 # system.  NIST assumes no responsibility whatsoever for its use by
 # other parties, and makes no guarantees, expressed or implied, about
 # its quality, reliability, or any other characteristic.  We would
 # appreciate acknowledgement if the software is used.
 # 
 # This software can be redistributed and/or modified freely
 # provided that any derivative works bear some notice that they are
 # derived from it, and any modified versions bear some notice that
 # they have been modified.
 # ========================================================================
 #  
 #  Description: 
 # 
 #  History
 # 
 #  modified   by  rev reason
 #  ---------- --- --- -----------
 #  2003-11-17 JEG 1.0 original
 # ###################################################################
 ##

r"""
This example adds two more components to
``examples/elphf/input1DphaseBinary.py``
one of which is another substitutional species and the other represents 
electrons and diffuses interterstitially.

Parameters from `2004/January/21/elphf0214`

We start by defining a 1D mesh

    >>> from fipy import PhysicalField as PF
    
    >>> RT = (PF("1 Nav*kB") * PF("298 K"))
    >>> molarVolume = PF("1.80000006366754e-05 m**3/mol")
    >>> Faraday = PF("1 Nav*e")

    >>> L = PF("3 nm")
    >>> nx = 1200
    >>> dx = L / nx
    >>> # nx = 200
    >>> # dx = PF("0.01 nm")
    >>> ## dx = PF("0.001 nm") * (1.001 - 1/cosh(arange(-10, 10, .01)))
    >>> # L = nx * dx
    >>> mesh = Grid1D(dx = dx, nx = nx)
    >>> # mesh = Grid1D(dx = dx)
    >>> # L = mesh.getFacesRight()[0].getCenter()[0] - mesh.getFacesLeft()[0].getCenter()[0]
    >>> # L = mesh.getCellCenters()[0,-1] - mesh.getCellCenters()[0,0]


We create the phase field

    >>> timeStep = PF("1e-12 s")
    
    >>> phase = CellVariable(mesh = mesh, name = 'xi', value = 1, hasOld = 1)
    >>> phase.mobility = PF("1 m**3/J/s") / (molarVolume / (RT * timeStep))
    >>> phase.gradientEnergy = PF("3.6e-11 J/m") / (mesh.getScale()**2 * RT / molarVolume)

    >>> def p(xi):
    ...     return xi**3 * (6 * xi**2 - 15 * xi + 10.)
        
    >>> def g(xi):
    ...     return (xi * (1 - xi))**2

    >>> def pPrime(xi):
    ...     return 30. * (xi * (1 - xi))**2
        
    >>> def gPrime(xi):
    ...     return 4 * xi * (1 - xi) * (0.5 - xi)

We create four components

    >>> class ComponentVariable(CellVariable):
    ...     def __init__(self, mesh, value = 0., name = '', standardPotential = 0., barrier = 0., diffusivity = None, valence = 0, equation = None, hasOld = 1):
    ...         self.standardPotential = standardPotential
    ...         self.barrier = barrier
    ...         self.diffusivity = diffusivity
    ...         self.valence = valence
    ...         self.equation = equation
    ...         CellVariable.__init__(self, mesh = mesh, value = value, name = name, hasOld = hasOld)
    ...
    ...     def copy(self):
    ...         return self.__class__(mesh = self.getMesh(), value = self.getValue(), 
    ...                               name = self.getName(), 
    ...                               standardPotential = self.standardPotential, 
    ...                               barrier = self.barrier, 
    ...                               diffusivity = self.diffusivity,
    ...                               valence = self.valence,
    ...                               equation = self.equation,
    ...                               hasOld = 0)

the solvent

    >>> solvent = ComponentVariable(mesh = mesh, name = 'H2O', value = 1.)
    >>> CnStandardPotential = PF("34139.7265625 J/mol") / RT
    >>> CnBarrier = PF("3.6e5 J/mol") / RT
    >>> CnValence = 0
    
and two solute species

    >>> substitutionals = [
    ...     ComponentVariable(mesh = mesh, name = 'SO4',
    ...                       diffusivity = PF("1e-9 m**2/s") / (mesh.getScale()**2/timeStep),
    ...                       standardPotential = PF("24276.6640625 J/mol") / RT,
    ...                       barrier = CnBarrier,
    ...                       valence = -2,
    ...                       value = PF("0.000010414586295976 mol/l") * molarVolume),
    ...     ComponentVariable(mesh = mesh, name = 'Cu',
    ...                       diffusivity = PF("1e-9 m**2/s") / (mesh.getScale()**2/timeStep),
    ...                       standardPotential = PF("-7231.81396484375 J/mol") / RT,
    ...                       barrier = CnBarrier,
    ...                       valence = +2,
    ...                       value = PF("55.5553718417909 mol/l") * molarVolume)]
    
and one interstitial

    >>> interstitials = [
    ...     ComponentVariable(mesh = mesh, name = 'e-',
    ...                       diffusivity = PF("1e-9 m**2/s") / (mesh.getScale()**2/timeStep),
    ...                       standardPotential = PF("-33225.9453125 J/mol") / RT,
    ...                       barrier = 0.,
    ...                       valence = -1,
    ...                       value = PF("111.110723815414 mol/l") * molarVolume)]

    >>> for component in substitutionals:
    ...     solvent -= component
    ...     component.standardPotential -= CnStandardPotential
    ...     component.barrier -= CnBarrier
    ...     component.valence -= CnValence

Finally, we create the electrostatic potential field

    >>> potential = CellVariable(mesh = mesh, name = 'phi', value = 0.)
    
    >>> permittivity = PF("78.49 eps0") / (Faraday**2 * mesh.getScale()**2 / (RT * molarVolume))

    >>> permittivity = 1.
    >>> permitivityPrime = 0.

The thermodynamic parameters are chosen to give a solid phase rich in electrons 
and the solvent and a liquid phase rich in the two substitutional species

.. warning: Addition and subtraction cause `solvent` to lose some crucial information
   so we only append it after the fact.

..

    >>> solvent.standardPotential = CnStandardPotential
    >>> solvent.barrier = CnBarrier
    >>> solvent.valence = CnValence

Once again, we start with a sharp phase boundary

    >>> x = mesh.getCellCenters()[0]
    >>> phase.setValue(x < L / 2)
    >>> interstitials[0].setValue("0.000111111503177394 mol/l" * molarVolume, where=x > L / 2)
    >>> substitutionals[0].setValue("0.249944439430068 mol/l" * molarVolume, where=x > L / 2)
    >>> substitutionals[1].setValue("0.249999982581341 mol/l" * molarVolume, where=x > L / 2)
    
We again create the phase equation as in ``examples.elphf.phase.input1D``

    >>> mesh.setScale(1)

    >>> phase.equation = TransientTerm(coeff = 1/phase.mobility) \
    ...     == ImplicitDiffusionTerm(coeff = phase.gradientEnergy) \
    ...     - (permitivityPrime / 2.) * potential.getGrad().dot(potential.getGrad())

We linearize the source term in the same way as in `example.phase.simple.input1D`.

    >>> enthalpy = solvent.standardPotential
    >>> barrier = solvent.barrier
    >>> for component in substitutionals + interstitials:
    ...     enthalpy += component * component.standardPotential
    ...     barrier += component * component.barrier
          
    >>> mXi = -(30 * phase * (1 - phase) * enthalpy +  4 * (0.5 - phase) * barrier)
    >>> dmXidXi = (-60 * (0.5 - phase) * enthalpy + 4 * barrier)
    >>> S1 = dmXidXi * phase * (1 - phase) + mXi * (1 - 2 * phase)
    >>> S0 = mXi * phase * (1 - phase) - phase * S1
    
    >>> phase.equation -= S0 + ImplicitSourceTerm(coeff = S1)
    
and we create the diffustion equation for the solute as in 
``examples.elphf.diffusion.input1D``

    >>> for Cj in substitutionals:
    ...     CkSum = ComponentVariable(mesh = mesh, value = 0.)
    ...     CkFaceSum = FaceVariable(mesh = mesh, value = 0.)
    ...     for Ck in [Ck for Ck in substitutionals if Ck is not Cj]:
    ...         CkSum += Ck
    ...         CkFaceSum += Ck.getHarmonicFaceValue()
    ...        
    ...     counterDiffusion = CkSum.getFaceGrad()
    ...     # phaseTransformation = (pPrime(phase.getHarmonicFaceValue()) * Cj.standardPotential 
    ...     #         + gPrime(phase.getHarmonicFaceValue()) * Cj.barrier) * phase.getFaceGrad()
    ...     phaseTransformation = (pPrime(phase).getHarmonicFaceValue() * Cj.standardPotential 
    ...             + gPrime(phase).getHarmonicFaceValue() * Cj.barrier) * phase.getFaceGrad()
    ...     # phaseTransformation = (p(phase).getFaceGrad() * Cj.standardPotential 
    ...     #         + g(phase).getFaceGrad() * Cj.barrier)
    ...     electromigration = Cj.valence * potential.getFaceGrad()
    ...     convectionCoeff = counterDiffusion + \
    ...         solvent.getHarmonicFaceValue() * (phaseTransformation + electromigration)
    ...     convectionCoeff *= (Cj.diffusivity / (1. - CkFaceSum))
    ...
    ...     Cj.equation = (TransientTerm()
    ...                    == ImplicitDiffusionTerm(coeff=Cj.diffusivity)
    ...                    + PowerLawConvectionTerm(coeff=convectionCoeff))
    
    >>> for Cj in interstitials:
    ...     # phaseTransformation = (pPrime(phase.getHarmonicFaceValue()) * Cj.standardPotential 
    ...     #         + gPrime(phase.getHarmonicFaceValue()) * Cj.barrier) * phase.getFaceGrad()
    ...     phaseTransformation = (pPrime(phase).getHarmonicFaceValue() * Cj.standardPotential 
    ...             + gPrime(phase).getHarmonicFaceValue() * Cj.barrier) * phase.getFaceGrad()
    ...     # phaseTransformation = (p(phase).getFaceGrad() * Cj.standardPotential 
    ...     #         + g(phase).getFaceGrad() * Cj.barrier)
    ...     electromigration = Cj.valence * potential.getFaceGrad()
    ...     convectionCoeff = Cj.diffusivity * (1 + Cj.getHarmonicFaceValue()) * \
    ...         (phaseTransformation + electromigration)
    ...
    ...     Cj.equation = (TransientTerm()
    ...                    == ImplicitDiffusionTerm(coeff=Cj.diffusivity)
    ...                    + PowerLawConvectionTerm(coeff=convectionCoeff))

And Poisson's equation

    >>> charge = 0.
    >>> for Cj in interstitials + substitutionals:
    ...     charge += Cj * Cj.valence

    >>> potential.equation = ImplicitDiffusionTerm(coeff = permittivity) + charge == 0

If running interactively, we create viewers to display the results

    >>> if __name__ == '__main__':
    ...     phaseViewer = viewers.make(vars = phase,
    ...                                limits = {'datamin': 0, 'datamax': 1})
    ...     concViewer = Gist1DViewer(vars = [solvent] + substitutionals + interstitials, ylog = 1)
    ...     potentialViewer = viewers.make(vars = potential)
    ...     phaseViewer.plot()
    ...     concViewer.plot()
    ...     potentialViewer.plot()
    ...     raw_input("Press a key to continue")

Again, this problem does not have an analytical solution, so after
iterating to equilibrium

<<<<<<< HEAD
    >>> from fipy.solvers import *
=======
>>>>>>> da374989
    >>> solver = LinearLUSolver()

    >>> solver = LinearCGSSolver(tolerance = 1e-3)

    >>> bcs = (FixedValue(faces = mesh.getFacesLeft(), value = 0),)

    >>> phase.residual = CellVariable(mesh = mesh)
    >>> potential.residual = CellVariable(mesh = mesh)
    >>> for Cj in substitutionals + interstitials:
    ...     Cj.residual = CellVariable(mesh = mesh)
    >>> residualViewer = viewers.make(vars = [phase.residual, potential.residual] + [Cj.residual for Cj in substitutionals + interstitials])
    
    >>> tsv = TSVViewer(vars = [phase, potential] + substitutionals + interstitials)
    
    >>> dt = substitutionals[0].diffusivity * 100
    >>> # dt = 1.
    >>> elapsed = 0.
    >>> maxError = 1e-1
    >>> SAFETY = 0.9
    >>> ERRCON = 1.89e-4
    >>> desiredTimestep = 1.
    >>> thisTimeStep = 0.
    >>> print "%3s: %20s | %20s | %20s | %20s" % ("i", "elapsed", "this", "next dt", "residual")
    >>> residual = 0.
    >>> for i in range(500): # iterate
    ...     if thisTimeStep == 0.:
    ...         tsv.plot(filename = "%s.tsv" % str(elapsed * timeStep))
    ...
    ...     for field in [phase, potential] + substitutionals + interstitials:
    ...         field.updateOld()
    ...
    ...     while 1:
    ...         for j in range(10): # sweep
    ...             print i, j, dt * timeStep, residual
    ...             # raw_input()
    ...             residual = 0.
    ...                 
    ...             phase.equation.solve(var = phase, dt = dt)
    ...             # print phase.name, phase.equation.residual.max()
    ...             residual = max(phase.equation.residual.max(), residual)
    ...             phase.residual[:] = phase.equation.residual
    ...    
    ...             potential.equation.solve(var = potential, dt = dt, boundaryConditions = bcs)
    ...             # print potential.name, potential.equation.residual.max()
    ...             residual = max(potential.equation.residual.max(), residual)
    ...             potential.residual[:] = potential.equation.residual
    ...    
    ...             for Cj in substitutionals + interstitials:
    ...                 Cj.equation.solve(var = Cj, 
    ...                                   dt = dt,
    ...                                   solver = solver)
    ...                 # print Cj.name, Cj.equation.residual.max()
    ...                 residual = max(Cj.equation.residual.max(), residual)
    ...                 Cj.residual[:] = Cj.equation.residual
    ...    
    ...             # print
    ...             # phaseViewer.plot()
    ...             # concViewer.plot()
    ...             # potentialViewer.plot()
    ...             # residualViewer.plot()
    ...    
    ...         residual /= maxError
    ...         if residual <= 1.:
    ...             break	# step succeeded
    ...
    ...         dt = max(SAFETY * dt * residual**-0.2, 0.1 * dt)
    ...         if thisTimeStep + dt == thisTimeStep:
    ...             raise "step size underflow"
    ...
    ...     thisTimeStep += dt
    ...
    ...     if residual > ERRCON:
    ...         dt *= SAFETY * residual**-0.2
    ...     else:
    ...         dt *= 5.
    ...    
    ...     # dt *= (maxError / residual)**0.5
    ...
    ...     if thisTimeStep >= desiredTimestep:
    ...         elapsed += thisTimeStep
    ...         thisTimeStep = 0.
    ...     else:
    ...         dt = min(dt, desiredTimestep - thisTimeStep)
    ...         
    ...     if __name__ == '__main__':    
    ...         phaseViewer.plot()
    ...         concViewer.plot()
    ...         potentialViewer.plot()
    ...         print "%3d: %20s | %20s | %20s | %g" % (i, str(elapsed * timeStep), str(thisTimeStep * timeStep), str(dt * timeStep), residual)


we confirm that the far-field phases have remained separated

    >>> ends = take(phase, (0,-1))
    >>> allclose(ends, (1.0, 0.0), rtol = 1e-5, atol = 1e-5)
    1
    
and that the concentration fields has appropriately segregated into into
their respective phases

    >>> ends = take(interstitials[0], (0,-1))
    >>> allclose(ends, (0.4, 0.3), rtol = 3e-3, atol = 3e-3)
    1
    >>> ends = take(substitutionals[0], (0,-1))
    >>> allclose(ends, (0.3, 0.4), rtol = 3e-3, atol = 3e-3)
    1
    >>> ends = take(substitutionals[1], (0,-1))
    >>> allclose(ends, (0.1, 0.2), rtol = 3e-3, atol = 3e-3)
    1
"""
__docformat__ = 'restructuredtext'

## def _test(): 
##     import doctest
##     return doctest.testmod()
##     
## if __name__ == "__main__": 
##     _test() 
##     raw_input("finished")

if __name__ == '__main__':
    ## from fipy.tools.profiler.profiler import Profiler
    ## from fipy.tools.profiler.profiler import calibrate_profiler

    # fudge = calibrate_profiler(10000)
    # profile = Profiler('profile', fudge=fudge)

    import fipy.tests.doctestPlus
    exec(fipy.tests.doctestPlus._getScript())

    # profile.stop()
            
    raw_input("finished")
<|MERGE_RESOLUTION|>--- conflicted
+++ resolved
@@ -265,10 +265,6 @@
 Again, this problem does not have an analytical solution, so after
 iterating to equilibrium
 
-<<<<<<< HEAD
-    >>> from fipy.solvers import *
-=======
->>>>>>> da374989
     >>> solver = LinearLUSolver()
 
     >>> solver = LinearCGSSolver(tolerance = 1e-3)
