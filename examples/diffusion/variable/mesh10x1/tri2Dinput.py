--- conflicted
+++ resolved
@@ -49,13 +49,8 @@
 A simple analytical answer can be used to test the result:
    >>> ImplicitDiffusionTerm(coeff = diffCoeff).solve(var, boundaryConditions = boundaryConditions)
    >>> x = mesh.getCellCenters()[0]
-<<<<<<< HEAD
-   >>> values = numerix.where(x < 3. * L / 4., 10 * x - 9. * L / 4., x + 18. * L / 4.)
-   >>> values = numerix.where(x < L / 4., x, values)
-=======
    >>> values = where(x < 3. * L / 4., 10 * x - 9. * L / 4., x + 18. * L / 4.)
    >>> values = where(x < L / 4., x, values)
->>>>>>> da374989
    >>> print var.allclose(values, atol = 1e-8, rtol = 1e-8)
    1
 
@@ -83,13 +78,8 @@
     value = valueLeft)
 
 x = mesh.getFaceCenters()[0]
-<<<<<<< HEAD
-middleFaces = numerix.logical_or(x < L / 4.,x >= 3. * L / 4.)
-diffCoeff = numerix.where(middleFaces, 1., 0.1)
-=======
 middleFaces = logical_or(x < L / 4.,x >= 3. * L / 4.)
 diffCoeff = where(middleFaces, 1., 0.1)
->>>>>>> da374989
 
 boundaryConditions=(FixedValue(mesh.getFacesLeft(),valueLeft),
                     FixedFlux(mesh.getFacesRight(),fluxRight))
