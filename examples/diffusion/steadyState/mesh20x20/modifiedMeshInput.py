--- conflicted
+++ resolved
@@ -64,16 +64,6 @@
 
 """
 
-<<<<<<< HEAD
-from fipy.solvers import *
-from fipy.boundaryConditions.fixedValue import FixedValue
-from fipy.variables.cellVariable import CellVariable
-import fipy.viewers
-from fipy.meshes.gmshImport import GmshImporter2D
-from fipy.terms.implicitDiffusionTerm import ImplicitDiffusionTerm
-
-=======
->>>>>>> da374989
 import sys
 
 from fipy import *
@@ -100,11 +90,7 @@
     ImplicitDiffusionTerm().solve(var, boundaryConditions = boundaryConditions)
     viewer = viewers.make(vars = var)
     viewer.plot()
-<<<<<<< HEAD
-    varArray = numerix.array(var)
-=======
     varArray = array(var)
->>>>>>> da374989
     x = mesh.getCellCenters()[0]
     analyticalArray = valueLeft + (valueRight - valueLeft) * x / 20
     errorArray = varArray - analyticalArray
