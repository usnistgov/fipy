#!/usr/bin/env python

## 
 # ###################################################################
 #  FiPy - Python-based finite volume PDE solver
 # 
 #  FILE: "circle.py"
 #
 #  Author: Jonathan Guyer <guyer@nist.gov>
 #  Author: Daniel Wheeler <daniel.wheeler@nist.gov>
 #  Author: James Warren   <jwarren@nist.gov>
 #    mail: NIST
 #     www: http://www.ctcms.nist.gov/fipy/
 #  
 # ========================================================================
 # This software was developed at the National Institute of Standards
 # and Technology by employees of the Federal Government in the course
 # of their official duties.  Pursuant to title 17 Section 105 of the
 # United States Code this software is not subject to copyright
 # protection and is in the public domain.  FiPy is an experimental
 # system.  NIST assumes no responsibility whatsoever for its use by
 # other parties, and makes no guarantees, expressed or implied, about
 # its quality, reliability, or any other characteristic.  We would
 # appreciate acknowledgement if the software is used.
 # 
 # This software can be redistributed and/or modified freely
 # provided that any derivative works bear some notice that they are
 # derived from it, and any modified versions bear some notice that
 # they have been modified.
 # ========================================================================
 #  
 # ###################################################################
 ##

r"""

Here we solve the level set equation in two dimensions for a circle. The 2D
level set equation can be written,

.. math::

   \abs{\nabla \phi} = 1

and the boundary condition for a circle is given by, :math:`\phi = 0` at 
:math:`(x - L / 2)^2 + (y - L / 2)^2 = (L / 4)^2`.

The solution to this problem will be demonstrated in the following
script. Firstly, setup the parameters.

>>> from fipy import *

>>> dx = 1.
>>> dy = 1.
>>> nx = 11
>>> ny = 11
>>> Lx = nx * dx
>>> Ly = ny * dy

Construct the mesh.

<<<<<<< HEAD
.. raw:: latex

   \IndexClass{Grid2D}

..

   >>> from fipy.tools import serial
   >>> mesh = Grid2D(dx=dx, dy=dy, nx=nx, ny=ny, parallelModule=serial)
=======
>>> mesh = Grid2D(dx=dx, dy=dy, nx=nx, ny=ny)
>>>>>>> 85e9c839

Construct a `distanceVariable` object.

>>> var = DistanceVariable(name='level set variable',
...                        mesh=mesh,
...                        value=-1,
...                        hasOld=1)

>>> x, y = mesh.getCellCenters()
>>> var.setValue(1, where=(x - Lx / 2.)**2 + (y - Ly / 2.)**2 < (Lx / 4.)**2)

>>> var.calcDistanceFunction()

>>> if __name__ == '__main__':
...     viewer = Viewer(vars=var, datamin=-5., datamax=5.)
...     viewer.plot()

The result can be tested with the following commands.

<<<<<<< HEAD
   >>> dY = dy / 2.
   >>> dX = dx / 2.
   >>> mm = min (dX, dY)
   >>> m1 = dY * dX / sqrt(dY**2 + dX**2)
   >>> def evalCell(phix, phiy, dx, dy):
   ...     aa = dy**2 + dx**2
   ...     bb = -2 * ( phix * dy**2 + phiy * dx**2)
   ...     cc = dy**2 * phix**2 + dx**2 * phiy**2 - dx**2 * dy**2
   ...     sqr = sqrt(bb**2 - 4. * aa * cc)
   ...     return ((-bb - sqr) / 2. / aa,  (-bb + sqr) / 2. / aa)
   >>> v1 = evalCell(-dY, -m1, dx, dy)[0] 
   >>> v2 = evalCell(-m1, -dX, dx, dy)[0]
   >>> v3 = evalCell(m1,  m1,  dx, dy)[1]
   >>> v4 = evalCell(v3, dY, dx, dy)[1]
   >>> v5 = evalCell(dX, v3, dx, dy)[1]
   >>> MASK = -1000.
   >>> trialValues = CellVariable(mesh=mesh, value= \
   ...     numerix.array((   
   ...     MASK,  MASK, MASK, MASK, MASK, MASK, MASK, MASK, MASK, MASK, MASK,
   ...     MASK,  MASK, MASK, MASK,-3*dY,-3*dY,-3*dY, MASK, MASK, MASK, MASK,
   ...     MASK,  MASK, MASK,   v1,  -dY,  -dY,  -dY,   v1, MASK, MASK, MASK,
   ...     MASK,  MASK,   v2,  -m1,   m1,   dY,   m1,  -m1,   v2, MASK, MASK,
   ...     MASK, -dX*3,  -dX,   m1,   v3,   v4,   v3,   m1,  -dX,-dX*3, MASK,
   ...     MASK, -dX*3,  -dX,   dX,   v5, MASK,   v5,   dX,  -dX,-dX*3, MASK,
   ...     MASK, -dX*3,  -dX,   m1,   v3,   v4,   v3,   m1,  -dX,-dX*3, MASK,
   ...     MASK,  MASK,   v2,  -m1,   m1,   dY,   m1,  -m1,   v2, MASK, MASK,
   ...     MASK,  MASK, MASK,   v1,  -dY,  -dY,  -dY,   v1, MASK, MASK, MASK,
   ...     MASK,  MASK, MASK, MASK,-3*dY,-3*dY,-3*dY, MASK, MASK, MASK, MASK,
   ...     MASK,  MASK, MASK, MASK, MASK, MASK, MASK, MASK, MASK, MASK, MASK), 'd'))

   >>> var[numerix.array(trialValues == MASK)] = MASK
   >>> print numerix.allclose(var, trialValues)
   True
=======
>>> dY = dy / 2.
>>> dX = dx / 2.
>>> mm = min (dX, dY)
>>> m1 = dY * dX / sqrt(dY**2 + dX**2)
>>> def evalCell(phix, phiy, dx, dy):
...     aa = dy**2 + dx**2
...     bb = -2 * ( phix * dy**2 + phiy * dx**2)
...     cc = dy**2 * phix**2 + dx**2 * phiy**2 - dx**2 * dy**2
...     sqr = sqrt(bb**2 - 4. * aa * cc)
...     return ((-bb - sqr) / 2. / aa,  (-bb + sqr) / 2. / aa)
>>> v1 = evalCell(-dY, -m1, dx, dy)[0] 
>>> v2 = evalCell(-m1, -dX, dx, dy)[0]
>>> v3 = evalCell(m1,  m1,  dx, dy)[1]
>>> v4 = evalCell(v3, dY, dx, dy)[1]
>>> v5 = evalCell(dX, v3, dx, dy)[1]
>>> MASK = -1000
>>> trialValues = MA.masked_values((
...     MASK,  MASK, MASK, MASK, MASK, MASK, MASK, MASK, MASK, MASK, MASK,
...     MASK,  MASK, MASK, MASK,-3*dY,-3*dY,-3*dY, MASK, MASK, MASK, MASK,
...     MASK,  MASK, MASK,   v1,  -dY,  -dY,  -dY,   v1, MASK, MASK, MASK,
...     MASK,  MASK,   v2,  -m1,   m1,   dY,   m1,  -m1,   v2, MASK, MASK,
...     MASK, -dX*3,  -dX,   m1,   v3,   v4,   v3,   m1,  -dX,-dX*3, MASK,
...     MASK, -dX*3,  -dX,   dX,   v5, MASK,   v5,   dX,  -dX,-dX*3, MASK,
...     MASK, -dX*3,  -dX,   m1,   v3,   v4,   v3,   m1,  -dX,-dX*3, MASK,
...     MASK,  MASK,   v2,  -m1,   m1,   dY,   m1,  -m1,   v2, MASK, MASK,
...     MASK,  MASK, MASK,   v1,  -dY,  -dY,  -dY,   v1, MASK, MASK, MASK,
...     MASK,  MASK, MASK, MASK,-3*dY,-3*dY,-3*dY, MASK, MASK, MASK, MASK,
...     MASK,  MASK, MASK, MASK, MASK, MASK, MASK, MASK, MASK, MASK, MASK), 
...     MASK)
>>> print var.allclose(trialValues)
1
>>>>>>> 85e9c839
   
"""
__docformat__ = 'restructuredtext'

if __name__ == '__main__':
    import fipy.tests.doctestPlus
    exec(fipy.tests.doctestPlus._getScript())
    raw_input("finished")<|MERGE_RESOLUTION|>--- conflicted
+++ resolved
@@ -58,18 +58,10 @@
 
 Construct the mesh.
 
-<<<<<<< HEAD
-.. raw:: latex
+.. index:: Grid2D
 
-   \IndexClass{Grid2D}
-
-..
-
-   >>> from fipy.tools import serial
-   >>> mesh = Grid2D(dx=dx, dy=dy, nx=nx, ny=ny, parallelModule=serial)
-=======
->>> mesh = Grid2D(dx=dx, dy=dy, nx=nx, ny=ny)
->>>>>>> 85e9c839
+>>> from fipy.tools import serial
+>>> mesh = Grid2D(dx=dx, dy=dy, nx=nx, ny=ny, parallelModule=serial)
 
 Construct a `distanceVariable` object.
 
@@ -89,41 +81,6 @@
 
 The result can be tested with the following commands.
 
-<<<<<<< HEAD
-   >>> dY = dy / 2.
-   >>> dX = dx / 2.
-   >>> mm = min (dX, dY)
-   >>> m1 = dY * dX / sqrt(dY**2 + dX**2)
-   >>> def evalCell(phix, phiy, dx, dy):
-   ...     aa = dy**2 + dx**2
-   ...     bb = -2 * ( phix * dy**2 + phiy * dx**2)
-   ...     cc = dy**2 * phix**2 + dx**2 * phiy**2 - dx**2 * dy**2
-   ...     sqr = sqrt(bb**2 - 4. * aa * cc)
-   ...     return ((-bb - sqr) / 2. / aa,  (-bb + sqr) / 2. / aa)
-   >>> v1 = evalCell(-dY, -m1, dx, dy)[0] 
-   >>> v2 = evalCell(-m1, -dX, dx, dy)[0]
-   >>> v3 = evalCell(m1,  m1,  dx, dy)[1]
-   >>> v4 = evalCell(v3, dY, dx, dy)[1]
-   >>> v5 = evalCell(dX, v3, dx, dy)[1]
-   >>> MASK = -1000.
-   >>> trialValues = CellVariable(mesh=mesh, value= \
-   ...     numerix.array((   
-   ...     MASK,  MASK, MASK, MASK, MASK, MASK, MASK, MASK, MASK, MASK, MASK,
-   ...     MASK,  MASK, MASK, MASK,-3*dY,-3*dY,-3*dY, MASK, MASK, MASK, MASK,
-   ...     MASK,  MASK, MASK,   v1,  -dY,  -dY,  -dY,   v1, MASK, MASK, MASK,
-   ...     MASK,  MASK,   v2,  -m1,   m1,   dY,   m1,  -m1,   v2, MASK, MASK,
-   ...     MASK, -dX*3,  -dX,   m1,   v3,   v4,   v3,   m1,  -dX,-dX*3, MASK,
-   ...     MASK, -dX*3,  -dX,   dX,   v5, MASK,   v5,   dX,  -dX,-dX*3, MASK,
-   ...     MASK, -dX*3,  -dX,   m1,   v3,   v4,   v3,   m1,  -dX,-dX*3, MASK,
-   ...     MASK,  MASK,   v2,  -m1,   m1,   dY,   m1,  -m1,   v2, MASK, MASK,
-   ...     MASK,  MASK, MASK,   v1,  -dY,  -dY,  -dY,   v1, MASK, MASK, MASK,
-   ...     MASK,  MASK, MASK, MASK,-3*dY,-3*dY,-3*dY, MASK, MASK, MASK, MASK,
-   ...     MASK,  MASK, MASK, MASK, MASK, MASK, MASK, MASK, MASK, MASK, MASK), 'd'))
-
-   >>> var[numerix.array(trialValues == MASK)] = MASK
-   >>> print numerix.allclose(var, trialValues)
-   True
-=======
 >>> dY = dy / 2.
 >>> dX = dx / 2.
 >>> mm = min (dX, dY)
@@ -139,8 +96,9 @@
 >>> v3 = evalCell(m1,  m1,  dx, dy)[1]
 >>> v4 = evalCell(v3, dY, dx, dy)[1]
 >>> v5 = evalCell(dX, v3, dx, dy)[1]
->>> MASK = -1000
->>> trialValues = MA.masked_values((
+>>> MASK = -1000.
+>>> trialValues = CellVariable(mesh=mesh, value= \
+...     numerix.array((   
 ...     MASK,  MASK, MASK, MASK, MASK, MASK, MASK, MASK, MASK, MASK, MASK,
 ...     MASK,  MASK, MASK, MASK,-3*dY,-3*dY,-3*dY, MASK, MASK, MASK, MASK,
 ...     MASK,  MASK, MASK,   v1,  -dY,  -dY,  -dY,   v1, MASK, MASK, MASK,
@@ -151,12 +109,11 @@
 ...     MASK,  MASK,   v2,  -m1,   m1,   dY,   m1,  -m1,   v2, MASK, MASK,
 ...     MASK,  MASK, MASK,   v1,  -dY,  -dY,  -dY,   v1, MASK, MASK, MASK,
 ...     MASK,  MASK, MASK, MASK,-3*dY,-3*dY,-3*dY, MASK, MASK, MASK, MASK,
-...     MASK,  MASK, MASK, MASK, MASK, MASK, MASK, MASK, MASK, MASK, MASK), 
-...     MASK)
->>> print var.allclose(trialValues)
-1
->>>>>>> 85e9c839
-   
+...     MASK,  MASK, MASK, MASK, MASK, MASK, MASK, MASK, MASK, MASK, MASK), 'd'))
+
+>>> var[numerix.array(trialValues == MASK)] = MASK
+>>> print numerix.allclose(var, trialValues)
+True
 """
 __docformat__ = 'restructuredtext'
 
