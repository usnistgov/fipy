#!/usr/bin/env python

## 
 # ###################################################################
 #  FiPy - Python-based finite volume PDE solver
 # 
 #  FILE: "expandingCircle.py"
 #                                    created: 08/10/04 {10:29:10 AM} 
<<<<<<< HEAD
 #                                last update: 7/3/07 {4:40:55 PM}
=======
 #                                last update: 7/5/07 {9:12:58 PM}
>>>>>>> da374989
 #  Author: Jonathan Guyer <guyer@nist.gov>
 #  Author: Daniel Wheeler <daniel.wheeler@nist.gov>
 #  Author: James Warren   <jwarren@nist.gov>
 #    mail: NIST
 #     www: http://www.ctcms.nist.gov/fipy/
 #  
 # ========================================================================
 # This software was developed at the National Institute of Standards
 # and Technology by employees of the Federal Government in the course
 # of their official duties.  Pursuant to title 17 Section 105 of the
 # United States Code this software is not subject to copyright
 # protection and is in the public domain.  FiPy is an experimental
 # system.  NIST assumes no responsibility whatsoever for its use by
 # other parties, and makes no guarantees, expressed or implied, about
 # its quality, reliability, or any other characteristic.  We would
 # appreciate acknowledgement if the software is used.
 # 
 # This software can be redistributed and/or modified freely
 # provided that any derivative works bear some notice that they are
 # derived from it, and any modified versions bear some notice that
 # they have been modified.
 # ========================================================================
 #  
 #  Description: 
 # 
 #  History
 # 
 #  modified   by  rev reason
 #  ---------- --- --- -----------
 #  2003-11-17 JEG 1.0 original
 # ###################################################################
 ##

"""

This example represents an expanding circular interface with an initial
coverage of surfactant. The rate of expansion is dependent on the
coverage of surfactant, The governing equations are given by:

.. raw:: latex

    $$ \\dot{\\theta} = -\\frac{\\dot{r}}{r} \\theta $$
    $$ \\dot{r} = k \\theta $$

The solution for these set of equations is given by:

.. raw:: latex

    $$ r = \\sqrt{2 k r_0 \\theta_0 t + r_0^2} $$
    $$ \\theta = \\frac{r_0 \\theta_0}{\\sqrt{2 k r_0 \\theta_0 t + r_0^2}} $$
    
The following tests can be performed. First test for global
conservation of surfactant:

   >>> surfactantBefore = sum(surfactantVariable * mesh.getCellVolumes())
   >>> totalTime = 0
   >>> for step in range(steps):
   ...     velocity.setValue(surfactantVariable.getInterfaceVar() * k)
   ...     distanceVariable.extendVariable(velocity)
   ...     timeStepDuration = cfl * dx / velocity.max()
   ...     distanceVariable.updateOld()
   ...     advectionEquation.solve(distanceVariable, dt = timeStepDuration)
   ...     surfactantEquation.solve(surfactantVariable)
   ...     totalTime += timeStepDuration
   >>> surfactantEquation.solve(surfactantVariable)
   >>> surfactantAfter = sum(surfactantVariable * mesh.getCellVolumes())
   >>> print surfactantBefore.allclose(surfactantAfter)
   1

Next test for the correct local value of surfactant: 

   >>> finalRadius = sqrt(2 * k * initialRadius * initialSurfactantValue * totalTime + initialRadius**2)
   >>> answer = initialSurfactantValue * initialRadius / finalRadius
   >>> coverage = surfactantVariable.getInterfaceVar()
   >>> error = (coverage / answer - 1)**2 * (coverage > 1e-3)
<<<<<<< HEAD
   >>> print numerix.sqrt(numerix.sum(error) / numerix.sum(error > 0)) < 0.04
=======
   >>> print sqrt(sum(error) / sum(error > 0)) < 0.04
>>>>>>> da374989
   1

Test for the correct position of the interface:

   >>> x, y = mesh.getCellCenters()
<<<<<<< HEAD
   >>> radius = numerix.sqrt((x - L / 2)**2 + (y - L / 2)**2)
   >>> solution = radius - distanceVariable
   >>> error = (solution / finalRadius - 1)**2 * (coverage > 1e-3)
   >>> print numerix.sqrt(numerix.sum(error) / numerix.sum(error > 0)) < 0.02
=======
   >>> radius = sqrt((x - L / 2)**2 + (y - L / 2)**2)
   >>> solution = radius - distanceVariable
   >>> error = (solution / finalRadius - 1)**2 * (coverage > 1e-3)
   >>> print sqrt(sum(error) / sum(error > 0)) < 0.02
>>>>>>> da374989
   1

"""
__docformat__ = 'restructuredtext'

from fipy import *

L = 1.
nx = 50
cfl = 0.1
initialRadius = L / 4.
k = 1
dx = L / nx
steps = 20

mesh = Grid2D(dx = dx, dy = dx, nx = nx, ny = nx)

x, y = mesh.getCellCenters()
distanceVariable = DistanceVariable(
    name = 'level set variable',
    mesh = mesh,
<<<<<<< HEAD
    value = numerix.sqrt((x - L / 2.)**2 + (y - L / 2.)**2) - initialRadius,
=======
    value = sqrt((x - L / 2.)**2 + (y - L / 2.)**2) - initialRadius,
>>>>>>> da374989
    hasOld = 1)

initialSurfactantValue =  1.

surfactantVariable = SurfactantVariable(
    value = initialSurfactantValue,
    distanceVar = distanceVariable
    )

velocity = CellVariable(
    name = 'velocity',
    mesh = mesh,
    value = 1.,
    )

advectionEquation = buildHigherOrderAdvectionEquation(
    advectionCoeff = velocity)

surfactantEquation = SurfactantEquation(
    distanceVar = distanceVariable)

if __name__ == '__main__':
    
    distanceViewer = viewers.make(vars = distanceVariable, limits = {'datamin': -initialRadius, 'datamax': initialRadius})
    surfactantViewer = viewers.make(vars = surfactantVariable, limits = {'datamin': 0., 'datamax': 100.})
    velocityViewer = viewers.make(vars = velocity, limits = {'datamin': 0., 'datamax': 200.})
    distanceViewer.plot()
    surfactantViewer.plot()
    velocityViewer.plot()

    totalTime = 0

    for step in range(steps):
        print 'step',step
        velocity.setValue(surfactantVariable.getInterfaceVar() * k)
        distanceVariable.extendVariable(velocity)
        timeStepDuration = cfl * dx / velocity.max()
        distanceVariable.updateOld()
        advectionEquation.solve(distanceVariable, dt = timeStepDuration)
        surfactantEquation.solve(surfactantVariable)
        
        totalTime += timeStepDuration
        
        velocityViewer.plot()
        distanceViewer.plot()
        surfactantViewer.plot()

        finalRadius = sqrt(2 * k * initialRadius * initialSurfactantValue * totalTime + initialRadius**2)
        answer = initialSurfactantValue * initialRadius / finalRadius
        coverage = surfactantVariable.getInterfaceVar()
        error = (coverage / answer - 1)**2 * (coverage > 1e-3)
<<<<<<< HEAD
        print 'error', numerix.sqrt(numerix.sum(error) / numerix.sum(error > 0))
=======
        print 'error', sqrt(sum(error) / sum(error > 0))
>>>>>>> da374989


        

    raw_input('finished')<|MERGE_RESOLUTION|>--- conflicted
+++ resolved
@@ -6,11 +6,7 @@
  # 
  #  FILE: "expandingCircle.py"
  #                                    created: 08/10/04 {10:29:10 AM} 
-<<<<<<< HEAD
- #                                last update: 7/3/07 {4:40:55 PM}
-=======
  #                                last update: 7/5/07 {9:12:58 PM}
->>>>>>> da374989
  #  Author: Jonathan Guyer <guyer@nist.gov>
  #  Author: Daniel Wheeler <daniel.wheeler@nist.gov>
  #  Author: James Warren   <jwarren@nist.gov>
@@ -86,27 +82,16 @@
    >>> answer = initialSurfactantValue * initialRadius / finalRadius
    >>> coverage = surfactantVariable.getInterfaceVar()
    >>> error = (coverage / answer - 1)**2 * (coverage > 1e-3)
-<<<<<<< HEAD
-   >>> print numerix.sqrt(numerix.sum(error) / numerix.sum(error > 0)) < 0.04
-=======
    >>> print sqrt(sum(error) / sum(error > 0)) < 0.04
->>>>>>> da374989
    1
 
 Test for the correct position of the interface:
 
    >>> x, y = mesh.getCellCenters()
-<<<<<<< HEAD
-   >>> radius = numerix.sqrt((x - L / 2)**2 + (y - L / 2)**2)
-   >>> solution = radius - distanceVariable
-   >>> error = (solution / finalRadius - 1)**2 * (coverage > 1e-3)
-   >>> print numerix.sqrt(numerix.sum(error) / numerix.sum(error > 0)) < 0.02
-=======
    >>> radius = sqrt((x - L / 2)**2 + (y - L / 2)**2)
    >>> solution = radius - distanceVariable
    >>> error = (solution / finalRadius - 1)**2 * (coverage > 1e-3)
    >>> print sqrt(sum(error) / sum(error > 0)) < 0.02
->>>>>>> da374989
    1
 
 """
@@ -128,11 +113,7 @@
 distanceVariable = DistanceVariable(
     name = 'level set variable',
     mesh = mesh,
-<<<<<<< HEAD
-    value = numerix.sqrt((x - L / 2.)**2 + (y - L / 2.)**2) - initialRadius,
-=======
     value = sqrt((x - L / 2.)**2 + (y - L / 2.)**2) - initialRadius,
->>>>>>> da374989
     hasOld = 1)
 
 initialSurfactantValue =  1.
@@ -184,11 +165,7 @@
         answer = initialSurfactantValue * initialRadius / finalRadius
         coverage = surfactantVariable.getInterfaceVar()
         error = (coverage / answer - 1)**2 * (coverage > 1e-3)
-<<<<<<< HEAD
-        print 'error', numerix.sqrt(numerix.sum(error) / numerix.sum(error > 0))
-=======
         print 'error', sqrt(sum(error) / sum(error > 0))
->>>>>>> da374989
 
 
         
