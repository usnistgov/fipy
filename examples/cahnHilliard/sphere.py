--- conflicted
+++ resolved
@@ -40,7 +40,7 @@
 The only difference from :mod:`examples.cahnHilliard.mesh2D` is the
 declaration of ``mesh``.
 
->>> mesh = GmshImporter2DIn3DSpace('''
+>>> mesh = Gmsh2DIn3DSpace('''
 ...     radius = 5.0;
 ...     cellSize = 0.3;
 ...     
@@ -66,13 +66,8 @@
 ...     
 ...     // create entire inner and outer shell
 ...     Surface Loop(100)={1,t1[0],t2[0],t3[0],t7[0],t4[0],t5[0],t6[0]};
-<<<<<<< HEAD
 ... ''', order=2).extrude(extrudeFunc=lambda r: 1.1 * r) # doctest: +GMSH
 >>> phi = CellVariable(name=r"$\phi$", mesh=mesh) # doctest: +GMSH
-=======
-... ''').extrude(extrudeFunc=lambda r: 1.1 * r)
->>> phi = CellVariable(name=r"$\phi$", mesh=mesh)
->>>>>>> 7f5bc866
 
 We start the problem with random fluctuations about 
 :math:`\phi = 1/2`
@@ -109,17 +104,13 @@
 
 :term:`FiPy` would automatically interpolate
 ``D * a**2 * (1 - 6 * phi * (1 - phi))``
-onto the :class:`~fipy.meshes.numMesh.face.Face`\s, where the diffusive flux is calculated, but we obtain
+onto the :class:`~fipy.meshes.face.Face`\s, where the diffusive flux is calculated, but we obtain
 somewhat more accurate results by performing a linear interpolation from
-``phi`` at :class:`~fipy.meshes.numMesh.cell.Cell` centers to ``PHI`` at :class:`~fipy.meshes.numMesh.face.Face` centers.
+``phi`` at :class:`~fipy.meshes.cell.Cell` centers to ``PHI`` at :class:`~fipy.meshes.face.Face` centers.
 Some problems benefit from non-linear interpolations, such as harmonic or
 geometric means, and :term:`FiPy` makes it easy to obtain these, too.
 
-<<<<<<< HEAD
 >>> PHI = phi.arithmeticFaceValue # doctest: +GMSH
-=======
->>> PHI = phi.getArithmeticFaceValue()
->>>>>>> 7f5bc866
 >>> D = a = epsilon = 1.
 >>> eq = (TransientTerm()
 ...       == DiffusionTerm(coeff=D * a**2 * (1 - 6 * PHI * (1 - PHI)))
@@ -137,14 +128,10 @@
 ... else:
 ...     duration = 1e-2
 >>> while elapsed < duration:
-...     dt = min(100, exp(dexp))
+...     dt = min(100, numerix.exp(dexp))
 ...     elapsed += dt
 ...     dexp += 0.01
-<<<<<<< HEAD
 ...     eq.solve(phi, dt=dt, solver=DefaultSolver(precon=None)) # doctest: +GMSH
-=======
-...     eq.solve(phi, dt=dt, solver=DefaultSolver(precon=None))
->>>>>>> 7f5bc866
 ...     if __name__ == "__main__":
 ...         viewer.plot()
 
