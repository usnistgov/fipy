#!/usr/bin/env python

## 
 # ###################################################################
 #  FiPy - Python-based finite volume PDE solver
 # 
 #  FILE: "inputTanh1D.py"
 #                                    created: 12/29/03 {3:23:47 PM}
 #                                last update: 7/5/07 {8:21:50 PM}
 # Stolen from:
 #  Author: Jonathan Guyer
 #  E-mail: guyer@nist.gov
 #  Author: Daniel Wheeler
 #  E-mail: daniel.wheeler@nist.gov
 #    mail: NIST
 #     www: http://ctcms.nist.gov
 #  
 # ========================================================================
 # This software was developed at the National Institute of Standards
 # and Technology by employees of the Federal Government in the course
 # of their official duties.  Pursuant to title 17 Section 105 of the
 # United States Code this software is not subject to copyright
 # protection and is in the public domain.  FiPy is an experimental
 # system.  NIST assumes no responsibility whatsoever for its use by
 # other parties, and makes no guarantees, expressed or implied, about
 # its quality, reliability, or any other characteristic.  We would
 # appreciate acknowledgement if the software is used.
 # 
 # This software can be redistributed and/or modified freely
 # provided that any derivative works bear some notice that they are
 # derived from it, and any modified versions bear some notice that
 # they have been modified.
 # ========================================================================
 #  
 #  Description: 
 # 
 #  History
 # 
 #  modified   by  rev reason
 #  ---------- --- --- -----------
 #  2003-11-10 JEG 1.0 original
 # ###################################################################
 ##

r"""

This example solves the Cahn-Hilliard equation given by,

.. raw:: latex

    $$ \frac{\partial \phi}{\partial t} = \nabla \cdot D 
	\nabla \left( \frac{\partial f}{\partial \phi} 
	    - \epsilon^2 \nabla^2 \phi \right) $$

where the free energy functional is given by,

.. raw:: latex

    $$ f = \frac{a^2}{2} \phi^2 (1 - \phi)^2 $$

The Cahn-Hilliard equation can be rewritten in the following form,

.. raw:: latex

    $$ \frac{\partial \phi}{\partial t} = \nabla \cdot D 
	\left( \frac{\partial^2 f}{\partial \phi^2} \nabla \phi 
	    - \epsilon^2 \nabla^3 \phi \right) $$

    The above form of the equation makes the non-linearity part of the
    diffusion coefficient for the first term on the RHS. This is the correct
    way to express the equation to \FiPy{}.
    
We solve the problem on a 1D mesh

.. raw:: latex

   \IndexClass{Grid2D}
   
..

    >>> from fipy import *

    >>> L = 40.
    >>> nx = 1000
    >>> dx = L / nx
    >>> mesh = Grid1D(dx=dx, nx=nx)

and create the solution variable

.. raw:: latex

   \IndexClass{CellVariable}
   
..

    >>> var = CellVariable(
    ...     name="phase field",
    ...     mesh=mesh,
    ...     value=1.)

The boundary conditions for this problem are

.. raw:: latex

   $$
   \left.
       \begin{aligned}
	   \phi &= \frac{1}{2} \\
	   \frac{\partial^2 \phi}{\partial x^2} &= 0
       \end{aligned}
   \right\} \qquad \text{on $x = 0$}
   $$

   and
   
   $$
   \left.
       \begin{aligned}
	   \phi &= 1 \\
	   \frac{\partial^2 \phi}{\partial x^2} &= 0
       \end{aligned}
   \right\} \qquad \text{on $x = L$}
   $$
   or
   \IndexClass{FixedValue}
   \IndexClass{NthOrderBoundaryCondition}
      
..

    >>> BCs = (
    ...     FixedValue(faces=mesh.getFacesRight(), value=1),
    ...     FixedValue(faces=mesh.getFacesLeft(), value=.5),
    ...     NthOrderBoundaryCondition(faces=mesh.getFacesLeft(), value=0, order=2),
    ...     NthOrderBoundaryCondition(faces=mesh.getFacesRight(), value=0, order=2))

Using

    >>> asq = 1.0
    >>> epsilon = 1
    >>> diffusionCoeff = 1

we create the Cahn-Hilliard equation:

    >>> faceVar = var.getArithmeticFaceValue()
    >>> freeEnergyDoubleDerivative = asq * ( 1 - 6 * faceVar * (1 - faceVar))

.. raw:: latex

   \IndexClass{ImplicitDiffusionTerm}
   \IndexClass{TransientTerm}
   
..

    >>> diffTerm2 = ImplicitDiffusionTerm(
    ...     coeff=diffusionCoeff * freeEnergyDoubleDerivative)
    >>> diffTerm4 = ImplicitDiffusionTerm(coeff=(diffusionCoeff, epsilon**2))
    >>> eqch = TransientTerm() == diffTerm2 - diffTerm4

.. raw:: latex

   \IndexClass{LinearLUSolver}
   
..

<<<<<<< HEAD
    >>> from fipy.solvers import *
=======
>>>>>>> da374989
    >>> solver = LinearLUSolver(tolerance=1e-15, iterations=100)

The solution to this 1D problem over an infinite domain is given by,

.. raw:: latex

   $$ \phi(x) = \frac{1}{1 + \exp{\left(-\frac{a}{\epsilon} x \right)}} $$
   or
   \IndexFunction{sqrt}
   \IndexFunction{exp}
      
..

<<<<<<< HEAD
    >>> from fipy.tools import numerix
    >>> a = numerix.sqrt(asq)
    >>> answer = 1 / (1 + 
    ...     numerix.exp(-a * (mesh.getCellCenters()[0]) / epsilon))
=======
    >>> a = sqrt(asq)
    >>> answer = 1 / (1 + exp(-a * (mesh.getCellCenters()[0]) / epsilon))
>>>>>>> da374989

If we are running interactively, we create a viewer to see the results

.. raw:: latex

   \IndexModule{viewers}
   
..

    >>> if __name__ == '__main__':
    ...     viewer = viewers.make(vars=var,
    ...                           limits={'datamin': 0., 'datamax': 1.0})
    ...     viewer.plot()

We iterate the solution to equilibrium and, if we are running interactively, 
we update the display and output data about the progression of the solution

    >>> dexp=-5
    >>> for step in range(100):
    ...     dt = exp(dexp)
    ...     dt = min(10, dt)
    ...     dexp += 0.5
    ...     eqch.solve(var=var, boundaryConditions=BCs, solver=solver, dt=dt)
    ...     if __name__ == '__main__':
    ...         diff = abs(answer - array(var))
    ...         maxarg = argmax(diff)
    ...         print 'maximum error:',diff[maxarg]
    ...         print 'element id:',maxarg
    ...         print 'value at element ',maxarg,' is ',var[maxarg]
    ...         print 'solution value',answer[maxarg]
    ... 
    ...         viewer.plot()

We compare the analytical solution with the numerical result,

   >>> print var.allclose(answer, atol=1e-4)
   1

"""
__docformat__ = 'restructuredtext'

if __name__ == '__main__':
    import fipy.tests.doctestPlus
    exec(fipy.tests.doctestPlus._getScript())
    
    raw_input('finished')

<|MERGE_RESOLUTION|>--- conflicted
+++ resolved
@@ -162,10 +162,6 @@
    
 ..
 
-<<<<<<< HEAD
-    >>> from fipy.solvers import *
-=======
->>>>>>> da374989
     >>> solver = LinearLUSolver(tolerance=1e-15, iterations=100)
 
 The solution to this 1D problem over an infinite domain is given by,
@@ -179,15 +175,8 @@
       
 ..
 
-<<<<<<< HEAD
-    >>> from fipy.tools import numerix
-    >>> a = numerix.sqrt(asq)
-    >>> answer = 1 / (1 + 
-    ...     numerix.exp(-a * (mesh.getCellCenters()[0]) / epsilon))
-=======
     >>> a = sqrt(asq)
     >>> answer = 1 / (1 + exp(-a * (mesh.getCellCenters()[0]) / epsilon))
->>>>>>> da374989
 
 If we are running interactively, we create a viewer to see the results
 
