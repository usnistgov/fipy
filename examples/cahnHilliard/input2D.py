--- conflicted
+++ resolved
@@ -117,15 +117,6 @@
 diffTerm4 = ImplicitDiffusionTerm(coeff = (diffusionCoeff, -epsilon**2))
 eqch = TransientTerm() - diffTerm2 - diffTerm4
 
-<<<<<<< HEAD
-##solver = LinearLUSolver(tolerance=1e-15, iterations=1000)
-if solverSuite() == 'Trilinos':
-    solver = LinearGMRESSolver()
-else:
-    solver = LinearPCGSolver(tolerance=1e-15, iterations=1000)
-
-=======
->>>>>>> 23b19207
 BCs = (FixedFlux(mesh.getFacesRight(), 0),
        FixedFlux(mesh.getFacesLeft(), 0),
        NthOrderBoundaryCondition(mesh.getFacesLeft(), 0, 3),
