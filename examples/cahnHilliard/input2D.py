#!/usr/bin/env python

## 
 # ###################################################################
 #  FiPy - Python-based finite volume PDE solver
 # 
 #  FILE: "input2D.py"
 #                                    created: 12/29/03 {3:23:47 PM}
 #                                last update: 7/5/07 {9:06:21 PM}
 # Stolen from:
 #  Author: Jonathan Guyer
 #  E-mail: guyer@nist.gov
 #  Author: Daniel Wheeler
 #  E-mail: daniel.wheeler@nist.gov
 #    mail: NIST
 #     www: http://ctcms.nist.gov
 #  
 # ========================================================================
 # This software was developed at the National Institute of Standards
 # and Technology by employees of the Federal Government in the course
 # of their official duties.  Pursuant to title 17 Section 105 of the
 # United States Code this software is not subject to copyright
 # protection and is in the public domain.  FiPy is an experimental
 # system.  NIST assumes no responsibility whatsoever for its use by
 # other parties, and makes no guarantees, expressed or implied, about
 # its quality, reliability, or any other characteristic.  We would
 # appreciate acknowledgement if the software is used.
 # 
 # This software can be redistributed and/or modified freely
 # provided that any derivative works bear some notice that they are
 # derived from it, and any modified versions bear some notice that
 # they have been modified.
 # ========================================================================
 #  
 #  Description: 
 # 
 #  History
 # 
 #  modified   by  rev reason
 #  ---------- --- --- -----------
 #  2003-11-10 JEG 1.0 original
 # ###################################################################
 ##

r"""

This example solves the Cahn-Hilliard equation given by:

.. raw:: latex

    $$ \frac{\partial \phi}{\partial t} = \nabla \cdot D \nabla
    \left( \frac{\partial f}{\partial \phi} - \epsilon^2
    \nabla^2 \phi \right) $$

where the free energy functional is given by,

.. raw:: latex

    $$ f = \frac{a^2}{2} \phi^2 (1 - \phi)^2 $$

The equation is transformed into
the following form,

.. raw:: latex

    $$ \frac{\partial \phi}{\partial t} 
    = \nabla \cdot D \frac{\partial^2 f}{\partial \phi^2} \nabla \phi - \nabla \cdot D \nabla \epsilon^2 \nabla^2 \  phi $$

This form of the equation allows the `CahnHilliardEquation` to be
constructed from a transient term, a diffusion term, and a fourth
order diffusion term. Notice that the diffusion coefficient for the
diffusion term does not always remain positive since,

.. raw:: latex

    $$ \frac{\partial^2 f}{\partial \phi^2} = a^2 (1 - 6 \phi (1 - \phi)) $$

can be less than zero and thus unstable. The fourth order diffusion
term acts to stabilize the problem.

"""
__docformat__ = 'restructuredtext'

from fipy.tools.parser import parse

numberOfElements = parse('--numberOfElements', action = 'store', type = 'int', default = 400)
numberOfSteps = parse('--numberOfSteps', action = 'store', type = 'int', default = 10)

nx = int(sqrt(numberOfElements))
ny = int(sqrt(numberOfElements))

steps = numberOfSteps

dx = 2.
dy = 2.

L = dx * nx

asq = 1.0
epsilon = 1
diffusionCoeff = 1

from fipy import *

mesh = Grid2D(dx, dy, nx, ny)

from fipy.tools.numerix import random

var = CellVariable(name = "phase field",
                   mesh = mesh,
                   value = random.random(nx * ny))

faceVar = var.getArithmeticFaceValue()
doubleWellDerivative = asq * ( 1 - 6 * faceVar * (1 - faceVar))

diffTerm2 = ImplicitDiffusionTerm(coeff = (diffusionCoeff * doubleWellDerivative,))
diffTerm4 = ImplicitDiffusionTerm(coeff = (diffusionCoeff, -epsilon**2))
eqch = TransientTerm() - diffTerm2 - diffTerm4

<<<<<<< HEAD
from fipy.solvers import *
=======
>>>>>>> da374989
##solver = LinearLUSolver(tolerance = 1e-15,steps = 1000)
solver = LinearPCGSolver(tolerance = 1e-15,steps = 1000)

BCs = (FixedFlux(mesh.getFacesRight(), 0),
       FixedFlux(mesh.getFacesLeft(), 0),
       NthOrderBoundaryCondition(mesh.getFacesLeft(), 0, 3),
       NthOrderBoundaryCondition(mesh.getFacesRight(), 0, 3),
       NthOrderBoundaryCondition(mesh.getFacesTop(), 0, 3),
       NthOrderBoundaryCondition(mesh.getFacesBottom(), 0, 3))

if __name__ == '__main__':

    viewer = viewers.make(vars = var, limits = {'datamin': 0., 'datamax': 1.0})
    viewer.plot()
    
dexp=-5

for step in range(steps):
    dt = exp(dexp)
    dt = min(100, dt)
    dexp += 0.01
    var.updateOld()
    eqch.solve(var, boundaryConditions = BCs, solver = solver, dt = dt)

    if __name__ == '__main__':
        viewer.plot()
        print 'step',step,'dt',dt
	
def _run():
    pass
            <|MERGE_RESOLUTION|>--- conflicted
+++ resolved
@@ -117,10 +117,6 @@
 diffTerm4 = ImplicitDiffusionTerm(coeff = (diffusionCoeff, -epsilon**2))
 eqch = TransientTerm() - diffTerm2 - diffTerm4
 
-<<<<<<< HEAD
-from fipy.solvers import *
-=======
->>>>>>> da374989
 ##solver = LinearLUSolver(tolerance = 1e-15,steps = 1000)
 solver = LinearPCGSolver(tolerance = 1e-15,steps = 1000)
 
