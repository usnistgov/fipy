--- conflicted
+++ resolved
@@ -127,28 +127,21 @@
 >>> diffTerm4 = DiffusionTerm(coeff=(diffusionCoeff, epsilon**2))
 >>> eqch = TransientTerm() == diffTerm2 - diffTerm4
 
-.. index:: LinearLUSolver
+.. index:: LinearLUSolver, DefaultSolver
    
->>> solver = LinearLUSolver(tolerance=1e-15, iterations=100)
+>>> import fipy.solvers.solver
+>>> if fipy.solvers.solver == 'pysparse':
+...     solver = LinearLUSolver(tolerance=1e-15, iterations=100)
+... else:
+...     solver = DefaultSolver()
 
 The solution to this 1D problem over an infinite domain is given by,
 
-<<<<<<< HEAD
-    >>> import fipy.solvers.solver
-    >>> if fipy.solvers.solver == 'pysparse':
-    ...     solver = LinearLUSolver(tolerance=1e-15, iterations=100)
-    ... else:
-    ...     solver = DefaultSolver()
-
-    
-The solution to this 1D problem over an infinite domain is given by,
-=======
 .. math::
 
    \phi(x) = \frac{1}{1 + \exp{\left(-\frac{a}{\epsilon} x \right)}}
-   
+
 or
->>>>>>> 85e9c839
 
 .. index:: sqrt, exp
       
