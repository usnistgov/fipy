--- conflicted
+++ resolved
@@ -469,37 +469,6 @@
 is to do a least-squared fit to determine the interface velocity and
 thickness
 
-<<<<<<< HEAD
-.. raw:: latex
-
-   \IndexSoftware{SciPy}
-
-..
-
-    >>> try:
-    ...     def tanhResiduals(p, y, x, t):
-    ...         V, d = p
-    ...         return y - 0.5 * (1 - tanh((x - V * t - L / 2.) / (2*d)))
-    ...     from scipy.optimize import leastsq
-    ...     x =  mesh.getCellCenters()[0]
-    ...     (V_fit, d_fit), msg = leastsq(tanhResiduals, [L/2., delta], 
-    ...                                   args=(phase.getGlobalValue(), x.getGlobalValue(), elapsed))
-    ... except ImportError:
-    ...     V_fit = d_fit = 0
-    ...     print "The SciPy library is unavailable to fit the interface \
-    ... thickness and velocity"
-
-    >>> print abs(1 - V_fit / velocity) < 3.3e-2
-    True
-    >>> print abs(1 - d_fit / delta) < 2e-2
-    True
-
-    >>> if __name__ == '__main__':
-    ...     raw_input("Dimensional, semi-implicit. Press <return> to proceed...")
-
-.. image:: examples/phase/simple/dimensional.pdf
-   :scale: 50
-=======
 .. index:: SciPy
 
 >>> try:
@@ -509,7 +478,7 @@
 ...     from scipy.optimize import leastsq
 ...     x =  mesh.getCellCenters()[0]
 ...     (V_fit, d_fit), msg = leastsq(tanhResiduals, [L/2., delta], 
-...                                   args=(phase(), x, elapsed))
+...                                   args=(phase.getGlobalValue(), x.getGlobalValue(), elapsed))
 ... except ImportError:
 ...     V_fit = d_fit = 0
 ...     print "The SciPy library is unavailable to fit the interface \
@@ -525,7 +494,6 @@
 
 .. image:: simple/dimensional.*
    :width: 90%
->>>>>>> 85e9c839
    :align: center
 """
 __docformat__ = 'restructuredtext'
