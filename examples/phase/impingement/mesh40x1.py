#!/usr/bin/env python

## 
 # ###################################################################
 #  FiPy - Python-based finite volume PDE solver
 # 
 #  FILE: "mesh40x1.py"
 #
 #  Author: Jonathan Guyer <guyer@nist.gov>
 #  Author: Daniel Wheeler <daniel.wheeler@nist.gov>
 #  Author: James Warren   <jwarren@nist.gov>
 #    mail: NIST
 #     www: http://www.ctcms.nist.gov/fipy/
 #  
 # ========================================================================
 # This software was developed at the National Institute of Standards
 # and Technology by employees of the Federal Government in the course
 # of their official duties.  Pursuant to title 17 Section 105 of the
 # United States Code this software is not subject to copyright
 # protection and is in the public domain.  FiPy is an experimental
 # system.  NIST assumes no responsibility whatsoever for its use by
 # other parties, and makes no guarantees, expressed or implied, about
 # its quality, reliability, or any other characteristic.  We would
 # appreciate acknowledgement if the software is used.
 # 
 # This software can be redistributed and/or modified freely
 # provided that any derivative works bear some notice that they are
 # derived from it, and any modified versions bear some notice that
 # they have been modified.
 # ========================================================================
 #  
 # ###################################################################
 ##

r"""

In this example we solve a coupled phase and orientation equation on a one
dimensional grid. This is another aspect of the model of Warren, Kobayashi,
Lobkovsky and Carter [WarrenPolycrystal]_

.. index:: Grid1D

>>> from fipy import *

>>> nx = 40
>>> Lx = 2.5 * nx / 100.
>>> dx = Lx / nx
>>> mesh = Grid1D(dx=dx, nx=nx)
        
This problem simulates the wet boundary that forms between grains of different 
orientations. The phase equation is given by

.. math::
    
   \tau_{\phi} \frac{\partial \phi}{\partial t} 
   = \alpha^2 \nabla^2 \phi + \phi ( 1 - \phi ) m_1 ( \phi , T) 
   - 2 s \phi | \nabla \theta | - \epsilon^2 \phi | \nabla \theta |^2

where

.. math::
    
   m_1(\phi, T) = \phi - \frac{1}{2} - T \phi ( 1 - \phi )

and the orientation equation is given by

.. math::

   P(\epsilon | \nabla \theta |) \tau_{\theta} \phi^2 
   \frac{\partial \theta}{\partial t} 
   = \nabla \cdot \left[ \phi^2 \left( \frac{s}{| \nabla \theta |} 
   + \epsilon^2 \right) \nabla \theta \right]

where

.. math::

   P(w) = 1 - \exp{(-\beta w)} + \frac{\mu}{\epsilon} \exp{(-\beta w)}

The initial conditions for this problem are set such that
:math:`\phi = 1` for :math:`0 \le x \le L_x` and 
   
.. math::
    
   \theta = \begin{cases}
   1 & \text{for $0 \le x < L_x / 2$,} \\
   0 & \text{for $L_x / 2 \le x \le L_x$.}
   \end{cases}

.. Further details of the numerical method for this problem can be found in
   "Extending Phase Field Models of Solidification to Polycrystalline
   Materials", J.A. Warren *et al.*, *Acta Materialia*, **51** (2003)
   6035-6058.  

Here the phase and orientation equations are solved with an
explicit and implicit technique respectively.

The parameters for these equations are

>>> timeStepDuration = 0.02
>>> phaseTransientCoeff = 0.1
>>> thetaSmallValue = 1e-6
>>> beta = 1e5
>>> mu = 1e3
>>> thetaTransientCoeff = 0.01
>>> gamma= 1e3
>>> epsilon = 0.008
>>> s = 0.01
>>> alpha = 0.015

The system is held isothermal at

    >>> temperature = 1.

and is initially solid everywhere

.. index:: CellVariable

>>> phase = CellVariable(
...     name='phase field',
...     mesh=mesh,
...     value=1.
...     )

Because ``theta``
is an :math:`S^1`-valued variable (i.e. it maps to the circle) and thus
intrinsically has :math:`2\pi`-peridocity,
we must use :class:`~fipy.variables.modularVariable.ModularVariable` instead of a :class:`~fipy.variables.cellVariable.CellVariable`. A
:class:`~fipy.variables.modularVariable.ModularVariable` confines ``theta`` to
:math:`-\pi < \theta \le \pi` by adding or subtracting :math:`2\pi` where
necessary and by defining a new
subtraction operator between two angles.

>>> theta = ModularVariable(
...     name='theta',
...     mesh=mesh,
...     value=1.,
...     hasOld=1
...     )

The left and right halves of the domain are given different orientations.
    
>>> theta.setValue(0., where=mesh.getCellCenters()[0] > Lx / 2.)

The ``phase`` equation is built in the following way.

.. index:: TransientTerm, ExplicitDiffusionTerm, ImplicitSourceTerm

>>> mPhiVar = phase - 0.5 + temperature * phase * (1 - phase)

The source term is linearized in the manner demonstrated in
:mod:`examples.phase.simple` (Kobayashi, semi-implicit).

>>> thetaMag = theta.getOld().getGrad().getMag()
>>> implicitSource = mPhiVar * (phase - (mPhiVar < 0))
>>> implicitSource += (2 * s + epsilon**2 * thetaMag) * thetaMag

The ``phase`` equation is constructed.

>>> phaseEq = TransientTerm(phaseTransientCoeff) \
...   == ExplicitDiffusionTerm(alpha**2) \
...      - ImplicitSourceTerm(implicitSource) \
...      + (mPhiVar > 0) * mPhiVar * phase

The ``theta`` equation is built in the following way. The details for
this equation are fairly involved, see J.A. Warren *et al.*. The main
detail is that a source must be added to correct for the
discretization of ``theta`` on the circle.

.. index:: exp

>>> phaseMod = phase + ( phase < thetaSmallValue ) * thetaSmallValue
>>> phaseModSq = phaseMod * phaseMod
>>> expo = epsilon * beta * theta.getGrad().getMag()
>>> expo = (expo < 100.) * (expo - 100.) + 100.
>>> pFunc = 1. + exp(-expo) * (mu / epsilon - 1.)

>>> phaseFace = phase.getArithmeticFaceValue()
>>> phaseSq = phaseFace * phaseFace
>>> gradMag = theta.getFaceGrad().getMag()
>>> eps = 1. / gamma / 10.
>>> gradMag += (gradMag < eps) * eps
>>> IGamma = (gradMag > 1. / gamma) * (1 / gradMag - gamma) + gamma
>>> diffusionCoeff = phaseSq * (s * IGamma + epsilon**2)

The source term requires the evaluation of the face gradient without
the modular operator. ``theta``:meth:`~fipy.variables.modularVariable.ModularVariable.getFaceGradNoMod`
evelautes the gradient without modular arithmetic.

>>> thetaGradDiff = theta.getFaceGrad() - theta.getFaceGradNoMod()
>>> sourceCoeff = (diffusionCoeff * thetaGradDiff).getDivergence()

Finally the ``theta`` equation can be constructed.

>>> thetaEq = TransientTerm(thetaTransientCoeff * phaseModSq * pFunc) == \
...           DiffusionTerm(diffusionCoeff) \
...           + sourceCoeff

If the example is run interactively, we create viewers for the phase
and orientation variables.

.. index::
   :module: fipy.viewers
   
.. index:: :math:`\pi`, pi

>>> if __name__ == '__main__':
...     phaseViewer = Viewer(vars=phase, datamin=0., datamax=1.)
...     thetaProductViewer = Viewer(vars=theta,
...                                 datamin=-pi, datamax=pi)
...     phaseViewer.plot()
...     thetaProductViewer.plot()

we iterate the solution in time, plotting as we go if running interactively,

>>> steps = 10
>>> for i in range(steps):
...     theta.updateOld()
...     phase.updateOld()
...     thetaEq.solve(theta, dt = timeStepDuration)
...     phaseEq.solve(phase, dt = timeStepDuration)
...     if __name__ == '__main__':
...         phaseViewer.plot()
...         thetaProductViewer.plot()

The solution is compared with test data. The test data was created
with ``steps = 10`` with a FORTRAN code written by Ryo Kobayashi for
phase field modeling. The following code opens the file :file:`mesh40x1.gz`
extracts the data and compares it with the ``theta`` variable.

.. index:: loadtxt

<<<<<<< HEAD
   >>> import os
   >>> testData = loadtxt(os.path.splitext(__file__)[0] + '.gz')
   >>> testData = CellVariable(mesh=mesh, value=testData)
   >>> print theta.allclose(testData)
   1
=======
>>> import os
>>> testData = loadtxt(os.path.splitext(__file__)[0] + '.gz')
>>> print theta.allclose(testData)
1
>>>>>>> 85e9c839
"""
__docformat__ = 'restructuredtext'

if __name__ == '__main__':
    import fipy.tests.doctestPlus
    exec(fipy.tests.doctestPlus._getScript())

    raw_input('finished')<|MERGE_RESOLUTION|>--- conflicted
+++ resolved
@@ -230,18 +230,11 @@
 
 .. index:: loadtxt
 
-<<<<<<< HEAD
-   >>> import os
-   >>> testData = loadtxt(os.path.splitext(__file__)[0] + '.gz')
-   >>> testData = CellVariable(mesh=mesh, value=testData)
-   >>> print theta.allclose(testData)
-   1
-=======
 >>> import os
 >>> testData = loadtxt(os.path.splitext(__file__)[0] + '.gz')
+>>> testData = CellVariable(mesh=mesh, value=testData)
 >>> print theta.allclose(testData)
 1
->>>>>>> 85e9c839
 """
 __docformat__ = 'restructuredtext'
 
